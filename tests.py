# -*- coding: utf-8 -*-

#  python-holidays
#  ---------------
#  A fast, efficient Python library for generating country, province and state
#  specific sets of holidays on the fly. It aims to make determining whether a
#  specific date is a holiday as fast and flexible as possible.
#
#  Author:  ryanss <ryanssdev@icloud.com>
#  Website: https://github.com/ryanss/python-holidays
#  License: MIT (see LICENSE file)

from itertools import product
from datetime import date, datetime
from dateutil.relativedelta import relativedelta, MO
import unittest

import holidays


class TestBasics(unittest.TestCase):

    def setUp(self):
        self.holidays = holidays.US()

    def test_contains(self):
        self.assertTrue(date(2014, 1, 1) in self.holidays)
        self.assertFalse(date(2014, 1, 2) in self.holidays)

    def test_getitem(self):
        self.assertEqual(self.holidays[date(2014, 1, 1)], "New Year's Day")
        self.assertEqual(self.holidays.get(date(2014, 1, 1)), "New Year's Day")
        self.assertRaises(KeyError, lambda: self.holidays[date(2014, 1, 2)])
        self.assertEqual(self.holidays.get(date(2014, 1, 2)), None)

    def test_get(self):
        self.assertEqual(self.holidays.get('2014-01-01'), "New Year's Day")
        self.assertEqual(self.holidays.get('2014-01-02'), None)
        self.assertFalse(self.holidays.get('2014-01-02', False))
        self.assertTrue(self.holidays.get('2014-01-02', True))

    def test_pop(self):
        self.assertRaises(KeyError, lambda: self.holidays.pop('2014-01-02'))
        self.assertFalse(self.holidays.pop('2014-01-02', False))
        self.assertTrue(self.holidays.pop('2014-01-02', True))
        self.assertTrue(date(2014, 1, 1) in self.holidays)
        self.assertEqual(self.holidays.pop('2014-01-01'), "New Year's Day")
        self.assertFalse(date(2014, 1, 1) in self.holidays)
        self.assertTrue(date(2014, 7, 4) in self.holidays)

    def test_setitem(self):
        self.holidays = holidays.US(years=[2014])
        self.assertEqual(len(self.holidays), 10)
        self.holidays[date(2014, 1, 3)] = "Fake Holiday"
        self.assertEqual(len(self.holidays), 11)
        self.assertTrue(date(2014, 1, 3) in self.holidays)
        self.assertEqual(self.holidays.get(date(2014, 1, 3)), "Fake Holiday")

    def test_update(self):
        h = holidays.HolidayBase()
        h.update({
            date(2015, 1, 1): "New Year's Day",
            '2015-12-25': "Christmas Day",
        })
        self.assertTrue('2015-01-01' in h)
        self.assertTrue(date(2015, 12, 25) in h)

    def test_append(self):
        h = holidays.HolidayBase()
        h.update({
            date(2015, 1, 1): "New Year's Day",
            '2015-12-25': "Christmas Day",
        })
        h.append([date(2015, 4, 1), '2015-04-03'])
        h.append(date(2015, 4, 6))
        h.append('2015-04-07')
        self.assertTrue('2015-01-01' in h)
        self.assertTrue(date(2015, 12, 25) in h)
        self.assertTrue('2015-04-01' in h)
        self.assertFalse('2015-04-02' in h)
        self.assertTrue('2015-04-03' in h)
        self.assertFalse('2015-04-04' in h)
        self.assertFalse('2015-04-05' in h)
        self.assertTrue('2015-04-06' in h)
        self.assertTrue('2015-04-07' in h)

    def test_eq_ne(self):
        us1 = holidays.UnitedStates()
        us2 = holidays.US()
        us3 = holidays.UnitedStates(years=[2014])
        us4 = holidays.US(years=[2014])
        ca1 = holidays.Canada()
        ca2 = holidays.CA()
        ca3 = holidays.Canada(years=[2014])
        ca4 = holidays.CA(years=[2014])
        self.assertEqual(us1, us2)
        self.assertEqual(us3, us4)
        self.assertEqual(ca1, ca2)
        self.assertEqual(ca3, ca4)
        self.assertNotEqual(us1, us3)
        self.assertNotEqual(us1, ca1)
        self.assertNotEqual(us3, ca3)
        self.assertTrue(us1 != us3)

    def test_add(self):
        ca = holidays.CA()
        us = holidays.US()
        mx = holidays.MX()
        na = ca + (us + mx)
        self.assertFalse('2014-07-01' in us)
        self.assertTrue('2014-07-01' in ca)
        self.assertFalse('2014-07-04' in ca)
        self.assertTrue('2014-07-04' in us)
        self.assertTrue('2014-07-04' in ca+us)
        self.assertTrue('2014-07-04' in us+ca)
        self.assertTrue('2015-07-04' in ca+us)
        self.assertTrue('2015-07-04' in us+ca)
        self.assertTrue('2015-07-01' in ca+us)
        self.assertTrue('2015-07-01' in us+ca)
        self.assertTrue('2014-07-04' in na)
        self.assertTrue('2015-07-04' in na)
        self.assertTrue('2015-07-01' in na)
        self.assertTrue('2000-02-05' in na)
        self.assertEqual((ca+us).prov, 'ON')
        self.assertEqual((us+ca).prov, 'ON')
        ca = holidays.CA(years=[2014], expand=False)
        us = holidays.US(years=[2014, 2015], expand=True)
        self.assertTrue((ca+us).expand)
        self.assertEqual((ca+us).years, set([2014, 2015]))
        self.assertEqual((us+ca).years, set([2014, 2015]))
        na = holidays.CA()
        na += holidays.US()
        na += holidays.MX()
        self.assertEqual(na.country, ['CA', 'US', 'MX'])
        self.assertTrue('2014-07-04' in na)
        self.assertTrue('2014-07-04' in na)
        self.assertTrue('2015-07-04' in na)
        self.assertTrue('2015-07-04' in na)
        self.assertTrue('2015-07-01' in na)
        self.assertTrue('2015-07-01' in na)
        self.assertTrue('2000-02-05' in na)
        self.assertEqual(na.prov, 'ON')
        na = holidays.CA() + holidays.US()
        na += holidays.MX()
        self.assertTrue('2014-07-04' in na)
        self.assertTrue('2014-07-04' in na)
        self.assertTrue('2015-07-04' in na)
        self.assertTrue('2015-07-04' in na)
        self.assertTrue('2015-07-01' in na)
        self.assertTrue('2015-07-01' in na)
        self.assertTrue('2000-02-05' in na)
        self.assertEqual(na.prov, 'ON')
        self.assertRaises(TypeError, lambda: holidays.US() + {})
        na = ca + (us + mx) + ca + (mx + us + holidays.CA(prov='BC'))
        self.assertTrue('2000-02-05' in na)
        self.assertTrue('2014-02-10' in na)
        self.assertTrue('2014-02-17' in na)
        self.assertTrue('2014-07-04' in na)
        provs = (holidays.CA(prov='ON', years=[2014]) +
                 holidays.CA(prov='BC', years=[2015]))
        self.assertTrue("2015-02-09" in provs)
        self.assertTrue("2015-02-16" in provs)
        self.assertEqual(provs.prov, ['ON', 'BC'])
        a = sum([holidays.CA(prov=x) for x in holidays.CA.PROVINCES])
        self.assertEqual(a.country, 'CA')
        self.assertEqual(a.prov, holidays.CA.PROVINCES)
        self.assertTrue("2015-02-09" in a)
        self.assertTrue("2015-02-16" in a)
        na = holidays.CA() + holidays.US() + holidays.MX()
        self.assertTrue(date(1969, 12, 25) in na)
        self.assertEqual(na.get(date(1969, 7, 1)), "Canada Day")
        self.assertEqual(na.get(date(1969, 12, 25)),
                         "Christmas Day, Navidad [Christmas]")
        na = holidays.MX() + holidays.CA() + holidays.US()
        self.assertEqual(na.get(date(1969, 12, 25)),
                         "Navidad [Christmas], Christmas Day")

    def test_get_list(self):
        westland = holidays.NZ(prov='WTL')
        chathams = holidays.NZ(prov='CIT')
        wild = westland + chathams
        self.assertEqual(wild[date(1969, 12, 1)],
                         ("Westland Anniversary Day, " +
                          "Chatham Islands Anniversary Day"))

        self.assertEqual(wild.get_list(date(1969, 12, 1)),
                         ["Westland Anniversary Day",
                          "Chatham Islands Anniversary Day"])
        self.assertEqual(wild.get_list(date(1969, 1, 1)),
                         ["New Year's Day"])
        self.assertEqual(westland.get_list(date(1969, 12, 1)),
                         ["Westland Anniversary Day"])
        self.assertEqual(westland.get_list(date(1969, 1, 1)),
                         ["New Year's Day"])
        self.assertEqual(chathams.get_list(date(1969, 12, 1)),
                         ["Chatham Islands Anniversary Day"])
        self.assertEqual(chathams.get_list(date(1969, 1, 1)),
                         ["New Year's Day"])
        ca = holidays.CA()
        us = holidays.US()
        mx = holidays.MX()
        na = ca + us + mx
        self.assertTrue(date(1969, 12, 25) in na)
        self.assertEqual(na.get_list(date(1969, 12, 25)),
                         ["Christmas Day", "Navidad [Christmas]"])
        self.assertEqual(na.get_list(date(1969, 7, 1)), ["Canada Day"])
        self.assertEqual(na.get_list(date(1969, 1, 3)), [])

    def test_radd(self):
        self.assertRaises(TypeError, lambda: 1 + holidays.US())

    def test_inheritance(self):
        class NoColumbusHolidays(holidays.US):
            def _populate(self, year):
                holidays.US._populate(self, year)
                self.pop(date(year, 10, 1) + relativedelta(weekday=MO(+2)))
        hdays = NoColumbusHolidays()
        self.assertTrue(date(2014, 10, 13) in self.holidays)
        self.assertFalse(date(2014, 10, 13) in hdays)
        self.assertTrue(date(2014, 1, 1) in hdays)
        self.assertTrue(date(2020, 10, 12) in self.holidays)
        self.assertFalse(date(2020, 10, 12) in hdays)
        self.assertTrue(date(2020, 1, 1) in hdays)

        class NinjaTurtlesHolidays(holidays.US):
            def _populate(self, year):
                holidays.US._populate(self, year)
                self[date(year, 7, 13)] = "Ninja Turtle's Day"
        hdays = NinjaTurtlesHolidays()
        self.assertFalse(date(2014, 7, 13) in self.holidays)
        self.assertTrue(date(2014, 7, 13) in hdays)
        self.assertTrue(date(2014, 1, 1) in hdays)
        self.assertFalse(date(2020, 7, 13) in self.holidays)
        self.assertTrue(date(2020, 7, 13) in hdays)
        self.assertTrue(date(2020, 1, 1) in hdays)

        class NewCountry(holidays.HolidayBase):
            def _populate(self, year):
                self[date(year, 1, 2)] = "New New Year's"
        hdays = NewCountry()
        self.assertFalse(date(2014, 1, 1) in hdays)
        self.assertTrue(date(2014, 1, 2) in hdays)

        class Dec31Holiday(holidays.HolidayBase):
            def _populate(self, year):
                self[date(year, 12, 31)] = "New Year's Eve"
        self.assertTrue(date(2014, 12, 31) in Dec31Holiday())


class TestArgs(unittest.TestCase):

    def setUp(self):
        self.holidays = holidays.US()

    def test_country(self):
        self.assertEqual(self.holidays.country, 'US')
        self.assertTrue(date(2014, 7, 4) in self.holidays)
        self.assertFalse(date(2014, 7, 1) in self.holidays)
        self.holidays = holidays.UnitedStates()
        self.assertEqual(self.holidays.country, 'US')
        self.assertTrue(date(2014, 7, 4) in self.holidays)
        self.assertFalse(date(2014, 7, 1) in self.holidays)
        self.assertEqual(self.holidays.country, 'US')
        self.holidays = holidays.CA()
        self.assertEqual(self.holidays.country, 'CA')
        self.assertEqual(self.holidays.prov, 'ON')
        self.assertTrue(date(2014, 7, 1) in self.holidays)
        self.assertFalse(date(2014, 7, 4) in self.holidays)
        self.holidays = holidays.CA(prov='BC')
        self.assertEqual(self.holidays.country, 'CA')
        self.assertEqual(self.holidays.prov, 'BC')
        self.assertTrue(date(2014, 7, 1) in self.holidays)
        self.assertFalse(date(2014, 7, 4) in self.holidays)

    def test_years(self):
        self.assertEqual(len(self.holidays.years), 0)
        self.assertFalse(date(2014, 1, 2) in self.holidays)
        self.assertEqual(len(self.holidays.years), 1)
        self.assertTrue(2014 in self.holidays.years)
        self.assertFalse(date(2013, 1, 2) in self.holidays)
        self.assertFalse(date(2014, 1, 2) in self.holidays)
        self.assertFalse(date(2015, 1, 2) in self.holidays)
        self.assertEqual(len(self.holidays.years), 3)
        self.assertTrue(2013 in self.holidays.years)
        self.assertTrue(2015 in self.holidays.years)
        self.holidays = holidays.US(years=range(2010, 2015+1))
        self.assertEqual(len(self.holidays.years), 6)
        self.assertFalse(2009 in self.holidays.years)
        self.assertTrue(2010 in self.holidays.years)
        self.assertTrue(2015 in self.holidays.years)
        self.assertFalse(2016 in self.holidays.years)
        self.holidays = holidays.US(years=(2013, 2015, 2015))
        self.assertEqual(len(self.holidays.years), 2)
        self.assertTrue(2013 in self.holidays.years)
        self.assertFalse(2014 in self.holidays.years)
        self.assertTrue(2015 in self.holidays.years)
        self.assertTrue(date(2021, 12, 31) in holidays.US(years=[2022]).keys())
        self.holidays = holidays.US(years=2015)
        self.assertFalse(2014 in self.holidays.years)
        self.assertTrue(2015 in self.holidays.years)

    def test_expand(self):
        self.holidays = holidays.US(years=(2013, 2015), expand=False)
        self.assertEqual(len(self.holidays.years), 2)
        self.assertTrue(2013 in self.holidays.years)
        self.assertFalse(2014 in self.holidays.years)
        self.assertTrue(2015 in self.holidays.years)
        self.assertFalse(date(2014, 1, 1) in self.holidays)
        self.assertEqual(len(self.holidays.years), 2)
        self.assertFalse(2014 in self.holidays.years)

    def test_observed(self):
        self.holidays = holidays.US(observed=False)
        self.assertTrue(date(2000, 1, 1) in self.holidays)
        self.assertFalse(date(1999, 12, 31) in self.holidays)
        self.assertTrue(date(2012, 1, 1) in self.holidays)
        self.assertFalse(date(2012, 1, 2) in self.holidays)
        self.holidays.observed = True
        self.assertTrue(date(2000, 1, 1) in self.holidays)
        self.assertTrue(date(1999, 12, 31) in self.holidays)
        self.assertTrue(date(2012, 1, 1) in self.holidays)
        self.assertTrue(date(2012, 1, 2) in self.holidays)
        self.holidays.observed = False
        self.assertTrue(date(2000, 1, 1) in self.holidays)
        self.assertFalse(date(1999, 12, 31) in self.holidays)
        self.assertTrue(date(2012, 1, 1) in self.holidays)
        self.assertFalse(date(2012, 1, 2) in self.holidays)
        self.holidays = holidays.US(years=[2022], observed=False)
        self.assertFalse(date(2021, 12, 31) in self.holidays.keys())


class TestKeyTransforms(unittest.TestCase):

    def setUp(self):
        self.holidays = holidays.US()

    def test_dates(self):
        self.assertTrue(date(2014, 1, 1) in self.holidays)
        self.assertEqual(self.holidays[date(2014, 1, 1)], "New Year's Day")
        self.holidays[date(2014, 1, 3)] = "Fake Holiday"
        self.assertTrue(date(2014, 1, 3) in self.holidays)
        self.assertTrue(self.holidays.pop(date(2014, 1, 3)), "Fake Holiday")
        self.assertFalse(date(2014, 1, 3) in self.holidays)

    def test_datetimes(self):
        self.assertTrue(datetime(2014, 1, 1, 13, 45) in self.holidays)
        self.assertEqual(self.holidays[datetime(2014, 1, 1, 13, 45)],
                         "New Year's Day")
        self.holidays[datetime(2014, 1, 3, 1, 1)] = "Fake Holiday"
        self.assertTrue(datetime(2014, 1, 3, 2, 2) in self.holidays)
        self.assertTrue(self.holidays.pop(datetime(2014, 1, 3, 4, 4)),
                        "Fake Holiday")
        self.assertFalse(datetime(2014, 1, 3, 2, 2) in self.holidays)

    def test_timestamp(self):
        self.assertTrue(1388552400 in self.holidays)
        self.assertEqual(self.holidays[1388552400], "New Year's Day")
        self.assertTrue(1388552400.01 in self.holidays)
        self.assertEqual(self.holidays[1388552400.01], "New Year's Day")
        self.holidays[1388725200] = "Fake Holiday"
        self.assertTrue(1388725201 in self.holidays)
        self.assertTrue(self.holidays.pop(1388725202), "Fake Holiday")
        self.assertFalse(1388725201 in self.holidays)

    def test_strings(self):
        self.assertTrue("2014-01-01" in self.holidays)
        self.assertEqual(self.holidays["2014-01-01"], "New Year's Day")
        self.assertTrue("01/01/2014" in self.holidays)
        self.assertEqual(self.holidays["01/01/2014"], "New Year's Day")
        self.holidays["01/03/2014"] = "Fake Holiday"
        self.assertTrue("01/03/2014" in self.holidays)
        self.assertTrue(self.holidays.pop("01/03/2014"), "Fake Holiday")
        self.assertFalse("01/03/2014" in self.holidays)

    def test_exceptions(self):
        self.assertRaises(
            (TypeError, ValueError), lambda: "abc" in self.holidays)
        self.assertRaises(
            (TypeError, ValueError), lambda: self.holidays.get("abc123"))
        self.assertRaises(
            (TypeError, ValueError), self.holidays.__setitem__, "abc", "Test")
        self.assertRaises(
            (TypeError, ValueError), lambda: list() in self.holidays)


class TestCA(unittest.TestCase):

    def setUp(self):
        self.holidays = holidays.CA(observed=False)

    def test_new_years(self):
        self.assertFalse(date(2010, 12, 31) in self.holidays)
        self.assertFalse(date(2017,  1,  2) in self.holidays)
        self.holidays.observed = True
        self.assertTrue(date(2010, 12, 31) in self.holidays)
        self.assertTrue(date(2017,  1,  2) in self.holidays)
        self.holidays.observed = False
        for year in range(1900, 2100):
            dt = date(year, 1, 1)
            self.assertTrue(dt in self.holidays)
            self.assertFalse(dt + relativedelta(days=-1) in self.holidays)
            self.assertFalse(dt + relativedelta(days=+1) in self.holidays)

    def test_islander_day(self):
        pei_holidays = holidays.CA(prov="PE")
        for dt in [date(2009, 2,  9), date(2010, 2, 15), date(2011, 2, 21),
                   date(2012, 2, 20), date(2013, 2, 18), date(2014, 2, 17),
                   date(2015, 2, 16), date(2016, 2, 15), date(2020, 2, 17)]:
            if dt.year >= 2010:
                self.assertNotEqual(self.holidays[dt], "Islander Day")
            elif dt.year == 2009:
                self.assertFalse(dt in self.holidays)
            self.assertTrue(dt in pei_holidays)
            self.assertFalse(dt + relativedelta(days=-1) in pei_holidays)
            self.assertFalse(dt + relativedelta(days=+1) in pei_holidays)

    def test_family_day(self):
        ab_holidays = holidays.CA(prov="AB")
        bc_holidays = holidays.CA(prov="BC")
        mb_holidays = holidays.CA(prov="MB")
        sk_holidays = holidays.CA(prov="SK")
        for dt in [date(1990, 2, 19), date(1999, 2, 15), date(2000, 2, 21),
                   date(2006, 2, 20)]:
            self.assertFalse(dt in self.holidays)
            self.assertTrue(dt in ab_holidays)
            self.assertFalse(dt in bc_holidays)
            self.assertFalse(dt in mb_holidays)
            self.assertFalse(dt in sk_holidays)
        dt = date(2007, 2, 19)
        self.assertFalse(dt in self.holidays)
        self.assertTrue(dt in ab_holidays)
        self.assertFalse(dt in bc_holidays)
        self.assertFalse(dt in mb_holidays)
        self.assertTrue(dt in sk_holidays)
        for dt in [date(2008, 2, 18), date(2012, 2, 20), date(2014, 2, 17),
                   date(2018, 2, 19), date(2019, 2, 18), date(2020, 2, 17)]:
            self.assertTrue(dt in self.holidays)
            self.assertTrue(dt in ab_holidays)
            self.assertFalse(dt in bc_holidays)
            self.assertTrue(dt in mb_holidays)
            self.assertTrue(dt in sk_holidays)
        for dt in [date(2013, 2, 11), date(2016, 2, 8), date(2020, 2, 10)]:
            self.assertFalse(dt in self.holidays)
            self.assertFalse(dt in ab_holidays)
            self.assertTrue(dt in bc_holidays)
            self.assertFalse(dt in mb_holidays)
            self.assertFalse(dt in sk_holidays)
        self.assertEqual(mb_holidays[date(2014, 2, 17)], "Louis Riel Day")

    def test_st_patricks_day(self):
        nl_holidays = holidays.CA(prov="NL", observed=False)
        for dt in [date(1900, 3, 19), date(1999, 3, 15), date(2000, 3, 20),
                   date(2012, 3, 19), date(2013, 3, 18), date(2014, 3, 17),
                   date(2015, 3, 16), date(2016, 3, 14), date(2020, 3, 16)]:
            self.assertFalse(dt in self.holidays)
            self.assertTrue(dt in nl_holidays)
            self.assertFalse(dt + relativedelta(days=-1) in nl_holidays)
            self.assertFalse(dt + relativedelta(days=+1) in nl_holidays)

    def test_good_friday(self):
        qc_holidays = holidays.CA(prov="QC")
        for dt in [date(1900, 4, 13), date(1901, 4,  5), date(1902, 3, 28),
                   date(1999, 4,  2), date(2000, 4, 21), date(2010, 4,  2),
                   date(2018, 3, 30), date(2019, 4, 19), date(2020, 4, 10)]:
            self.assertTrue(dt in self.holidays)
            self.assertFalse(dt + relativedelta(days=-1) in self.holidays)
            self.assertFalse(dt + relativedelta(days=+1) in self.holidays)
            self.assertFalse(dt in qc_holidays)

    def test_easter_monday(self):
        qc_holidays = holidays.CA(prov="QC")
        for dt in [date(1900, 4, 16), date(1901, 4,  8), date(1902, 3, 31),
                   date(1999, 4,  5), date(2000, 4, 24), date(2010, 4,  5),
                   date(2018, 4,  2), date(2019, 4, 22), date(2020, 4, 13)]:
            self.assertFalse(dt in self.holidays)
            self.assertTrue(dt in qc_holidays)
            self.assertFalse(dt + relativedelta(days=-1) in qc_holidays)
            self.assertFalse(dt + relativedelta(days=+1) in qc_holidays)

    def test_st_georges_day(self):
        nl_holidays = holidays.CA(prov="NL")
        for dt in [date(1990, 4, 23), date(1999, 4, 26), date(2000, 4, 24),
                   date(2010, 4, 19), date(2016, 4, 25), date(2020, 4, 20)]:
            self.assertFalse(dt in self.holidays)
            self.assertTrue(dt in nl_holidays)
            self.assertFalse(dt + relativedelta(days=-1) in nl_holidays)
            self.assertFalse(dt + relativedelta(days=+1) in nl_holidays)

    def test_victoria_day(self):
        for dt in [date(1953, 5, 18), date(1999, 5, 24), date(2000, 5, 22),
                   date(2010, 5, 24), date(2015, 5, 18), date(2020, 5, 18)]:
            self.assertTrue(dt in self.holidays)
            self.assertFalse(dt + relativedelta(days=-1) in self.holidays)
            self.assertFalse(dt + relativedelta(days=+1) in self.holidays)

    def test_national_aboriginal_day(self):
        nt_holidays = holidays.CA(prov="NT")
        self.assertFalse(date(1995, 6, 21) in nt_holidays)
        for year in range(1996, 2100):
            dt = date(year, 6, 21)
            self.assertFalse(dt in self.holidays)
            self.assertTrue(dt in nt_holidays)
            self.assertFalse(dt + relativedelta(days=-1) in nt_holidays)
            self.assertFalse(dt + relativedelta(days=+1) in nt_holidays)

    def test_st_jean_baptiste_day(self):
        qc_holidays = holidays.CA(prov="QC", observed=False)
        self.assertFalse(date(1924, 6, 24) in qc_holidays)
        for year in range(1925, 2100):
            dt = date(year, 6, 24)
            self.assertFalse(dt in self.holidays)
            self.assertTrue(dt in qc_holidays)
            self.assertFalse(dt + relativedelta(days=-1) in qc_holidays)
            self.assertFalse(dt + relativedelta(days=+1) in qc_holidays)
        self.assertFalse(date(2001, 6, 25) in qc_holidays)
        qc_holidays.observed = True
        self.assertTrue(date(2001, 6, 25) in qc_holidays)

    def test_discovery_day(self):
        nl_holidays = holidays.CA(prov="NL")
        yu_holidays = holidays.CA(prov="YU")
        for dt in [date(1997, 6, 23), date(1999, 6, 21), date(2000, 6, 26),
                   date(2010, 6, 21), date(2016, 6, 27), date(2020, 6, 22)]:
            self.assertFalse(dt in self.holidays)
            self.assertTrue(dt in nl_holidays)
            self.assertFalse(dt in yu_holidays)
        for dt in [date(1912, 8, 19), date(1999, 8, 16), date(2000, 8, 21),
                   date(2006, 8, 21), date(2016, 8, 15), date(2020, 8, 17)]:
            self.assertFalse(dt in self.holidays)
            self.assertFalse(dt in nl_holidays)
            self.assertTrue(dt in yu_holidays)

    def test_canada_day(self):
        for year in range(1900, 2100):
            dt = date(year, 7, 1)
            self.assertTrue(dt in self.holidays)
            self.assertFalse(dt + relativedelta(days=-1) in self.holidays)
            self.assertFalse(dt + relativedelta(days=+1) in self.holidays)
        self.assertFalse(date(2006, 7, 3) in self.holidays)
        self.assertFalse(date(2007, 7, 2) in self.holidays)
        self.holidays.observed = True
        self.assertTrue(date(2006, 7, 3) in self.holidays)
        self.assertTrue(date(2007, 7, 2) in self.holidays)

    def test_nunavut_day(self):
        nu_holidays = holidays.CA(prov="NU", observed=False)
        self.assertFalse(date(1999, 7, 9) in nu_holidays)
        self.assertFalse(date(2000, 7, 9) in nu_holidays)
        self.assertTrue(date(2000, 4, 1) in nu_holidays)
        for year in range(2001, 2100):
            dt = date(year, 7, 9)
            self.assertFalse(dt in self.holidays)
            self.assertTrue(dt in nu_holidays)
            self.assertFalse(dt + relativedelta(days=-1) in nu_holidays)
            self.assertFalse(dt + relativedelta(days=+1) in nu_holidays)
        self.assertFalse(date(2017, 7, 10) in nu_holidays)
        nu_holidays.observed = True
        self.assertTrue(date(2017, 7, 10) in nu_holidays)

    def test_civic_holiday(self):
        bc_holidays = holidays.CA(prov="BC")
        for dt in [date(1900, 8, 6), date(1955, 8, 1), date(1973, 8, 6)]:
            self.assertTrue(dt in self.holidays)
            self.assertFalse(dt in bc_holidays)
        for dt in [date(1974, 8, 5), date(1999, 8, 2), date(2000, 8, 7),
                   date(2010, 8, 2), date(2015, 8, 3), date(2020, 8, 3)]:
            self.assertTrue(dt in self.holidays)
            self.assertTrue(dt in bc_holidays)

    def test_labour_day(self):
        self.assertFalse(date(1893, 9, 4) in self.holidays)
        for dt in [date(1894, 9, 3), date(1900, 9, 3), date(1999, 9, 6),
                   date(2000, 9, 4), date(2014, 9, 1), date(2015, 9, 7)]:
            self.assertTrue(dt in self.holidays)
            self.assertFalse(dt + relativedelta(days=-1) in self.holidays)
            self.assertFalse(dt + relativedelta(days=+1) in self.holidays)

    def test_thanksgiving(self):
        ns_holidays = holidays.CA(prov="NB")
        for dt in [date(1931, 10, 12), date(1990, 10,  8), date(1999, 10, 11),
                   date(2000, 10,  9), date(2013, 10, 14), date(2020, 10, 12)]:
            self.assertTrue(dt in self.holidays)
            self.assertFalse(dt + relativedelta(days=-1) in self.holidays)
            self.assertFalse(dt + relativedelta(days=+1) in self.holidays)
            self.assertFalse(dt in ns_holidays)

    def test_remembrance_day(self):
        ab_holidays = holidays.CA(prov="AB", observed=False)
        nl_holidays = holidays.CA(prov="NL", observed=False)
        self.assertFalse(date(1930, 11, 11) in ab_holidays)
        self.assertFalse(date(1930, 11, 11) in nl_holidays)
        for year in range(1931, 2100):
            dt = date(year, 11, 11)
            self.assertFalse(dt in self.holidays)
            self.assertTrue(dt in ab_holidays)
            self.assertTrue(dt in nl_holidays)
            self.assertFalse(dt + relativedelta(days=-1) in nl_holidays)
            self.assertFalse(dt + relativedelta(days=+1) in nl_holidays)
        self.assertFalse(date(2007, 11, 12) in ab_holidays)
        self.assertFalse(date(2007, 11, 12) in nl_holidays)
        ab_holidays.observed = True
        nl_holidays.observed = True
        self.assertFalse(date(2007, 11, 12) in ab_holidays)
        self.assertTrue(date(2007, 11, 12) in nl_holidays)

    def test_christmas_day(self):
        for year in range(1900, 2100):
            dt = date(year, 12, 25)
            self.assertTrue(dt in self.holidays)
            self.assertFalse(dt + relativedelta(days=-1) in self.holidays)
        self.assertFalse(date(2010, 12, 24) in self.holidays)
        self.assertNotEqual(self.holidays[date(2011, 12, 26)],
                            "Christmas Day (Observed)")
        self.holidays.observed = True
        self.assertTrue(date(2010, 12, 24) in self.holidays)
        self.assertEqual(self.holidays[date(2011, 12, 26)],
                         "Christmas Day (Observed)")

    def test_boxing_day(self):
        for year in range(1900, 2100):
            dt = date(year, 12, 26)
            self.assertTrue(dt in self.holidays)
            self.assertFalse(dt + relativedelta(days=+1) in self.holidays)
        self.assertFalse(date(2009, 12, 28) in self.holidays)
        self.assertFalse(date(2010, 12, 27) in self.holidays)
        self.holidays.observed = True
        self.assertTrue(date(2009, 12, 28) in self.holidays)
        self.assertTrue(date(2010, 12, 27) in self.holidays)


class TestCO(unittest.TestCase):

    def setUp(self):
        self.holidays = holidays.CO(observed=True)

    def test_2016(self):
        # http://www.officeholidays.com/countries/colombia/
        self.assertTrue(date(2016, 1, 1) in self.holidays)
        self.assertTrue(date(2016, 1, 11) in self.holidays)
        self.assertTrue(date(2016, 3, 21) in self.holidays)
        self.assertTrue(date(2016, 3, 24) in self.holidays)
        self.assertTrue(date(2016, 3, 25) in self.holidays)
        self.assertTrue(date(2016, 5, 1) in self.holidays)
        self.assertTrue(date(2016, 5, 9) in self.holidays)
        self.assertTrue(date(2016, 5, 30) in self.holidays)
        self.assertTrue(date(2016, 6, 6) in self.holidays)
        self.assertTrue(date(2016, 7, 4) in self.holidays)
        self.assertTrue(date(2016, 7, 20) in self.holidays)
        self.assertTrue(date(2016, 8, 7) in self.holidays)
        self.assertTrue(date(2016, 8, 15) in self.holidays)
        self.assertTrue(date(2016, 10, 17) in self.holidays)
        self.assertTrue(date(2016, 11, 7) in self.holidays)
        self.assertTrue(date(2016, 11, 14) in self.holidays)
        self.assertTrue(date(2016, 12, 8) in self.holidays)
        self.assertTrue(date(2016, 12, 25) in self.holidays)


class TestMX(unittest.TestCase):

    def setUp(self):
        self.holidays = holidays.MX(observed=False)

    def test_new_years(self):
        self.assertFalse(date(2010, 12, 31) in self.holidays)
        self.assertFalse(date(2017,  1,  2) in self.holidays)
        self.holidays.observed = True
        self.assertTrue(date(2010, 12, 31) in self.holidays)
        self.assertTrue(date(2017,  1,  2) in self.holidays)
        self.holidays.observed = False
        for year in range(1900, 2100):
            dt = date(year, 1, 1)
            self.assertTrue(dt in self.holidays)
            self.assertFalse(dt + relativedelta(days=-1) in self.holidays)
            self.assertFalse(dt + relativedelta(days=+1) in self.holidays)

    def test_constitution_day(self):
        for dt in [date(2005, 2, 5), date(2006, 2, 5), date(2007, 2, 5),
                   date(2008, 2, 4), date(2009, 2, 2), date(2010, 2, 1),
                   date(2015, 2, 2), date(2016, 2, 1), date(2020, 2, 3)]:
            self.assertTrue(dt in self.holidays)
            self.assertFalse(dt + relativedelta(days=-1) in self.holidays)
            self.assertFalse(dt + relativedelta(days=+1) in self.holidays)

    def test_benito_juarez(self):
        for dt in [date(2005, 3, 21), date(2006, 3, 21), date(2007, 3, 19),
                   date(2008, 3, 17), date(2009, 3, 16), date(2010, 3, 15),
                   date(2015, 3, 16), date(2016, 3, 21), date(2020, 3, 16)]:
            self.assertTrue(dt in self.holidays)
            self.assertFalse(dt + relativedelta(days=-1) in self.holidays)
            self.assertFalse(dt + relativedelta(days=+1) in self.holidays)

    def test_labor_day(self):
        self.assertFalse(date(2010, 4, 30) in self.holidays)
        self.assertFalse(date(2011, 5,  2) in self.holidays)
        self.holidays.observed = True
        self.assertTrue(date(2010, 4, 30) in self.holidays)
        self.assertTrue(date(2011, 5,  2) in self.holidays)
        self.holidays.observed = False
        self.assertFalse(date(1922, 5, 1) in self.holidays)
        for year in range(1923, 2100):
            dt = date(year, 5, 1)
            self.assertTrue(dt in self.holidays)
            self.assertFalse(dt + relativedelta(days=-1) in self.holidays)
            self.assertFalse(dt + relativedelta(days=+1) in self.holidays)

    def test_independence_day(self):
        self.assertFalse(date(2006, 9, 15) in self.holidays)
        self.assertFalse(date(2007, 9, 17) in self.holidays)
        self.holidays.observed = True
        self.assertTrue(date(2006, 9, 15) in self.holidays)
        self.assertTrue(date(2007, 9, 17) in self.holidays)
        self.holidays.observed = False
        for year in range(1900, 2100):
            dt = date(year, 9, 16)
            self.assertTrue(dt in self.holidays)
            self.assertFalse(dt + relativedelta(days=-1) in self.holidays)
            self.assertFalse(dt + relativedelta(days=+1) in self.holidays)

    def test_revolution_day(self):
        for dt in [date(2005, 11, 20), date(2006, 11, 20), date(2007, 11, 19),
                   date(2008, 11, 17), date(2009, 11, 16), date(2010, 11, 15),
                   date(2015, 11, 16), date(2016, 11, 21), date(2020, 11, 16)]:
            self.assertTrue(dt in self.holidays)
            self.assertFalse(dt + relativedelta(days=-1) in self.holidays)
            self.assertFalse(dt + relativedelta(days=+1) in self.holidays)

    def test_change_of_government(self):
        self.assertFalse(date(2012, 11, 30) in self.holidays)
        self.assertFalse(date(2024, 12,  2) in self.holidays)
        self.holidays.observed = True
        self.assertTrue(date(2012, 11, 30) in self.holidays)
        self.assertTrue(date(2024, 12,  2) in self.holidays)
        self.holidays.observed = False
        for year in range(1970, 2100):
            dt = date(year, 12, 1)
            if (2018 - year) % 6 == 0:
                self.assertTrue(dt in self.holidays)
                self.assertFalse(dt + relativedelta(days=-1) in self.holidays)
                self.assertFalse(dt + relativedelta(days=+1) in self.holidays)
            else:
                self.assertFalse(dt in self.holidays)

    def test_christmas(self):
        for year in range(1900, 2100):
            dt = date(year, 12, 25)
            self.assertTrue(dt in self.holidays)
            self.assertFalse(dt + relativedelta(days=-1) in self.holidays)
            self.assertFalse(dt + relativedelta(days=+1) in self.holidays)
        self.assertFalse(date(2010, 12, 24) in self.holidays)
        self.assertFalse(date(2016, 12, 26) in self.holidays)
        self.holidays.observed = True
        self.assertTrue(date(2010, 12, 24) in self.holidays)
        self.assertTrue(date(2016, 12, 26) in self.holidays)


class TestNetherlands(unittest.TestCase):

    def setUp(self):
        self.holidays = holidays.NL()

    def test_2017(self):
        # http://www.iamsterdam.com/en/visiting/plan-your-trip/practical-info/public-holidays
        self.assertTrue(date(2017, 1, 1) in self.holidays)
        self.assertTrue(date(2017, 4, 16) in self.holidays)
        self.assertTrue(date(2017, 4, 17) in self.holidays)
        self.assertTrue(date(2017, 4, 27) in self.holidays)
        self.assertTrue(date(2017, 5, 25) in self.holidays)
        self.assertTrue(date(2017, 6, 4) in self.holidays)
        self.assertTrue(date(2017, 6, 5) in self.holidays)
        self.assertTrue(date(2017, 12, 25) in self.holidays)
        self.assertTrue(date(2017, 12, 26) in self.holidays)

    def test_new_years(self):
        self.assertTrue(date(2017, 1, 1) in self.holidays)

    def test_easter(self):
        self.assertTrue(date(2017, 4, 16) in self.holidays)

    def test_easter_monday(self):
        self.assertTrue(date(2017, 4, 17) in self.holidays)

    def test_queens_day_between_1891_and_1948(self):
        # Between 1891 and 1948 Queens Day was celebrated on 8-31
        self.holidays = holidays.NL(years=[1901])
        self.assertTrue(date(1901, 8, 31) in self.holidays)

    def test_queens_day_between_1891_and_1948_substituted_later(self):
        # Between 1891 and 1948 Queens Day was celebrated on 9-1
        #  (one day later) when Queens Day falls on a Sunday
        self.holidays = holidays.NL(years=[1947])
        self.assertTrue(date(1947, 9, 1) in self.holidays)

    def test_queens_day_between_1949_and_2013(self):
        self.holidays = holidays.NL(years=[1965])
        self.assertTrue(date(1965, 4, 30) in self.holidays)

    def test_queens_day_between_1949_and_1980_substituted_later(self):
        self.holidays = holidays.NL(years=[1967])
        self.assertTrue(date(1967, 5, 1) in self.holidays)

    def test_queens_day_between_1980_and_2013_substituted_earlier(self):
        self.holidays = holidays.NL(years=[2006])
        self.assertTrue(date(2006, 4, 29) in self.holidays)

    def test_kings_day_after_2014(self):
        self.holidays = holidays.NL(years=[2013])
        self.assertFalse(date(2013, 4, 27) in self.holidays)

        self.holidays = holidays.NL(years=[2017])
        self.assertTrue(date(2017, 4, 27) in self.holidays)

    def test_kings_day_after_2014_substituted_earlier(self):
        self.holidays = holidays.NL(years=[2188])
        self.assertTrue(date(2188, 4, 26) in self.holidays)

    def test_liberation_day(self):
        self.holidays = holidays.NL(years=1900)
        self.assertFalse(date(1900, 5, 5) in self.holidays)

    def test_ascension_day(self):
        self.holidays = holidays.NL(years=2017)
        self.assertTrue(date(2017, 5, 25) in self.holidays)

    def test_whit_sunday(self):
        self.holidays = holidays.NL(years=2017)
        self.assertTrue(date(2017, 6, 4) in self.holidays)

    def test_whit_monday(self):
        self.holidays = holidays.NL(years=2017)
        self.assertTrue(date(2017, 6, 5) in self.holidays)

    def test_first_christmas(self):
        self.holidays = holidays.NL(years=2017)
        self.assertTrue(date(2017, 12, 25) in self.holidays)

    def test_second_christmas(self):
        self.holidays = holidays.NL(years=2017)
        self.assertTrue(date(2017, 12, 26) in self.holidays)


class TestUS(unittest.TestCase):

    def setUp(self):
        self.holidays = holidays.US(observed=False)

    def test_new_years(self):
        self.assertFalse(date(2010, 12, 31) in self.holidays)
        self.assertFalse(date(2017,  1,  2) in self.holidays)
        self.holidays.observed = True
        self.assertTrue(date(2010, 12, 31) in self.holidays)
        self.assertTrue(date(2017,  1,  2) in self.holidays)
        self.holidays.observed = False
        for year in range(1900, 2100):
            dt = date(year, 1, 1)
            self.assertTrue(dt in self.holidays)
            self.assertFalse(dt + relativedelta(days=-1) in self.holidays)
            self.assertFalse(dt + relativedelta(days=+1) in self.holidays)

    def test_epiphany(self):
        pr_holidays = holidays.US(state='PR')
        for year in range(2010, 2021):
            self.assertFalse(date(year, 1, 6) in self.holidays)
            self.assertTrue(date(year, 1, 6) in pr_holidays)

    def test_three_kings_day(self):
        vi_holidays = holidays.US(state='VI')
        for year in range(2010, 2021):
            self.assertFalse(date(year, 1, 6) in self.holidays)
            self.assertTrue(date(year, 1, 6) in vi_holidays)

    def test_lee_jackson_day(self):
        va_holidays = holidays.US(state='VA')
        self.assertFalse(date(1888, 1, 19) in va_holidays)
        self.assertFalse(date(1983, 1, 19) in va_holidays)
        self.assertFalse("Lee Jackson Day"
                         in va_holidays.get_list(date(2000, 1, 17)))
        for dt in [date(1889, 1, 19), date(1982, 1, 19), date(1983, 1, 17),
                   date(1999, 1, 18), date(2000, 1, 14), date(2001, 1, 12),
                   date(2013, 1, 18), date(2014, 1, 17), date(2018, 1, 12)]:
            self.assertFalse("Lee Jackson Day" in self.holidays.get_list(dt))
            self.assertTrue(dt in va_holidays)
            self.assertTrue("Lee Jackson Day" in va_holidays.get_list(dt))

    def test_inauguration_day(self):
        name = "Inauguration Day"
        dc_holidays = holidays.US(state='DC')
        la_holidays = holidays.US(state='LA')
        md_holidays = holidays.US(state='MD')
        va_holidays = holidays.US(state='VA')
        for year in (1789, 1793, 1877, 1929, 1933):
            self.assertFalse(name in self.holidays.get_list(date(year, 3, 4)))
            self.assertTrue(name in dc_holidays.get_list(date(year, 3, 4)))
            self.assertTrue(name in la_holidays.get_list(date(year, 3, 4)))
            self.assertTrue(name in md_holidays.get_list(date(year, 3, 4)))
            self.assertTrue(name in va_holidays.get_list(date(year, 3, 4)))
        for year in (1937, 1941, 1957, 2013, 2017):
            self.assertFalse(name in self.holidays.get_list(date(year, 1, 20)))
            self.assertTrue(name in dc_holidays.get_list(date(year, 1, 20)))
            self.assertTrue(name in la_holidays.get_list(date(year, 1, 20)))
            self.assertTrue(name in md_holidays.get_list(date(year, 1, 20)))
            self.assertTrue(name in va_holidays.get_list(date(year, 1, 20)))
        for year in (1785, 1788, 2010, 2011, 2012, 2014, 2015, 2016):
            self.assertFalse(name in dc_holidays.get_list(date(year, 3, 4)))
            self.assertFalse(name in la_holidays.get_list(date(year, 3, 4)))
            self.assertFalse(name in md_holidays.get_list(date(year, 3, 4)))
            self.assertFalse(name in va_holidays.get_list(date(year, 3, 4)))
            self.assertFalse(name in dc_holidays.get_list(date(year, 1, 20)))
            self.assertFalse(name in la_holidays.get_list(date(year, 1, 20)))
            self.assertFalse(name in md_holidays.get_list(date(year, 1, 20)))
            self.assertFalse(name in va_holidays.get_list(date(year, 1, 20)))

    def test_marthin_luther(self):
        for dt in [date(1986, 1, 20), date(1999, 1, 18), date(2000, 1, 17),
                   date(2012, 1, 16), date(2013, 1, 21), date(2014, 1, 20),
                   date(2015, 1, 19), date(2016, 1, 18), date(2020, 1, 20)]:
            self.assertTrue(dt in self.holidays)
            self.assertFalse(dt + relativedelta(days=-1) in self.holidays)
            self.assertFalse(dt + relativedelta(days=+1) in self.holidays)
        self.assertFalse("Martin Luther King, Jr. Day"
                         in holidays.US(years=[1985]).values())
        self.assertTrue("Martin Luther King, Jr. Day"
                        in holidays.US(years=[1986]).values())
        self.assertEqual(holidays.US(state='AL').get('2015-01-19'),
                         "Robert E. Lee/Martin Luther King Birthday")
        self.assertEqual(holidays.US(state='AS').get('2015-01-19'),
                         ("Dr. Martin Luther King Jr. "
                          "and Robert E. Lee's Birthdays"))
        self.assertEqual(holidays.US(state='MS').get('2015-01-19'),
                         ("Dr. Martin Luther King Jr. "
                          "and Robert E. Lee's Birthdays"))
        self.assertEqual(holidays.US(state='AZ').get('2015-01-19'),
                         "Dr. Martin Luther King Jr./Civil Rights Day")
        self.assertEqual(holidays.US(state='NH').get('2015-01-19'),
                         "Dr. Martin Luther King Jr./Civil Rights Day")
        self.assertEqual(holidays.US(state='ID').get('2015-01-19'),
                         "Martin Luther King, Jr. - Idaho Human Rights Day")
        self.assertNotEqual(holidays.US(state='ID').get('2000-01-17'),
                            "Martin Luther King, Jr. - Idaho Human Rights Day")
        self.assertEqual(holidays.US(state='GA').get('2011-01-17'),
                         "Robert E. Lee's Birthday")

    def test_lincolns_birthday(self):
        ca_holidays = holidays.US(state='CA')
        ct_holidays = holidays.US(state='CT')
        il_holidays = holidays.US(state='IL')
        ia_holidays = holidays.US(state='IA')
        nj_holidays = holidays.US(state='NJ')
        ny_holidays = holidays.US(state='NY')
        for year in range(1971, 2010):
            self.assertFalse(date(year, 2, 12) in self.holidays)
            self.assertTrue(date(year, 2, 12) in ca_holidays)
            self.assertTrue(date(year, 2, 12) in ct_holidays)
            self.assertTrue(date(year, 2, 12) in il_holidays)
            self.assertTrue(date(year, 2, 12) in ia_holidays)
            self.assertTrue(date(year, 2, 12) in nj_holidays)
            self.assertTrue(date(year, 2, 12) in ny_holidays)
            if date(year, 2, 12).weekday() == 5:
                self.assertFalse(date(year, 2, 11) in self.holidays)
                self.assertTrue(date(year, 2, 11) in ca_holidays)
                self.assertTrue(date(year, 2, 11) in ct_holidays)
                self.assertTrue(date(year, 2, 11) in il_holidays)
                self.assertTrue(date(year, 2, 11) in ia_holidays)
                self.assertTrue(date(year, 2, 11) in nj_holidays)
                self.assertTrue(date(year, 2, 11) in ny_holidays)
            else:
                self.assertFalse(date(year, 2, 11) in ca_holidays)
                self.assertFalse(date(year, 2, 11) in ct_holidays)
                self.assertFalse(date(year, 2, 11) in il_holidays)
                self.assertFalse(date(year, 2, 11) in ia_holidays)
                self.assertFalse(date(year, 2, 11) in nj_holidays)
                self.assertFalse(date(year, 2, 11) in ny_holidays)
            if date(year, 2, 12).weekday() == 6:
                self.assertFalse(date(year, 2, 13) in self.holidays)
                self.assertTrue(date(year, 2, 13) in ca_holidays)
                self.assertTrue(date(year, 2, 13) in ct_holidays)
                self.assertTrue(date(year, 2, 13) in il_holidays)
                self.assertTrue(date(year, 2, 13) in ia_holidays)
                self.assertTrue(date(year, 2, 13) in nj_holidays)
                self.assertTrue(date(year, 2, 13) in ny_holidays)
            else:
                self.assertFalse(date(year, 2, 13) in ca_holidays)
                self.assertFalse(date(year, 2, 13) in ct_holidays)
                self.assertFalse(date(year, 2, 13) in il_holidays)
                self.assertFalse(date(year, 2, 13) in ia_holidays)
                self.assertFalse(date(year, 2, 13) in nj_holidays)
                self.assertFalse(date(year, 2, 13) in ny_holidays)
        for year in range(2010, 2050):
            self.assertFalse(date(year, 2, 12) in self.holidays)
            self.assertFalse(date(year, 2, 12) in ca_holidays)
            self.assertTrue(date(year, 2, 12) in ct_holidays)
            self.assertTrue(date(year, 2, 12) in il_holidays)
            self.assertTrue(date(year, 2, 12) in ia_holidays)
            self.assertTrue(date(year, 2, 12) in nj_holidays)
            self.assertTrue(date(year, 2, 12) in ny_holidays)
            if date(year, 2, 12).weekday() == 5:
                self.assertFalse(date(year, 2, 11) in self.holidays)
                self.assertFalse(date(year, 2, 11) in ca_holidays)
                self.assertTrue(date(year, 2, 11) in ct_holidays)
                self.assertTrue(date(year, 2, 11) in il_holidays)
                self.assertTrue(date(year, 2, 11) in ia_holidays)
                self.assertTrue(date(year, 2, 11) in nj_holidays)
                self.assertTrue(date(year, 2, 11) in ny_holidays)
            else:
                self.assertFalse(date(year, 2, 11) in ca_holidays)
                self.assertFalse(date(year, 2, 11) in ct_holidays)
                self.assertFalse(date(year, 2, 11) in il_holidays)
                self.assertFalse(date(year, 2, 11) in ia_holidays)
                self.assertFalse(date(year, 2, 11) in nj_holidays)
                self.assertFalse(date(year, 2, 11) in ny_holidays)
            if date(year, 2, 12).weekday() == 6:
                self.assertFalse(date(year, 2, 13) in self.holidays)
                self.assertFalse(date(year, 2, 13) in ca_holidays)
                self.assertTrue(date(year, 2, 13) in ct_holidays)
                self.assertTrue(date(year, 2, 13) in il_holidays)
                self.assertTrue(date(year, 2, 13) in ia_holidays)
                self.assertTrue(date(year, 2, 13) in nj_holidays)
                self.assertTrue(date(year, 2, 13) in ny_holidays)
            else:
                self.assertFalse(date(year, 2, 13) in ca_holidays)
                self.assertFalse(date(year, 2, 13) in ct_holidays)
                self.assertFalse(date(year, 2, 13) in il_holidays)
                self.assertFalse(date(year, 2, 13) in ia_holidays)
                self.assertFalse(date(year, 2, 13) in nj_holidays)
                self.assertFalse(date(year, 2, 13) in ny_holidays)

    def test_susan_b_anthony_day(self):
        ca_holidays = holidays.US(state='CA')
        fl_holidays = holidays.US(state='FL')
        ny_holidays = holidays.US(state='NY')
        wi_holidays = holidays.US(state='WI')
        self.assertFalse(date(1975, 2, 15) in wi_holidays)
        self.assertFalse(date(2000, 2, 15) in ca_holidays)
        self.assertFalse(date(2000, 2, 15) in fl_holidays)
        self.assertFalse(date(2000, 2, 15) in ny_holidays)
        self.assertTrue(date(2000, 2, 15) in wi_holidays)
        self.assertTrue(date(2004, 2, 15) in ny_holidays)
        self.assertFalse(date(2010, 2, 15) in fl_holidays)
        self.assertTrue(date(2010, 2, 15) in ny_holidays)
        self.assertFalse(date(2013, 2, 15) in self.holidays)
        self.assertFalse(date(2013, 2, 15) in ca_holidays)
        self.assertTrue(date(2013, 2, 15) in fl_holidays)
        self.assertTrue(date(2013, 2, 15) in ny_holidays)
        self.assertFalse(date(2014, 2, 15) in self.holidays)
        self.assertTrue(date(2014, 2, 15) in ca_holidays)
        self.assertTrue(date(2014, 2, 15) in fl_holidays)
        self.assertTrue(date(2014, 2, 15) in ny_holidays)
        self.assertTrue(date(2014, 2, 15) in wi_holidays)

    def test_washingtons_birthday(self):
        de_holidays = holidays.US(state='DE')
        fl_holidays = holidays.US(state='FL')
        ga_holidays = holidays.US(state='GA')
        nm_holidays = holidays.US(state='NM')
        for dt in [date(1969, 2, 22), date(1970, 2, 22), date(1971, 2, 15),
                   date(1997, 2, 17), date(1999, 2, 15), date(2000, 2, 21),
                   date(2012, 2, 20), date(2013, 2, 18), date(2014, 2, 17),
                   date(2015, 2, 16), date(2016, 2, 15), date(2020, 2, 17)]:
            self.assertTrue(dt in self.holidays)
            self.assertFalse(dt + relativedelta(days=-1) in self.holidays)
            self.assertFalse(dt + relativedelta(days=+1) in self.holidays)
            self.assertFalse(dt in de_holidays)
            self.assertNotEqual(fl_holidays.get(dt), "Washington's Birthday")
            self.assertFalse(dt in ga_holidays)
            self.assertFalse(dt in nm_holidays)
        for dt in [date(2013, 12, 24), date(2014, 12, 26), date(2015, 12, 24)]:
            self.assertTrue(dt in ga_holidays)
            self.assertTrue("Washington's Birthday"
                            in ga_holidays.get_list(dt))
        self.assertTrue(holidays.US(state='AL').get('2015-02-16'),
                        "George Washington/Thomas Jefferson Birthday")
        self.assertTrue(holidays.US(state='AS').get('2015-02-16'),
                        ("George Washington's Birthday "
                         "and Daisy Gatson Bates Day"))
        self.assertTrue(holidays.US(state='PR').get('2015-02-16'),
                        ("Presidents' Day"))
        self.assertTrue(holidays.US(state='VI').get('2015-02-16'),
                        ("Presidents' Day"))

    def test_mardi_gras(self):
        la_holidays = holidays.US(state='LA')
        self.assertFalse(date(1856, 2, 5) in la_holidays)
        for dt in [date(1857, 2, 24), date(2008, 2, 5), date(2011, 3, 8),
                   date(2012, 2, 21), date(2014, 3, 4), date(2018, 2, 13)]:
            self.assertFalse(dt in self.holidays)
            self.assertTrue(dt in la_holidays)

    def test_guam_discovery_day(self):
        gu_holidays = holidays.US(state='GU')
        self.assertFalse(date(1969, 3, 1) in gu_holidays)
        for dt in [date(1970, 3, 2), date(1971, 3, 1), date(1977, 3, 7),
                   date(2014, 3, 3), date(2015, 3, 2), date(2016, 3, 7)]:
            self.assertFalse(dt in self.holidays)
            self.assertTrue(dt in gu_holidays)
            self.assertEqual(gu_holidays.get(dt), "Guam Discovery Day")

    def test_casimir_pulaski_day(self):
        il_holidays = holidays.US(state='IL')
        self.assertFalse(date(1977, 3, 7) in il_holidays)
        for dt in [date(1978, 3, 6), date(1982, 3, 1), date(1983, 3, 7),
                   date(2014, 3, 3), date(2015, 3, 2), date(2016, 3, 7)]:
            self.assertFalse(dt in self.holidays)
            self.assertTrue(dt in il_holidays)
            self.assertEqual(il_holidays.get(dt), "Casimir Pulaski Day")

    def test_texas_independence_day(self):
        tx_holidays = holidays.US(state='TX')
        self.assertFalse(date(1873, 3, 2) in tx_holidays)
        for year in range(1874, 2050):
            self.assertFalse(date(year, 3, 2) in self.holidays)
            self.assertTrue(date(year, 3, 2) in tx_holidays)

    def test_town_meeting_day(self):
        vt_holidays = holidays.US(state='VT')
        self.assertFalse(date(1799, 3, 5) in vt_holidays)
        for dt in [date(1800, 3, 4), date(1803, 3, 1), date(1804, 3, 6),
                   date(2011, 3, 1), date(2015, 3, 3), date(2017, 3, 7)]:
            self.assertFalse(dt in self.holidays)
            self.assertTrue(dt in vt_holidays)

    def test_evacuation_day(self):
        ma_holidays = holidays.US(state='MA')
        self.assertFalse(date(1900, 3, 17) in ma_holidays)
        for year in range(1901, 2050):
            self.assertFalse(date(year, 3, 17) in self.holidays)
            self.assertTrue(date(year, 3, 17) in ma_holidays)
        self.assertFalse(date(1995, 3, 20) in ma_holidays)
        for dt in [date(2012, 3, 19), date(2013, 3, 18), date(2018, 3, 19)]:
            self.assertTrue(dt in ma_holidays)
        ma_holidays.observed = False
        for dt in [date(2012, 3, 19), date(2013, 3, 18), date(2018, 3, 19)]:
            self.assertFalse(dt in ma_holidays)

    def test_emancipation_day_in_puerto_rico(self):
        pr_holidays = holidays.US(state='PR')
        for year in range(2010, 2021):
            self.assertFalse(date(year, 3, 22) in self.holidays)
            self.assertTrue(date(year, 3, 22) in pr_holidays)
        self.assertFalse(date(2014, 3, 21) in pr_holidays)
        self.assertFalse(date(2014, 3, 23) in pr_holidays)
        self.assertTrue(date(2015, 3, 23) in pr_holidays)

    def test_prince_jonah_kuhio_kalanianaole_day(self):
        hi_holidays = holidays.US(state='HI')
        self.assertFalse(date(1948, 3, 26) in hi_holidays)
        for year in range(1949, 2050):
            self.assertFalse(date(year, 3, 26) in self.holidays)
            self.assertTrue(date(year, 3, 26) in hi_holidays)
        for dt in [date(1949, 3, 25), date(2016, 3, 25), date(2017, 3, 27)]:
            self.assertFalse(dt in self.holidays)
            self.assertTrue(dt in hi_holidays)
            self.assertEqual(hi_holidays.get(dt),
                             "Prince Jonah Kuhio Kalanianaole Day (Observed)")
        hi_holidays.observed = False
        for dt in [date(1949, 3, 25), date(2016, 3, 25), date(2017, 3, 27)]:
            self.assertFalse(dt in hi_holidays)

    def test_stewards_day(self):
        ak_holidays = holidays.US(state='AK')
        self.assertFalse(date(1917, 3, 30) in ak_holidays)
        for dt in [date(1918, 3, 30), date(1954, 3, 30), date(1955, 3, 28),
                   date(2002, 3, 25), date(2014, 3, 31), date(2018, 3, 26)]:
            self.assertFalse(dt in self.holidays)
            self.assertTrue(dt in ak_holidays)

    def test_cesar_chavez_day(self):
        ca_holidays = holidays.US(state='CA')
        tx_holidays = holidays.US(state='TX')
        for year in range(1995, 2000):
            self.assertFalse(date(year, 3, 31) in self.holidays)
            self.assertTrue(date(year, 3, 31) in ca_holidays)
        for year in range(2000, 2020):
            self.assertFalse(date(year, 3, 31) in self.holidays)
            self.assertTrue(date(year, 3, 31) in ca_holidays)
            self.assertTrue(date(year, 3, 31) in tx_holidays)
        for year in (1996, 2002, 2013, 2019):
            self.assertFalse(date(year, 4, 1) in self.holidays)
            self.assertTrue(date(year, 4, 1) in ca_holidays)
            self.assertFalse(date(year, 4, 1) in tx_holidays)

    def test_transfer_day(self):
        vi_holidays = holidays.US(state='VI')
        for year in range(2010, 2021):
            self.assertFalse(date(year, 3, 31) in self.holidays)
            self.assertTrue(date(year, 3, 31) in vi_holidays)

    def test_emancipation_day(self):
        dc_holidays = holidays.US(state='DC')
        self.assertFalse(date(2004, 4, 16) in dc_holidays)
        for year in range(2005, 2020):
            self.assertFalse(date(year, 4, 16) in self.holidays)
            self.assertTrue(date(year, 4, 16) in dc_holidays)
        self.assertTrue(date(2005, 4, 15) in dc_holidays)
        self.assertTrue(date(2006, 4, 17) in dc_holidays)
        dc_holidays.observed = False
        self.assertFalse(date(2005, 4, 15) in dc_holidays)
        self.assertFalse(date(2006, 4, 17) in dc_holidays)

    def test_patriots_day(self):
        me_holidays = holidays.US(state='ME')
        ma_holidays = holidays.US(state='MA')
        self.assertFalse(date(1983, 4, 19) in me_holidays)
        self.assertFalse(date(1983, 4, 19) in ma_holidays)
        for year in range(1894, 1969):
            self.assertFalse(date(year, 4, 19) in self.holidays)
            self.assertTrue(date(year, 4, 19) in me_holidays)
            self.assertTrue(date(year, 4, 19) in ma_holidays)
        for dt in [date(1969, 4, 21), date(1974, 4, 15), date(1975, 4, 21),
                   date(2015, 4, 20), date(2016, 4, 18), date(2019, 4, 15)]:
            self.assertFalse(dt in self.holidays)
            self.assertTrue(dt in me_holidays)
            self.assertTrue(dt in ma_holidays)

    def test_holy_thursday(self):
        vi_holidays = holidays.US(state='VI')
        for dt in [date(2010, 4,  1), date(2011, 4, 21), date(2013, 3, 28),
                   date(2014, 4, 17), date(2015, 4,  2), date(2016, 3, 24)]:
            self.assertFalse(dt in self.holidays)
            self.assertTrue(dt in vi_holidays)

    def test_good_friday(self):
        ct_holidays = holidays.US(state='CT')
        de_holidays = holidays.US(state='DE')
        gu_holidays = holidays.US(state='GU')
        in_holidays = holidays.US(state='IN')
        ky_holidays = holidays.US(state='IN')
        la_holidays = holidays.US(state='LA')
        nj_holidays = holidays.US(state='NJ')
        nc_holidays = holidays.US(state='NC')
        tn_holidays = holidays.US(state='TN')
        tx_holidays = holidays.US(state='TX')
        vi_holidays = holidays.US(state='VI')
        for dt in [date(1900, 4, 13), date(1901, 4,  5), date(1902, 3, 28),
                   date(1999, 4,  2), date(2000, 4, 21), date(2010, 4,  2),
                   date(2018, 3, 30), date(2019, 4, 19), date(2020, 4, 10)]:
            self.assertFalse(dt in self.holidays)
            self.assertTrue(dt in ct_holidays)
            self.assertTrue(dt in de_holidays)
            self.assertTrue(dt in gu_holidays)
            self.assertTrue(dt in in_holidays)
            self.assertTrue(dt in ky_holidays)
            self.assertTrue(dt in la_holidays)
            self.assertTrue(dt in nj_holidays)
            self.assertTrue(dt in nc_holidays)
            self.assertTrue(dt in tn_holidays)
            self.assertTrue(dt in tx_holidays)
            self.assertTrue(dt in vi_holidays)

    def test_easter_monday(self):
        vi_holidays = holidays.US(state='VI')
        for dt in [date(1900, 4, 16), date(1901, 4,  8), date(1902, 3, 31),
                   date(1999, 4,  5), date(2010, 4,  5),
                   date(2018, 4,  2), date(2019, 4, 22), date(2020, 4, 13)]:
            self.assertFalse(dt in self.holidays)
            self.assertTrue(dt in vi_holidays)

    def test_confederate_memorial_day(self):
        al_holidays = holidays.US(state='AL')
        ga_holidays = holidays.US(state='GA')
        ms_holidays = holidays.US(state='MS')
        sc_holidays = holidays.US(state='SC')
        tx_holidays = holidays.US(state='TX')
        self.assertFalse(date(1865, 4, 24) in self.holidays)
        self.assertFalse(date(1865, 4, 24) in al_holidays)
        for dt in [date(1866, 4, 23), date(1878, 4, 22), date(1884, 4, 28),
                   date(2014, 4, 28), date(2015, 4, 27), date(2019, 4, 22)]:
            self.assertFalse(dt in self.holidays)
            self.assertTrue(dt in al_holidays)
            self.assertTrue(dt in ga_holidays)
            self.assertTrue(dt in ms_holidays)
            self.assertTrue(dt in sc_holidays)
        self.assertFalse(date(1930, 1, 19) in tx_holidays)
        self.assertFalse(date(1931, 1, 19) in self.holidays)
        self.assertTrue(date(1931, 1, 19) in tx_holidays)

    def test_san_jacinto_day(self):
        tx_holidays = holidays.US(state='TX')
        self.assertFalse(date(1874, 4, 21) in tx_holidays)
        for year in (1875, 2050):
            self.assertFalse(date(year, 4, 21) in self.holidays)
            self.assertTrue(date(year, 4, 21) in tx_holidays)

    def test_arbor_day(self):
        ne_holidays = holidays.US(state='NE')
        for dt in [date(1875, 4, 22), date(1988, 4, 22), date(1989, 4, 28),
                   date(2009, 4, 24), date(2010, 4, 30), date(2014, 4, 25)]:
            self.assertFalse(dt in self.holidays)
            self.assertTrue(dt in ne_holidays)

    def test_primary_election_day(self):
        in_holidays = holidays.US(state='IN')
        self.assertFalse(date(2004, 5, 4) in in_holidays)
        for dt in [date(2006, 5, 2), date(2008, 5, 6), date(2010, 5, 4),
                   date(2012, 5, 8), date(2014, 5, 6), date(2015, 5, 5),
                   date(2016, 5, 3)]:
            self.assertFalse(dt in self.holidays)
            self.assertTrue(dt in in_holidays)

    def test_truman_day(self):
        mo_holidays = holidays.US(state='MO', observed=False)
        self.assertFalse(date(1948, 5, 8) in self.holidays)
        self.assertFalse(date(1948, 5, 8) in mo_holidays)
        for year in range(1949, 2100):
            dt = date(year, 5, 8)
            self.assertFalse(dt in self.holidays)
            self.assertTrue(dt in mo_holidays)
            self.assertFalse(dt + relativedelta(days=-1) in mo_holidays)
            self.assertFalse(dt + relativedelta(days=+1) in mo_holidays)
        self.assertFalse(date(2004, 5, 7) in mo_holidays)
        self.assertFalse(date(2005, 5, 10) in mo_holidays)
        mo_holidays.observed = True
        self.assertTrue(date(2004, 5, 7) in mo_holidays)
        self.assertTrue(date(2005, 5, 10) in mo_holidays)

    def test_memorial_day(self):
        for dt in [date(1969, 5, 30), date(1970, 5, 30), date(1971, 5, 31),
                   date(1997, 5, 26), date(1999, 5, 31), date(2000, 5, 29),
                   date(2012, 5, 28), date(2013, 5, 27), date(2014, 5, 26),
                   date(2015, 5, 25), date(2016, 5, 30), date(2020, 5, 25)]:
            self.assertTrue(dt in self.holidays)
            self.assertFalse(dt + relativedelta(days=-1) in self.holidays)
            self.assertFalse(dt + relativedelta(days=+1) in self.holidays)

    def test_jefferson_davis_birthday(self):
        al_holidays = holidays.US(state='AL')
        self.assertFalse(date(1889, 6, 3) in self.holidays)
        self.assertFalse(date(1889, 6, 3) in al_holidays)
        for dt in [date(1890, 6, 2), date(1891, 6, 1), date(1897, 6, 7),
                   date(2014, 6, 2), date(2015, 6, 1), date(2016, 6, 6)]:
            self.assertFalse(dt in self.holidays)
            self.assertTrue(dt in al_holidays)

    def test_kamehameha_day(self):
        hi_holidays = holidays.US(state='HI')
        self.assertFalse(date(1871, 6, 11) in hi_holidays)
        for year in range(1872, 2050):
            self.assertFalse(date(year, 6, 11) in self.holidays)
            self.assertTrue(date(year, 6, 11) in hi_holidays)
        self.assertFalse(date(2006, 6, 12) in hi_holidays)
        for dt in [date(2011, 6, 10), date(2016, 6, 10), date(2017, 6, 12)]:
            self.assertTrue(dt in hi_holidays)
            hi_holidays.get(dt) == "Kamehameha Day (Observed)"
        hi_holidays.observed = False
        for dt in [date(2011, 6, 10), date(2016, 6, 10), date(2017, 6, 12)]:
            self.assertFalse(dt in hi_holidays)

    def test_emancipation_day_in_texas(self):
        tx_holidays = holidays.US(state='TX')
        self.assertFalse(date(1979, 6, 19) in tx_holidays)
        for year in (1980, 2050):
            self.assertFalse(date(year, 6, 19) in self.holidays)
            self.assertTrue(date(year, 6, 19) in tx_holidays)

    def test_west_virginia_day(self):
        wv_holidays = holidays.US(state='WV')
        self.assertFalse(date(1926, 6, 20) in wv_holidays)
        for year in (1927, 2050):
            self.assertFalse(date(year, 6, 20) in self.holidays)
            self.assertTrue(date(year, 6, 20) in wv_holidays)
        self.assertTrue(date(2015, 6, 19) in wv_holidays)
        self.assertTrue(date(2010, 6, 21) in wv_holidays)
        wv_holidays.observed = False
        self.assertFalse(date(2015, 6, 19) in wv_holidays)
        self.assertFalse(date(2010, 6, 21) in wv_holidays)

    def test_emancipation_day_in_virgin_islands(self):
        vi_holidays = holidays.US(state='VI')
        for year in (2010, 2021):
            self.assertFalse(date(year, 7, 3) in self.holidays)
            self.assertTrue(date(year, 7, 3) in vi_holidays)

    def test_independence_day(self):
        for year in range(1900, 2100):
            dt = date(year, 7, 4)
            self.assertTrue(dt in self.holidays)
            self.assertFalse(dt + relativedelta(days=-1) in self.holidays)
            self.assertFalse(dt + relativedelta(days=+1) in self.holidays)
        self.assertFalse(date(2010, 7, 5) in self.holidays)
        self.assertFalse(date(2020, 7, 3) in self.holidays)
        self.holidays.observed = True
        self.assertTrue(date(2010, 7, 5) in self.holidays)
        self.assertTrue(date(2020, 7, 3) in self.holidays)

    def test_liberation_day_guam(self):
        gu_holidays = holidays.US(state='GU')
        self.assertFalse(date(1944, 7, 21) in gu_holidays)
        for year in range(1945, 2100):
            self.assertFalse(date(year, 7, 21) in self.holidays)
            self.assertTrue(date(year, 7, 21) in gu_holidays)

    def test_pioneer_day(self):
        ut_holidays = holidays.US(state='UT')
        self.assertFalse(date(1848, 7, 24) in ut_holidays)
        for year in (1849, 2050):
            self.assertFalse(date(year, 7, 24) in self.holidays)
            self.assertTrue(date(year, 7, 24) in ut_holidays)
        self.assertTrue('2010-07-23' in ut_holidays)
        self.assertTrue('2011-07-25' in ut_holidays)
        ut_holidays.observed = False
        self.assertFalse('2010-07-23' in ut_holidays)
        self.assertFalse('2011-07-25' in ut_holidays)

    def test_constitution_day(self):
        pr_holidays = holidays.US(state='PR')
        for year in range(2010, 2021):
            self.assertFalse(date(year, 7, 25) in self.holidays)
            self.assertTrue(date(year, 7, 25) in pr_holidays)
        self.assertFalse(date(2015, 7, 24) in pr_holidays)
        self.assertFalse(date(2015, 7, 26) in pr_holidays)
        self.assertTrue(date(2021, 7, 26) in pr_holidays)

    def test_victory_day(self):
        ri_holidays = holidays.US(state='RI')
        self.assertFalse(date(1947, 8, 11) in ri_holidays)
        for dt in [date(1948, 8, 9), date(1995, 8, 14), date(2005, 8, 8),
                   date(2015, 8, 10), date(2016, 8, 8), date(2017, 8, 14)]:
            self.assertFalse(dt in self.holidays)
            self.assertTrue(dt in ri_holidays)

    def test_statehood_day(self):
        hi_holidays = holidays.US(state='HI')
        self.assertFalse(date(1958, 8, 15) in hi_holidays)
        for dt in [date(1959, 8, 21), date(1969, 8, 15), date(1999, 8, 20),
                   date(2014, 8, 15), date(2015, 8, 21), date(2016, 8, 19)]:
            self.assertFalse(dt in self.holidays)
            self.assertTrue(dt in hi_holidays)

    def test_bennington_battle_day(self):
        vt_holidays = holidays.US(state='VT')
        self.assertFalse(date(1777, 8, 16) in vt_holidays)
        for year in range(1778, 2050):
            self.assertFalse(date(year, 8, 16) in self.holidays)
            self.assertTrue(date(year, 8, 16) in vt_holidays)
        vt_holidays.observed = False
        self.assertFalse("Bennington Battle Day (Observed)" in
                         vt_holidays.get_list(date(1997, 8, 15)))
        vt_holidays.observed = True
        self.assertTrue("Bennington Battle Day (Observed)" in
                        vt_holidays.get_list(date(1997, 8, 15)))
        self.assertFalse("Bennington Battle Day (Observed)" in
                         vt_holidays.get_list(date(1997, 8, 17)))
        self.assertTrue("Bennington Battle Day (Observed)" in
                        vt_holidays.get_list(date(1998, 8, 17)))
        self.assertFalse("Bennington Battle Day (Observed)" in
                         vt_holidays.get_list(date(1999, 8, 15)))
        self.assertFalse("Bennington Battle Day (Observed)" in
                         vt_holidays.get_list(date(1999, 8, 17)))

    def test_lyndon_baines_johnson_day(self):
        tx_holidays = holidays.US(state='TX')
        self.assertFalse(date(1972, 8, 27) in tx_holidays)
        for year in (1973, 2050):
            self.assertFalse(date(year, 8, 27) in self.holidays)
            self.assertTrue(date(year, 8, 27) in tx_holidays)

    def test_labor_day(self):
        for dt in [date(1997, 9, 1), date(1999, 9, 6), date(2000, 9, 4),
                   date(2012, 9, 3), date(2013, 9, 2), date(2014, 9, 1),
                   date(2015, 9, 7), date(2016, 9, 5), date(2020, 9, 7)]:
            self.assertTrue(dt in self.holidays)
            self.assertFalse(dt + relativedelta(days=-1) in self.holidays)
            self.assertFalse(dt + relativedelta(days=+1) in self.holidays)

    def test_columbus_day(self):
        ak_holidays = holidays.US(state='AK')
        de_holidays = holidays.US(state='DE')
        fl_holidays = holidays.US(state='FL')
        hi_holidays = holidays.US(state='HI')
        sd_holidays = holidays.US(state='SD')
        vi_holidays = holidays.US(state='VI')
        for dt in [date(1937, 10, 12), date(1969, 10, 12), date(1970, 10, 12),
                   date(1999, 10, 11), date(2000, 10,  9), date(2001, 10,  8),
                   date(2013, 10, 14), date(2018, 10,  8), date(2019, 10, 14)]:
            self.assertTrue(dt in self.holidays)
            self.assertFalse(dt in ak_holidays)
            self.assertFalse(dt in de_holidays)
            self.assertFalse(dt in fl_holidays)
            self.assertFalse(dt in hi_holidays)
            self.assertFalse(dt + relativedelta(days=-1) in self.holidays)
            self.assertFalse(dt + relativedelta(days=+1) in self.holidays)
            self.assertEqual(sd_holidays.get(dt), "Native American Day")
            self.assertEqual(vi_holidays.get(dt),
                             "Columbus Day and Puerto Rico Friendship Day")
        self.assertFalse(date(1936, 10, 12) in self.holidays)

    def test_alaska_day(self):
        ak_holidays = holidays.US(state='AK', observed=False)
        self.assertFalse(date(1866, 10, 18) in ak_holidays)
        for year in range(1867, 2050):
            self.assertTrue(date(year, 10, 18) in ak_holidays)
            self.assertFalse(date(year, 10, 17) in ak_holidays)
            self.assertFalse(date(year, 10, 19) in ak_holidays)
            self.assertFalse(date(year, 10, 18) in self.holidays)
        ak_holidays.observed = True
        self.assertTrue(date(2014, 10, 17) in ak_holidays)
        self.assertTrue(date(2015, 10, 19) in ak_holidays)

    def test_nevada_day(self):
        nv_holidays = holidays.US(state='NV')
        self.assertFalse(date(1932, 10, 31) in nv_holidays)
        for dt in [date(1933, 10, 31), date(1999, 10, 31), date(2000, 10, 27),
                   date(2002, 10, 25), date(2014, 10, 31), date(2015, 10, 30)]:
            self.assertFalse(dt in self.holidays)
            self.assertTrue(dt in nv_holidays)
        self.assertTrue("Nevada Day (Observed)" in
                        nv_holidays.get_list(date(1998, 10, 30)))
        self.assertTrue("Nevada Day (Observed)" in
                        nv_holidays.get_list(date(1999, 11, 1)))
        nv_holidays.observed = False
        self.assertFalse("Nevada Day (Observed)" in
                         nv_holidays.get_list(date(1998, 10, 30)))
        self.assertFalse("Nevada Day (Observed)" in
                         nv_holidays.get_list(date(1999, 11, 1)))

    def test_liberty_day(self):
        vi_holidays = holidays.US(state='VI')
        for year in range(2010, 2021):
            self.assertFalse(date(year, 11, 1) in self.holidays)
            self.assertTrue(date(year, 11, 1) in vi_holidays)

    def test_election_day(self):
        de_holidays = holidays.US(state='DE')
        hi_holidays = holidays.US(state='HI')
        il_holidays = holidays.US(state='IL')
        in_holidays = holidays.US(state='IN')
        la_holidays = holidays.US(state='LA')
        mt_holidays = holidays.US(state='MT')
        nh_holidays = holidays.US(state='NH')
        nj_holidays = holidays.US(state='NJ')
        ny_holidays = holidays.US(state='NY')
        wv_holidays = holidays.US(state='WV')
        self.assertFalse(date(2004, 11, 2) in de_holidays)
        for dt in [date(2008, 11, 4), date(2010, 11, 2), date(2012, 11, 6),
                   date(2014, 11, 4), date(2016, 11, 8), date(2018, 11, 6)]:
            self.assertFalse(dt in self.holidays)
            self.assertTrue(dt in de_holidays)
            self.assertTrue(dt in hi_holidays)
            self.assertTrue(dt in il_holidays)
            self.assertTrue(dt in in_holidays)
            self.assertTrue(dt in la_holidays)
            self.assertTrue(dt in mt_holidays)
            self.assertTrue(dt in nh_holidays)
            self.assertTrue(dt in nj_holidays)
            self.assertTrue(dt in ny_holidays)
            self.assertTrue(dt in wv_holidays)
        self.assertFalse(date(2015, 11, 3) in self.holidays)
        self.assertFalse(date(2015, 11, 3) in de_holidays)
        self.assertFalse(date(2015, 11, 3) in hi_holidays)
        self.assertFalse(date(2015, 11, 3) in il_holidays)
        self.assertTrue(date(2015, 11, 3) in in_holidays)
        self.assertFalse(date(2015, 11, 3) in la_holidays)
        self.assertFalse(date(2015, 11, 3) in mt_holidays)
        self.assertFalse(date(2015, 11, 3) in nh_holidays)
        self.assertFalse(date(2015, 11, 3) in nj_holidays)
        self.assertTrue(date(2015, 11, 3) in ny_holidays)
        self.assertFalse(date(2015, 11, 3) in wv_holidays)

    def test_all_souls_day(self):
        gu_holidays = holidays.US(state='GU')
        for year in range(1945, 2100):
            self.assertFalse(date(year, 11, 2) in self.holidays)
            self.assertTrue(date(year, 11, 2) in gu_holidays)

    def test_veterans_day(self):
        for dt in [date(1938, 11, 11), date(1939, 11, 11), date(1970, 11, 11),
                   date(1971, 10, 25), date(1977, 10, 24), date(1978, 11, 11),
                   date(2012, 11, 11), date(2013, 11, 11), date(2014, 11, 11),
                   date(2015, 11, 11), date(2016, 11, 11), date(2020, 11, 11)]:
            self.assertTrue(dt in self.holidays)
            self.assertFalse(dt + relativedelta(days=-1) in self.holidays)
            self.assertFalse(dt + relativedelta(days=+1) in self.holidays)
        self.assertFalse("Armistice Day" in holidays.US(years=[1937]).values())
        self.assertFalse("Armistice Day" in holidays.US(years=[1937]).values())
        self.assertTrue("Armistice Day" in holidays.US(years=[1938]).values())
        self.assertTrue("Armistice Day" in holidays.US(years=[1953]).values())
        self.assertTrue("Veterans Day" in holidays.US(years=[1954]).values())
        self.assertFalse(date(2012, 11, 12) in self.holidays)
        self.assertFalse(date(2017, 11, 10) in self.holidays)
        self.holidays.observed = True
        self.assertTrue(date(2012, 11, 12) in self.holidays)
        self.assertTrue(date(2017, 11, 10) in self.holidays)

    def test_discovery_day(self):
        pr_holidays = holidays.US(state='PR')
        for year in range(2010, 2021):
            self.assertFalse(date(year, 11, 19) in self.holidays)
            self.assertTrue(date(year, 11, 19) in pr_holidays)
        self.assertFalse(date(2016, 11, 18) in pr_holidays)
        self.assertFalse(date(2016, 11, 20) in pr_holidays)
        self.assertTrue(date(2017, 11, 20) in pr_holidays)

    def test_thanksgiving_day(self):
        de_holidays = holidays.US(state='DE')
        fl_holidays = holidays.US(state='FL')
        in_holidays = holidays.US(state='IN')
        md_holidays = holidays.US(state='MD')
        nv_holidays = holidays.US(state='NV')
        nh_holidays = holidays.US(state='NH')
        nm_holidays = holidays.US(state='NM')
        nc_holidays = holidays.US(state='NC')
        ok_holidays = holidays.US(state='OK')
        tx_holidays = holidays.US(state='TX')
        wv_holidays = holidays.US(state='WV')
        for dt in [date(1997, 11, 27), date(1999, 11, 25), date(2000, 11, 23),
                   date(2012, 11, 22), date(2013, 11, 28), date(2014, 11, 27),
                   date(2015, 11, 26), date(2016, 11, 24), date(2020, 11, 26)]:
            self.assertTrue(dt in self.holidays)
            self.assertFalse(dt + relativedelta(days=-1) in self.holidays)
            self.assertFalse(dt + relativedelta(days=+1) in self.holidays)
            self.assertTrue(dt + relativedelta(days=+1) in de_holidays)
            self.assertEqual(de_holidays.get(dt + relativedelta(days=+1)),
                             "Day After Thanksgiving")
            self.assertEqual(nh_holidays.get(dt + relativedelta(days=+1)),
                             "Day After Thanksgiving")
            self.assertEqual(nc_holidays.get(dt + relativedelta(days=+1)),
                             "Day After Thanksgiving")
            self.assertEqual(ok_holidays.get(dt + relativedelta(days=+1)),
                             "Day After Thanksgiving")
            self.assertEqual(wv_holidays.get(dt + relativedelta(days=+1)),
                             "Day After Thanksgiving")
            self.assertTrue(dt + relativedelta(days=+1) in fl_holidays)
            self.assertEqual(fl_holidays.get(dt + relativedelta(days=+1)),
                             "Friday After Thanksgiving")
            self.assertTrue(dt + relativedelta(days=+1) in tx_holidays)
            self.assertEqual(tx_holidays.get(dt + relativedelta(days=+1)),
                             "Friday After Thanksgiving")
            self.assertEqual(nv_holidays.get(dt + relativedelta(days=+1)),
                             "Family Day")
            self.assertEqual(nm_holidays.get(dt + relativedelta(days=+1)),
                             "Presidents' Day")
            if dt.year >= 2008:
                self.assertEqual(md_holidays.get(dt + relativedelta(days=1)),
                                 "American Indian Heritage Day")
            if dt.year >= 2010:
                self.assertEqual(in_holidays.get(dt + relativedelta(days=1)),
                                 "Lincoln's Birthday")
            else:
                self.assertNotEqual(
                    in_holidays.get(dt + relativedelta(days=1)),
                    "Lincoln's Birthday")

    def test_robert_lee_birthday(self):
        ga_holidays = holidays.US(state='GA')
        self.assertFalse(date(1985, 11, 25) in ga_holidays)
        for dt in [date(2007, 11, 23), date(2008, 11, 28), date(2010, 11, 26),
                   date(2013, 11, 29), date(2014, 11, 28), date(2015, 11, 27),
                   date(2018, 11, 23), date(2019, 11, 29), date(2020, 11, 27)]:
            self.assertFalse(dt in self.holidays)
            self.assertTrue(dt in ga_holidays)

    def test_lady_of_camarin_day(self):
        gu_holidays = holidays.US(state='GU')
        for year in range(1945, 2100):
            self.assertFalse(date(year, 12, 8) in self.holidays)
            self.assertTrue(date(year, 12, 8) in gu_holidays)

    def test_christmass_eve(self):
        as_holidays = holidays.US(state='AS')
        ks_holidays = holidays.US(state='KS')
        mi_holidays = holidays.US(state='MI')
        nc_holidays = holidays.US(state='NC')
        tx_holidays = holidays.US(state='TX')
        wi_holidays = holidays.US(state='WI')
        self.holidays.observed = False
        for year in range(1900, 2050):
            self.assertFalse(date(year, 12, 24) in self.holidays)
            self.assertTrue(date(year, 12, 24) in as_holidays)
            if year >= 2013:
                f = ks_holidays.get(date(year, 12, 24)).find("Eve")
                self.assertTrue(f > 0)
                f = mi_holidays.get(date(year, 12, 24)).find("Eve")
                self.assertTrue(f > 0)
                f = nc_holidays.get(date(year, 12, 24)).find("Eve")
                self.assertTrue(f > 0)
            if year >= 2012:
                f = wi_holidays.get(date(year, 12, 24)).find("Eve")
                self.assertTrue(f > 0)
            if year >= 1981:
                f = tx_holidays.get(date(year, 12, 24)).find("Eve")
                self.assertTrue(f > 0)
            if year < 1981:
                f = ks_holidays.get(date(year, 12, 24), "").find("Eve")
                self.assertTrue(f < 0)
                f = mi_holidays.get(date(year, 12, 24), "").find("Eve")
                self.assertTrue(f < 0)
                f = nc_holidays.get(date(year, 12, 24), "").find("Eve")
                self.assertTrue(f < 0)
                f = tx_holidays.get(date(year, 12, 24), "").find("Eve")
                self.assertTrue(f < 0)
                f = wi_holidays.get(date(year, 12, 24), "").find("Eve")
                self.assertTrue(f < 0)
        self.assertTrue(date(2016, 12, 23) in as_holidays)
        self.assertTrue(date(2016, 12, 23) in ks_holidays)
        self.assertTrue(date(2016, 12, 23) in mi_holidays)
        self.assertTrue(date(2016, 12, 23) in nc_holidays)
        self.assertTrue(date(2016, 12, 23) in tx_holidays)
        self.assertTrue(date(2016, 12, 23) in wi_holidays)
        self.assertTrue("Christmas Eve (Observed)" in
                        as_holidays.get_list(date(2017, 12, 22)))
        self.assertTrue("Christmas Eve (Observed)" in
                        ks_holidays.get_list(date(2017, 12, 22)))
        self.assertTrue("Christmas Eve (Observed)" in
                        mi_holidays.get_list(date(2017, 12, 22)))
        self.assertTrue("Christmas Eve (Observed)" in
                        nc_holidays.get_list(date(2017, 12, 22)))
        self.assertTrue("Christmas Eve (Observed)" in
                        tx_holidays.get_list(date(2017, 12, 22)))
        self.assertTrue("Christmas Eve (Observed)" in
                        wi_holidays.get_list(date(2017, 12, 22)))

    def test_christmas_day(self):
        for year in range(1900, 2100):
            dt = date(year, 12, 25)
            self.assertTrue(dt in self.holidays)
            self.assertFalse(dt + relativedelta(days=-1) in self.holidays)
            self.assertFalse(dt + relativedelta(days=+1) in self.holidays)
        self.assertFalse(date(2010, 12, 24) in self.holidays)
        self.assertFalse(date(2016, 12, 26) in self.holidays)
        self.holidays.observed = True
        self.assertTrue(date(2010, 12, 24) in self.holidays)
        self.assertTrue(date(2016, 12, 26) in self.holidays)

    def test_day_after_christmas(self):
        nc_holidays = holidays.US(state='NC', observed=False)
        tx_holidays = holidays.US(state='TX', observed=False)
        self.assertFalse(date(2015, 12, 28) in nc_holidays)
        self.assertFalse(date(2016, 12, 27) in nc_holidays)
        self.assertFalse(date(2015, 12, 28) in tx_holidays)
        self.assertFalse(date(2016, 12, 27) in tx_holidays)
        nc_holidays.observed = True
        self.assertTrue("Day After Christmas (Observed)" in
                        nc_holidays.get_list(date(2015, 12, 28)))
        self.assertTrue("Day After Christmas (Observed)" in
                        nc_holidays.get_list(date(2016, 12, 27)))
        tx_holidays.observed = True
        self.assertFalse("Day After Christmas (Observed)" in
                         tx_holidays.get_list(date(2015, 12, 28)))
        self.assertFalse("Day After Christmas (Observed)" in
                         tx_holidays.get_list(date(2016, 12, 27)))

    def test_new_years_eve(self):
        ky_holidays = holidays.US(state='KY')
        mi_holidays = holidays.US(state='MI')
        wi_holidays = holidays.US(state='WI')
        self.assertFalse(date(2012, 12, 31) in ky_holidays)
        self.assertFalse(date(2012, 12, 31) in mi_holidays)
        self.assertFalse(date(2011, 12, 31) in wi_holidays)
        self.assertTrue(date(2012, 12, 31) in wi_holidays)
        for dt in [date(2013, 12, 31), date(2016, 12, 30)]:
            self.assertFalse(dt in self.holidays)
            self.assertTrue(dt in ky_holidays)
            self.assertTrue(dt in mi_holidays)
            self.assertTrue(dt in wi_holidays)


class TestNZ(unittest.TestCase):

    def setUp(self):
        self.holidays = holidays.NZ(observed=True)

    def test_new_years(self):
        for year in range(1900, 2100):
            dt = date(year, 1, 1)
            self.assertTrue(dt in self.holidays)
        for year, day in enumerate([1, 1, 1, 1, 3,       # 2001-05
                                    3, 1, 1, 1, 1,       # 2006-10
                                    3, 3, 1, 1, 1,       # 2011-15
                                    1, 3, 1, 1, 1, 1],   # 2016-21
                                   2001):
            dt = date(year, 1, day)
            self.assertTrue(dt in self.holidays)
            self.assertEqual(self.holidays[dt][:10], "New Year's")
        self.assertFalse("1893-01-01" in self.holidays)
        self.assertTrue("1894-01-01" in self.holidays)

    def test_day_after_new_years(self):
        for year in range(1900, 2100):
            dt = date(year, 1, 2)
            self.assertTrue(dt in self.holidays)
        for year, day in enumerate([2, 2, 2, 2, 2,       # 2001-05
                                    2, 2, 2, 2, 4,       # 2006-10
                                    4, 2, 2, 2, 2,       # 2011-15
                                    4, 2, 2, 2, 2, 4],   # 2016-21
                                   2001):
            dt = date(year, 1, day)
            self.assertTrue(dt in self.holidays)
            self.assertEqual(self.holidays[dt][:10], "Day after ")
        self.assertFalse(date(2016, 1, 3) in self.holidays)

    def test_waitangi_day(self):
        ntl_holidays = holidays.NZ(prov='Northland')
        for year, day in enumerate([3, 8, 7, 6, 5], 1964):
            dt = date(year, 2, day)
            self.assertTrue(dt in ntl_holidays, dt)
            self.assertEqual(ntl_holidays[dt][:8], "Waitangi")
        for year in range(1900, 1974):
            dt = date(year, 2, 6)
            self.assertFalse(dt in self.holidays)
        for year in range(1974, 2100):
            dt = date(year, 2, 6)
            self.assertTrue(dt in self.holidays)
        for year, day in enumerate([6, 6, 6, 6, 6,       # 2001-05
                                    6, 6, 6, 6, 6,       # 2006-10
                                    6, 6, 6, 6, 6,       # 2011-15
                                    8, 6, 6, 6, 6, 8],   # 2016-21
                                   2001):
            dt = date(year, 2, day)
            self.assertTrue(dt in self.holidays)
            self.assertEqual(self.holidays[dt][:8], "Waitangi")
        self.assertFalse(date(2005, 2, 7) in self.holidays)
        self.assertFalse(date(2010, 2, 8) in self.holidays)
        self.assertFalse(date(2011, 2, 7) in self.holidays)

    def test_good_friday(self):
        for dt in [date(1900, 4, 13), date(1901, 4,  5), date(1902, 3, 28),
                   date(1999, 4,  2), date(2000, 4, 21), date(2010, 4,  2),
                   date(2018, 3, 30), date(2019, 4, 19), date(2020, 4, 10)]:
            self.assertTrue(dt in self.holidays)
            self.assertFalse(dt + relativedelta(days=-1) in self.holidays)
            self.assertFalse(dt + relativedelta(days=+1) in self.holidays)

    def test_easter_monday(self):
        for dt in [date(1900, 4, 16), date(1901, 4,  8), date(1902, 3, 31),
                   date(1999, 4,  5), date(2010, 4,  5),
                   date(2018, 4,  2), date(2019, 4, 22), date(2020, 4, 13)]:
            self.assertTrue(dt in self.holidays)
            self.assertFalse(dt + relativedelta(days=-1) in self.holidays)
            self.assertFalse(dt + relativedelta(days=+1) in self.holidays)

    def test_anzac_day(self):
        for year in range(1900, 1921):
            dt = date(year, 4, 25)
            self.assertFalse(dt in self.holidays)
        for year in range(1921, 2100):
            dt = date(year, 4, 25)
            self.assertTrue(dt in self.holidays)
        for year, day in enumerate([25, 25, 25, 25, 25,        # 2001-05
                                    25, 25, 25, 25, 25,        # 2006-10
                                    25, 25, 25, 25, 27,        # 2011-15
                                    25, 25, 25, 25, 27, 26],   # 2016-21
                                   2001):
            dt = date(year, 4, day)
            self.assertTrue(dt in self.holidays, dt)
            self.assertEqual(self.holidays[dt][:5], "Anzac")
        self.assertFalse(date(2009, 4, 27) in self.holidays)
        self.assertFalse(date(2010, 4, 26) in self.holidays)

    def test_sovereigns_birthday(self):
        self.assertTrue(date(1909, 11,  9) in self.holidays)
        self.assertTrue(date(1936,  6, 23) in self.holidays)
        self.assertTrue(date(1937,  6,  9) in self.holidays)
        self.assertTrue(date(1940,  6,  3) in self.holidays)
        self.assertTrue(date(1952,  6,  2) in self.holidays)
        for year in range(1912, 1936):
            dt = date(year, 6, 3)
            self.assertTrue(dt in self.holidays)
            self.assertEqual(self.holidays[dt], "King's Birthday")
        for year, day in enumerate([4, 3, 2, 7, 6,       # 2001-05
                                    5, 4, 2, 1, 7,       # 2006-10
                                    6, 4, 3, 2, 1,       # 2011-15
                                    6, 5, 4, 3, 1, 7],   # 2016-21
                                   2001):
            dt = date(year, 6, day)
            self.assertTrue(dt in self.holidays, dt)
            self.assertEqual(self.holidays[dt], "Queen's Birthday")

    def test_labour_day(self):
        for year, day in enumerate([22, 28, 27, 25, 24,        # 2001-05
                                    23, 22, 27, 26, 25,        # 2006-10
                                    24, 22, 28, 27, 26,        # 2011-15
                                    24, 23, 22, 28, 26, 25],   # 2016-21
                                   2001):
            dt = date(year, 10, day)
            self.assertTrue(dt in self.holidays, dt)
            self.assertEqual(self.holidays[dt], "Labour Day")

    def test_christmas_day(self):
        self.holidays.observed = False
        for year in range(1900, 2100):
            dt = date(year, 12, 25)
            self.assertTrue(dt in self.holidays)
            self.assertFalse(dt + relativedelta(days=-1) in self.holidays)
        self.assertFalse(date(2010, 12, 24) in self.holidays)
        self.assertNotEqual(self.holidays[date(2011, 12, 26)],
                            "Christmas Day (Observed)")
        self.holidays.observed = True
        self.assertEqual(self.holidays[date(2011, 12, 27)],
                         "Christmas Day (Observed)")
        for year, day in enumerate([25, 25, 25, 27, 27,        # 2001-05
                                    25, 25, 25, 25, 27,        # 2006-10
                                    27, 25, 25, 25, 25,        # 2011-15
                                    27, 25, 25, 25, 25, 25],   # 2016-21
                                   2001):
            dt = date(year, 12, day)
            self.assertTrue(dt in self.holidays, dt)
            self.assertEqual(self.holidays[dt][:9], "Christmas")

    def test_boxing_day(self):
        self.holidays.observed = False
        for year in range(1900, 2100):
            dt = date(year, 12, 26)
            self.assertTrue(dt in self.holidays)
            self.assertFalse(dt + relativedelta(days=+1) in self.holidays)
        self.assertFalse(date(2009, 12, 28) in self.holidays)
        self.assertFalse(date(2010, 12, 27) in self.holidays)
        self.holidays.observed = True
        self.assertTrue(date(2009, 12, 28) in self.holidays)
        self.assertTrue(date(2010, 12, 27) in self.holidays)
        for year, day in enumerate([26, 26, 26, 28, 26,        # 2001-05
                                    26, 26, 26, 28, 28,        # 2006-10
                                    26, 26, 26, 26, 28,        # 2011-15
                                    26, 26, 26, 26, 28, 28],   # 2016-21
                                   2001):
            dt = date(year, 12, day)
            self.assertTrue(dt in self.holidays, dt)
            self.assertEqual(self.holidays[dt][:6], "Boxing")

    def test_auckland_anniversary_day(self):
        auk_holidays = holidays.NZ(prov='Auckland')
        for year, day in enumerate([29, 28, 27, 26, 31,        # 2001-05
                                    30, 29, 28, 26,  1,        # 2006-10
                                    31, 30, 28, 27, 26,        # 2011-15
                                    1,  30, 29, 28, 27,  1],   # 2016-21
                                   2001):
            dt = date(year, 2 if day < 9 else 1, day)
            self.assertTrue(dt in auk_holidays, dt)
            self.assertEqual(auk_holidays[dt],
                             "Auckland Anniversary Day")

    def test_taranaki_anniversary_day(self):
        tki_holidays = holidays.NZ(prov='Taranaki')
        for year, day in enumerate([12, 11, 10,  8, 14,        # 2001-05
                                    13, 12, 10,  9,  8,        # 2006-10
                                    14, 12, 11, 10,  9,        # 2011-15
                                    14, 13, 12, 11,  9,  8],   # 2016-21
                                   2001):
            dt = date(year, 3, day)
            self.assertTrue(dt in tki_holidays, dt)
            self.assertEqual(tki_holidays[dt],
                             "Taranaki Anniversary Day")

    def test_hawkes_bay_anniversary_day(self):
        hkb_holidays = holidays.NZ(prov="Hawke's Bay")
        for year, day in enumerate([19, 25, 24, 22, 21,        # 2001-05
                                    20, 19, 24, 23, 22,        # 2006-10
                                    21, 19, 25, 24, 23,        # 2011-15
                                    21, 20, 19, 25, 23, 22],   # 2016-21
                                   2001):
            dt = date(year, 10, day)
            self.assertTrue(dt in hkb_holidays, dt)
            self.assertEqual(hkb_holidays[dt],
                             "Hawke's Bay Anniversary Day")

    def test_wellington_anniversary_day(self):
        wgn_holidays = holidays.NZ(prov='Wellington')
        for year, day in enumerate([22, 21, 20, 19, 24,        # 2001-05
                                    23, 22, 21, 19, 25,        # 2006-10
                                    24, 23, 21, 20, 19,        # 2011-15
                                    25, 23, 22, 21, 20, 25],   # 2016-21
                                   2001):
            dt = date(year, 1, day)
            self.assertTrue(dt in wgn_holidays, dt)
            self.assertEqual(wgn_holidays[dt],
                             "Wellington Anniversary Day", dt)

    def test_marlborough_anniversary_day(self):
        mbh_holidays = holidays.NZ(prov='Marlborough')
        for year, day in enumerate([29,  4,  3,  1, 31,        # 2001-05
                                    30, 29,  3,  2,  1,        # 2006-10
                                    31, 29,  4,  3,  2,        # 2011-15
                                    31, 30, 29,  4,  2,  1],   # 2016-21
                                   2001):
            dt = date(year, 11 if day < 9 else 10, day)
            self.assertTrue(dt in mbh_holidays, dt)
            self.assertEqual(mbh_holidays[dt],
                             "Marlborough Anniversary Day", dt)

    def test_nelson_anniversary_day(self):
        nsn_holidays = holidays.NZ(prov='Nelson')
        for year, day in enumerate([29,  4,  3,  2, 31,        # 2001-05
                                    30, 29,  4,  2,  1,        # 2006-10
                                    31, 30,  4,  3,  2,        # 2011-15
                                    1,  30, 29,  4,  3,  1],   # 2016-21
                                   2001):
            dt = date(year, 2 if day < 9 else 1, day)
            self.assertTrue(dt in nsn_holidays, dt)
            self.assertEqual(nsn_holidays[dt],
                             "Nelson Anniversary Day", dt)

    def test_canterbury_anniversary_day(self):
        can_holidays = holidays.NZ(prov='Canterbury')
        for year, day in enumerate([16, 15, 14, 12, 11,        # 2001-05
                                    17, 16, 14, 13, 12,        # 2006-10
                                    11, 16, 15, 14, 13,        # 2011-15
                                    11, 17, 16, 15, 13, 12],   # 2016-21
                                   2001):
            dt = date(year, 11, day)
            self.assertTrue(dt in can_holidays, dt)
            self.assertEqual(can_holidays[dt],
                             "Canterbury Anniversary Day", dt)

    def test_south_canterbury_anniversary_day(self):
        stc_holidays = holidays.NZ(prov='South Canterbury')
        for year, day in enumerate([24, 23, 22, 27, 26,        # 2001-05
                                    25, 24, 22, 28, 27,        # 2006-10
                                    26, 24, 23, 22, 28,        # 2011-15
                                    26, 25, 24, 23, 28, 27],   # 2016-21
                                   2001):
            dt = date(year, 9, day)
            self.assertTrue(dt in stc_holidays, dt)
            self.assertEqual(stc_holidays[dt],
                             "South Canterbury Anniversary Day", dt)

    def test_westland_anniversary_day(self):
        wtc_holidays = holidays.NZ(prov='Westland')
        for year, day in enumerate([3,   2,  1, 29,  5,        # 2001-05
                                    4,   3,  1, 30, 29,        # 2006-10
                                    28,  3,  2,  1, 30,        # 2011-15
                                    28,  4,  3,  2, 30, 29],   # 2016-21
                                   2001):
            dt = date(year, 12 if day < 9 else 11, day)
            self.assertTrue(dt in wtc_holidays, dt)
            self.assertEqual(wtc_holidays[dt],
                             "Westland Anniversary Day", dt)

    def test_otago_anniversary_day(self):
        ota_holidays = holidays.NZ(prov='Otago')
        for year, day in enumerate([26, 25, 24, 22, 21,        # 2001-05
                                    20, 26, 25, 23, 22,        # 2006-10
                                    21, 26, 25, 24, 23,        # 2011-15
                                    21, 20, 26, 25, 23, 22],   # 2016-21
                                   2001):
            dt = date(year, 3, day)
            self.assertTrue(dt in ota_holidays, dt)
            self.assertEqual(ota_holidays[dt],
                             "Otago Anniversary Day", dt)

    def test_southland_anniversary_day(self):
        stl_holidays = holidays.NZ(prov='Southland')
        for year, day in enumerate([15, 14, 20, 19, 17,        # 2001-05
                                    16, 15, 14, 19, 18, 17],   # 2006-11
                                   2001):
            dt = date(year, 1, day)
            self.assertTrue(dt in stl_holidays, dt)
            self.assertEqual(stl_holidays[dt],
                             "Southland Anniversary Day", dt)
            for year, (month, day) in enumerate([(4, 10), (4,  2), (4, 22),
                                                 (4,  7), (3, 29), (4, 18),
                                                 (4,  3), (4, 23), (4, 14),
                                                 (4,  6)], 2012):
                dt = date(year, month, day)
                self.assertTrue(dt in stl_holidays, dt)
                self.assertEqual(stl_holidays[dt],
                                 "Southland Anniversary Day", dt)

    def test_chatham_islands_anniversary_day(self):
        cit_holidays = holidays.NZ(prov='Chatham Islands')
        for year, day in enumerate([3,   2,  1, 29, 28,        # 2001-05
                                    27,  3,  1, 30, 29,        # 2006-10
                                    28,  3,  2,  1, 30,        # 2011-15
                                    28, 27,  3,  2, 30, 29],   # 2016-21
                                   2001):
            dt = date(year, 12 if day < 9 else 11, day)
            self.assertTrue(dt in cit_holidays, dt)
            self.assertEqual(cit_holidays[dt],
                             "Chatham Islands Anniversary Day", dt)

    def test_all_holidays_present(self):
        nz_1969 = sum(holidays.NZ(years=[1969], prov=p)
                      for p in holidays.NZ.PROVINCES)
        holidays_in_1969 = sum((nz_1969.get_list(key) for key in nz_1969), [])
        nz_2015 = sum(holidays.NZ(years=[2015], prov=p)
                      for p in holidays.NZ.PROVINCES)
        holidays_in_2015 = sum((nz_2015.get_list(key) for key in nz_2015), [])
        nz_1974 = sum(holidays.NZ(years=[1974], prov=p)
                      for p in holidays.NZ.PROVINCES)
        holidays_in_1974 = sum((nz_1974.get_list(key) for key in nz_1974), [])
        all_holidays = ["New Year's Day",
                        "Day after New Year's Day",
                        "Waitangi Day",
                        "Good Friday",
                        "Easter Monday",
                        "Anzac Day",
                        "Queen's Birthday",
                        "Labour Day",
                        "Christmas Day",
                        "Boxing Day",
                        "Auckland Anniversary Day",
                        "Taranaki Anniversary Day",
                        "Hawke's Bay Anniversary Day",
                        "Wellington Anniversary Day",
                        "Marlborough Anniversary Day",
                        "Nelson Anniversary Day",
                        "Canterbury Anniversary Day",
                        "South Canterbury Anniversary Day",
                        "Westland Anniversary Day",
                        "Otago Anniversary Day",
                        "Southland Anniversary Day",
                        "Chatham Islands Anniversary Day",
                        "Queen's Birthday",
                        "Labour Day",
                        "Christmas Day",
                        "Boxing Day"]
        for holiday in all_holidays:
            self.assertTrue(holiday in holidays_in_1969, holiday)
            self.assertTrue(holiday in holidays_in_2015, holiday)
        all_holidays.remove("Waitangi Day")
        all_holidays.insert(2, "New Zealand Day")
        for holiday in all_holidays:
            self.assertTrue(holiday in holidays_in_1974, holiday)
        self.assertFalse("Waitangi Day" in holidays_in_1974, holiday)


class TestAU(unittest.TestCase):

    def setUp(self):
        self.holidays = holidays.AU(observed=True)
        self.state_hols = dict((state, holidays.AU(observed=True, prov=state))
                               for state in holidays.AU.PROVINCES)

    def test_new_years(self):
        for year in range(1900, 2100):
            dt = date(year, 1, 1)
            self.assertTrue(dt in self.holidays)
        for year, day in enumerate([3, 2, 1, 1, 1,       # 2011-15
                                    1, 2, 1, 1, 1, 1],   # 2016-21
                                   2011):
            dt = date(year, 1, day)
            for state, hols in self.state_hols.items():
                self.assertTrue(dt in hols, (state, dt))
                self.assertEqual(hols[dt][:10], "New Year's", state)

    def test_australia_day(self):
        for year, day in enumerate([26, 26, 28, 27, 26,       # 2011-15
                                    26, 26, 26, 28, 27, 26],  # 2016-21
                                   2011):
            jan26 = date(year, 1, 26)
            dt = date(year, 1, day)
            self.assertTrue(jan26 in self.holidays, dt)
            self.assertEqual(self.holidays[jan26], "Australia Day")
            self.assertTrue(dt in self.holidays, dt)
            self.assertEqual(self.holidays[dt][:10], "Australia ")
            for state in holidays.AU.PROVINCES:
                self.assertTrue(jan26 in self.state_hols[state], (state, dt))
                self.assertEqual(self.state_hols[state][jan26],
                                 "Australia Day")
                self.assertTrue(dt in self.state_hols[state], (state, dt))
                self.assertEqual(self.state_hols[state][dt][:10], "Australia ")
        self.assertFalse(date(2016, 1, 27) in self.holidays)
        self.assertFalse(date(1887, 1, 26) in self.holidays)
        self.assertFalse(date(1934, 1, 26) in self.state_hols['SA'])
        for dt in [date(1889, 1, 26), date(1936, 1, 26), date(1945, 1,  26)]:
                self.assertTrue(dt in self.state_hols['NSW'], dt)
                self.assertEqual(self.state_hols['NSW'][dt], "Anniversary Day")

    def test_good_friday(self):
        for dt in [date(1900, 4, 13), date(1901, 4,  5), date(1902, 3, 28),
                   date(1999, 4,  2), date(2000, 4, 21), date(2010, 4,  2),
                   date(2018, 3, 30), date(2019, 4, 19), date(2020, 4, 10)]:
            self.assertTrue(dt in self.holidays)
            self.assertEqual(self.holidays[dt], "Good Friday")

    def test_easter_saturday(self):
        for dt in [date(1900, 4, 14), date(1901, 4,  6), date(1902, 3, 29),
                   date(1999, 4,  3), date(2000, 4, 22), date(2010, 4,  3),
                   date(2018, 3, 31), date(2019, 4, 20), date(2020, 4, 11)]:
            for state in ['ACT', 'NSW', 'NT', 'QLD', 'SA', 'VIC']:
                self.assertTrue(dt in self.state_hols[state], (state, dt))
                self.assertEqual(self.state_hols[state][dt], "Easter Saturday")
            for state in ['TAS', 'WA']:
                self.assertFalse(dt in self.state_hols[state], (state, dt))

    def test_easter_sunday(self):
        for dt in [date(1900, 4, 15), date(1901, 4,  7), date(1902, 3, 30),
                   date(1999, 4,  4), date(2010, 4,  4),
                   date(2018, 4,  1), date(2019, 4, 21), date(2020, 4, 12)]:
            self.assertTrue(dt in self.state_hols['NSW'], dt)
            self.assertEqual(self.state_hols['NSW'][dt], "Easter Sunday")
            for state in ['ACT', 'NT', 'QLD', 'SA', 'VIC', 'TAS', 'WA']:
                self.assertFalse(dt in self.state_hols[state], (state, dt))

    def test_easter_monday(self):
        for dt in [date(1900, 4, 16), date(1901, 4,  8), date(1902, 3, 31),
                   date(1999, 4,  5), date(2010, 4,  5),
                   date(2018, 4,  2), date(2019, 4, 22), date(2020, 4, 13)]:
            self.assertTrue(dt in self.holidays)
            self.assertEqual(self.holidays[dt], "Easter Monday")
            self.assertFalse(dt + relativedelta(days=+1) in self.holidays)

    def test_labour_day(self):
        for year, day in enumerate([7, 5, 4, 3, 2, 7, 6, ], 2011):
            dt = date(year, 3, day)
            self.assertTrue(dt in self.state_hols['WA'], dt)
            self.assertEqual(self.state_hols['WA'][dt], "Labour Day")
        for year, day in enumerate([10, 9, 14], 2014):
            dt = date(year, 3, day)
            self.assertFalse(dt in self.holidays, dt)
            self.assertTrue(dt in self.state_hols['VIC'], dt)
            self.assertEqual(self.state_hols['VIC'][dt], "Labour Day")

    def test_anzac_day(self):
        for year in range(1900, 1921):
            dt = date(year, 4, 25)
            self.assertFalse(dt in self.holidays)
        for year in range(1921, 2100):
            dt = date(year, 4, 25)
            self.assertTrue(dt in self.holidays)
        for dt in [date(2015, 4, 27), date(2020, 4, 27)]:
            self.assertFalse(dt in self.holidays, dt)
            for state in ['NT', 'WA']:
                self.assertTrue(dt in self.state_hols[state], (state, dt))
                self.assertEqual(self.state_hols[state][dt][:5], "Anzac")
            for state in ['ACT', 'QLD', 'SA', 'NSW', 'TAS', 'VIC']:
                self.assertFalse(dt in self.state_hols[state], (state, dt))
        dt = date(2021, 4, 26)
        for state in ['ACT', 'NT', 'QLD', 'SA', 'WA']:
            self.assertTrue(dt in self.state_hols[state], (state, dt))
            self.assertEqual(self.state_hols[state][dt][:5], "Anzac")
        for state in ['NSW', 'TAS', 'VIC']:
            self.assertFalse(dt in self.state_hols[state], (state, dt))

    def test_western_australia_day(self):
        for year, day in enumerate([4, 3, 2], 2012):
            dt = date(year, 6, day)
            self.assertTrue(dt in self.state_hols['WA'], dt)
            self.assertEqual(self.state_hols['WA'][dt], "Foundation Day")
        for year, day in enumerate([1, 6, 5], 2015):
            dt = date(year, 6, day)
            self.assertTrue(dt in self.state_hols['WA'], dt)
            self.assertEqual(self.state_hols['WA'][dt],
                             "Western Australia Day")

    def test_adelaide_cup(self):
        for dt in [date(2015, 3, 9), date(2016, 3, 14), date(2017, 3, 13)]:
            self.assertTrue(dt in self.state_hols['SA'], dt)
            self.assertEqual(self.state_hols['SA'][dt], "Adelaide Cup")

    def test_queens_birthday(self):
        for dt in [date(2012, 10,  1), date(2013,  6, 10), date(2014,  6,  9),
                   date(2015,  6,  8), date(2016,  6, 13)]:
            self.assertTrue(dt in self.state_hols['QLD'], dt)
            self.assertEqual(self.state_hols['QLD'][dt], "Queen's Birthday")
        self.assertTrue(date(2012, 6, 11) in self.state_hols['QLD'])
        for dt in [date(2012, 10,  1), date(2013, 9, 30), date(2014, 9, 29),
                   date(2015,  9, 28), date(2016, 9, 26), date(2017, 9, 25)]:
            self.assertTrue(dt in self.state_hols['WA'], dt)
            self.assertEqual(self.state_hols['WA'][dt], "Queen's Birthday")
        self.assertTrue(date(2015, 6, 8) in self.state_hols['VIC'])

    def test_picnic_day(self):
        for dt in [date(2015, 8,  3), date(2016,  8, 1)]:
            self.assertTrue(dt in self.state_hols['NT'], dt)
            self.assertEqual(self.state_hols['NT'][dt], "Picnic Day")

    def test_family_and_community_day(self):
        for dt in [date(2010, 9, 26), date(2011, 10, 10), date(2012, 10, 8),
                   date(2013, 9, 30), date(2014, 9, 29), date(2015, 9, 28),
                   date(2016, 9, 26)]:
            self.assertTrue(dt in self.state_hols['ACT'], dt)
            self.assertEqual(self.state_hols['ACT'][dt],
                             "Family & Community Day")

    def test_melbourne_cup(self):
        for dt in [date(2014, 11, 4), date(2015, 11, 3), date(2016, 11, 1)]:
            self.assertTrue(dt in self.state_hols['VIC'], dt)
            self.assertEqual(self.state_hols['VIC'][dt], "Melbourne Cup")

    def test_christmas_day(self):
        self.holidays.observed = False
        for year in range(1900, 2100):
            dt = date(year, 12, 25)
            self.assertTrue(dt in self.holidays)
            self.assertFalse(dt + relativedelta(days=-1) in self.holidays)
        self.assertFalse(date(2010, 12, 24) in self.holidays)
        self.assertNotEqual(self.holidays[date(2011, 12, 26)],
                            "Christmas Day (Observed)")
        self.holidays.observed = True
        self.assertEqual(self.holidays[date(2011, 12, 27)],
                         "Christmas Day (Observed)")
        for year, day in enumerate([25, 25, 25, 27, 27,        # 2001-05
                                    25, 25, 25, 25, 27,        # 2006-10
                                    27, 25, 25, 25, 25,        # 2011-15
                                    27, 25, 25, 25, 25, 25],   # 2016-21
                                   2001):
            dt = date(year, 12, day)
            self.assertTrue(dt in self.holidays, dt)
            self.assertEqual(self.holidays[dt][:9], "Christmas")

    def test_boxing_day(self):
        self.holidays.observed = False
        for year in range(1900, 2100):
            dt = date(year, 12, 26)
            self.assertTrue(dt in self.holidays)
            self.assertFalse(dt + relativedelta(days=+1) in self.holidays)
        self.assertFalse(date(2009, 12, 28) in self.holidays)
        self.assertFalse(date(2010, 12, 27) in self.holidays)
        self.holidays.observed = True
        self.assertTrue(date(2009, 12, 28) in self.holidays)
        self.assertTrue(date(2010, 12, 27) in self.holidays)
        for year, day in enumerate([26, 26, 26, 28, 26,        # 2001-05
                                    26, 26, 26, 28, 28,        # 2006-10
                                    26, 26, 26, 26, 28,        # 2011-15
                                    26, 26, 26, 26, 28, 28],   # 2016-21
                                   2001):
            dt = date(year, 12, day)
            self.assertTrue(dt in self.holidays, dt)
            self.assertEqual(self.holidays[dt][:6], "Boxing")

    def test_all_holidays_present(self):
        au_2015 = sum(holidays.AU(years=[2015], prov=p)
                      for p in holidays.AU.PROVINCES)
        holidays_in_2015 = sum((au_2015.get_list(key) for key in au_2015), [])
        all_holidays = ["New Year's Day",
                        "Australia Day",
                        "Adelaide Cup",
                        "Canberra Day",
                        "Good Friday",
                        "Easter Saturday",
                        "Easter Sunday",
                        "Easter Monday",
                        "Anzac Day",
                        "Queen's Birthday",
                        "Western Australia Day",
                        "Family & Community Day",
                        "Labour Day",
                        "Eight Hours Day",
                        "May Day",
                        "Picnic Day",
                        "Melbourne Cup",
                        "Christmas Day",
                        "Proclamation Day",
                        "Boxing Day"]
        for holiday in all_holidays:
            self.assertTrue(holiday in holidays_in_2015, holiday)


class TestDE(unittest.TestCase):

    def setUp(self):
        self.holidays = holidays.DE()
        self.prov_hols = dict((prov, holidays.DE(prov=prov))
                              for prov in holidays.DE.PROVINCES)

    def test_no_data_before_1990(self):
        de_1989 = sum(holidays.DE(years=[1989], prov=p)
                      for p in holidays.DE.PROVINCES)
        self.assertTrue(len(de_1989) == 0)

    def test_all_holidays_present(self):
        de_2015 = sum(holidays.DE(years=[2015], prov=p)
                      for p in holidays.DE.PROVINCES)
        in_2015 = sum((de_2015.get_list(key) for key in de_2015), [])
        all = ["Neujahr",
               "Heilige Drei Könige",
               "Karfreitag",
               "Ostern",
               "Ostermontag",
               "Maifeiertag",
               "Christi Himmelfahrt",
               "Pfingsten",
               "Pfingstmontag",
               "Fronleichnam",
               "Mariä Himmelfahrt",
               "Tag der Deutschen Einheit",
               "Reformationstag",
               "Allerheiligen",
               "Buß- und Bettag",
               "Erster Weihnachtstag",
               "Zweiter Weihnachtstag"]

        for holiday in all:
            self.assertTrue(holiday in in_2015, "missing: {0}".format(holiday))
        for holiday in in_2015:
            self.assertTrue(holiday in all, "extra: {0}".format(holiday))

    def test_fixed_holidays(self):
        fixed_days_whole_country = (
            (1, 1),    # Neujahr
            (5, 1),    # Maifeiertag
            (10, 3),   # Tag der Deutschen Einheit
            (12, 25),  # Erster Weihnachtstag
            (12, 26),  # Zweiter Weihnachtstag
        )

        for y, (m, d) in product(range(1991, 2050), fixed_days_whole_country):
            self.assertTrue(date(y, m, d) in self.holidays)

    def test_heilige_drei_koenige(self):
        provinces_that_have = set(('BW', 'BY', 'ST'))
        provinces_that_dont = set(holidays.DE.PROVINCES) - provinces_that_have

        for province, year in product(provinces_that_have, range(1991, 2050)):
            self.assertTrue(date(year, 1, 6) in self.prov_hols[province])
        for province, year in product(provinces_that_dont, range(1991, 2050)):
            self.assertTrue(date(year, 1, 6) not in self.prov_hols[province])

    def test_karfreitag(self):
        known_good = [(2014, 4, 18), (2015, 4, 3), (2016, 3, 25),
                      (2017, 4, 14), (2018, 3, 30), (2019, 4, 19),
                      (2020, 4, 10), (2021, 4, 2), (2022, 4, 15),
                      (2023, 4, 7), (2024, 3, 29)]

        for province, (y, m, d) in product(holidays.DE.PROVINCES, known_good):
            self.assertTrue(date(y, m, d) in self.prov_hols[province])

    def test_ostern(self):
        known_good = [(2014, 4, 20), (2015, 4, 5), (2016, 3, 27),
                      (2017, 4, 16), (2018, 4, 1), (2019, 4, 21),
                      (2020, 4, 12), (2021, 4, 4), (2022, 4, 17),
                      (2023, 4, 9), (2024, 3, 31)]
        provinces_that_have = set(('BB',))
        provinces_that_dont = set(holidays.DE.PROVINCES) - provinces_that_have

        for province, (y, m, d) in product(provinces_that_have, known_good):
            self.assertTrue(date(y, m, d) in self.prov_hols[province])
        for province, (y, m, d) in product(provinces_that_dont, known_good):
            self.assertTrue(date(y, m, d) not in self.prov_hols[province])

    def test_ostermontag(self):
        known_good = [(2014, 4, 21), (2015, 4, 6), (2016, 3, 28),
                      (2017, 4, 17), (2018, 4, 2), (2019, 4, 22),
                      (2020, 4, 13), (2021, 4, 5), (2022, 4, 18),
                      (2023, 4, 10), (2024, 4, 1)]

        for province, (y, m, d) in product(holidays.DE.PROVINCES, known_good):
            self.assertTrue(date(y, m, d) in self.prov_hols[province])

    def test_christi_himmelfahrt(self):
        known_good = [(2014, 5, 29), (2015, 5, 14), (2016, 5, 5),
                      (2017, 5, 25), (2018, 5, 10), (2019, 5, 30),
                      (2020, 5, 21), (2021, 5, 13), (2022, 5, 26),
                      (2023, 5, 18), (2024, 5, 9)]

        for province, (y, m, d) in product(holidays.DE.PROVINCES, known_good):
            self.assertTrue(date(y, m, d) in self.prov_hols[province])

    def test_pfingsten(self):
        known_good = [(2014, 6, 8), (2015, 5, 24), (2016, 5, 15),
                      (2017, 6, 4), (2018, 5, 20), (2019, 6, 9),
                      (2020, 5, 31), (2021, 5, 23), (2022, 6, 5),
                      (2023, 5, 28), (2024, 5, 19)]
        provinces_that_have = set(('BB',))
        provinces_that_dont = set(holidays.DE.PROVINCES) - provinces_that_have

        for province, (y, m, d) in product(provinces_that_have, known_good):
            self.assertTrue(date(y, m, d) in self.prov_hols[province])
        for province, (y, m, d) in product(provinces_that_dont, known_good):
            self.assertTrue(date(y, m, d) not in self.prov_hols[province])

    def test_pfingstmontag(self):
        known_good = [(2014, 6, 9), (2015, 5, 25), (2016, 5, 16),
                      (2017, 6, 5), (2018, 5, 21), (2019, 6, 10),
                      (2020, 6, 1), (2021, 5, 24), (2022, 6, 6),
                      (2023, 5, 29), (2024, 5, 20)]

        for province, (y, m, d) in product(holidays.DE.PROVINCES, known_good):
            self.assertTrue(date(y, m, d) in self.prov_hols[province])

    def test_fronleichnam(self):
        known_good = [(2014, 6, 19), (2015, 6, 4), (2016, 5, 26),
                      (2017, 6, 15), (2018, 5, 31), (2019, 6, 20),
                      (2020, 6, 11), (2021, 6, 3), (2022, 6, 16),
                      (2023, 6, 8), (2024, 5, 30)]
        provinces_that_have = set(('BW', 'BY', 'HE', 'NW', 'RP', 'SL'))
        provinces_that_dont = set(holidays.DE.PROVINCES) - provinces_that_have

        for province, (y, m, d) in product(provinces_that_have, known_good):
            self.assertTrue(date(y, m, d) in self.prov_hols[province])
        for province, (y, m, d) in product(provinces_that_dont, known_good):
            self.assertTrue(date(y, m, d) not in self.prov_hols[province])

    def test_mariae_himmelfahrt(self):
        provinces_that_have = set(('BY', 'SL'))
        provinces_that_dont = set(holidays.DE.PROVINCES) - provinces_that_have

        for province, year in product(provinces_that_have, range(1991, 2050)):
            self.assertTrue(date(year, 8, 15) in self.prov_hols[province])
        for province, year in product(provinces_that_dont, range(1991, 2050)):
            self.assertTrue(date(year, 8, 15) not in self.prov_hols[province])

    def test_reformationstag(self):
        provinces_that_have = set(('BB', 'MV', 'SN', 'ST', 'TH'))
        provinces_that_dont = set(holidays.DE.PROVINCES) - provinces_that_have

        for province, year in product(provinces_that_have, range(1991, 2050)):
            self.assertTrue(date(year, 10, 31) in self.prov_hols[province])
        for province, year in product(provinces_that_dont, range(1991, 2050)):
            self.assertTrue(date(year, 10, 31) not in self.prov_hols[province])

    def test_allerheiligen(self):
        provinces_that_have = set(('BW', 'BY', 'NW', 'RP', 'SL'))
        provinces_that_dont = set(holidays.DE.PROVINCES) - provinces_that_have

        for province, year in product(provinces_that_have, range(1991, 2050)):
            self.assertTrue(date(year, 11, 1) in self.prov_hols[province])
        for province, year in product(provinces_that_dont, range(1991, 2050)):
            self.assertTrue(date(year, 11, 1) not in self.prov_hols[province])

    def test_buss_und_bettag(self):
        known_good = [(2014, 11, 19), (2015, 11, 18), (2016, 11, 16),
                      (2017, 11, 22), (2018, 11, 21), (2019, 11, 20),
                      (2020, 11, 18), (2021, 11, 17), (2022, 11, 16),
                      (2023, 11, 22), (2024, 11, 20)]
        provinces_that_have = set(('SN',))
        provinces_that_dont = set(holidays.DE.PROVINCES) - provinces_that_have

        for province, (y, m, d) in product(provinces_that_have, known_good):
            self.assertTrue(date(y, m, d) in self.prov_hols[province])
        for province, (y, m, d) in product(provinces_that_dont, known_good):
            self.assertTrue(date(y, m, d) not in self.prov_hols[province])


class TestAT(unittest.TestCase):

    def setUp(self):
        self.holidays = holidays.AT()

    def test_new_years(self):
        for year in range(1900, 2100):
            dt = date(year, 1, 1)
            self.assertTrue(dt in self.holidays)
            self.assertFalse(dt + relativedelta(days=-1) in self.holidays)
            self.assertFalse(dt + relativedelta(days=+1) in self.holidays)

    def test_christmas(self):
        for year in range(1900, 2100):
            dt = date(year, 12, 25)
            self.assertTrue(dt in self.holidays)
            self.assertTrue(dt + relativedelta(days=+1) in self.holidays)
            self.assertFalse(dt + relativedelta(days=-1) in self.holidays)
            self.assertFalse(dt + relativedelta(days=+2) in self.holidays)

    def test_easter_monday(self):
        for dt in [date(1900, 4, 16), date(1901, 4,  8), date(1902, 3, 31),
                   date(1999, 4,  5), date(2000, 4, 24), date(2010, 4,  5),
                   date(2018, 4,  2), date(2019, 4, 22), date(2020, 4, 13)]:
            self.assertTrue(dt in self.holidays)
            self.assertFalse(dt + relativedelta(days=-1) in self.holidays)
            self.assertFalse(dt + relativedelta(days=+1) in self.holidays)

    def test_national_day(self):
        for year in range(1919, 1934):
            dt = date(year, 11, 12)
            self.assertTrue(dt in self.holidays)
            self.assertFalse(dt + relativedelta(days=-1) in self.holidays)
            self.assertFalse(dt + relativedelta(days=+1) in self.holidays)
        for year in range(1967, 2100):
            dt = date(year, 10, 26)
            self.assertTrue(dt in self.holidays)
            self.assertFalse(dt + relativedelta(days=-1) in self.holidays)
            self.assertFalse(dt + relativedelta(days=+1) in self.holidays)

    def test_all_holidays_present(self):
        at_2015 = holidays.AT(years=[2015])
        all_holidays = ["Neujahr",
                        "Heilige Drei Könige",
                        "Ostermontag",
                        "Staatsfeiertag",
                        "Christi Himmelfahrt",
                        "Pfingstmontag",
                        "Fronleichnam",
                        "Maria Himmelfahrt",
                        "Nationalfeiertag",
                        "Allerheiligen",
                        "Maria Empfängnis",
                        "Christtag",
                        "Stefanitag"]
        for holiday in all_holidays:
            self.assertTrue(holiday in at_2015.values())


class TestDK(unittest.TestCase):

    def setUp(self):
        self.holidays = holidays.DK()

    def test_2016(self):
        # http://www.officeholidays.com/countries/denmark/2016.php
        self.assertTrue(date(2016, 1, 1) in self.holidays)
        self.assertTrue(date(2016, 3, 24) in self.holidays)
        self.assertTrue(date(2016, 3, 25) in self.holidays)
        self.assertTrue(date(2016, 3, 28) in self.holidays)
        self.assertTrue(date(2016, 4, 22) in self.holidays)
        self.assertTrue(date(2016, 5, 5) in self.holidays)
        self.assertTrue(date(2016, 5, 16) in self.holidays)
        self.assertTrue(date(2016, 12, 25) in self.holidays)


class TestUK(unittest.TestCase):

    def setUp(self):
        self.holidays = holidays.UK()

    def test_new_years(self):
        for year in range(1974, 2100):
            dt = date(year, 1, 1)
            self.assertTrue(dt in self.holidays)
            if year == 2000:
                self.assertTrue(dt + relativedelta(days=-1) in self.holidays)
            else:
                self.assertFalse(dt + relativedelta(days=-1) in self.holidays)

    def test_good_friday(self):
        for dt in [date(1900, 4, 13), date(1901, 4,  5), date(1902, 3, 28),
                   date(1999, 4,  2), date(2000, 4, 21), date(2010, 4,  2),
                   date(2018, 3, 30), date(2019, 4, 19), date(2020, 4, 10)]:
            self.assertTrue(dt in self.holidays)
            self.assertFalse(dt + relativedelta(days=-1) in self.holidays)
            self.assertFalse(dt + relativedelta(days=+1) in self.holidays)

    def test_easter_monday(self):
        for dt in [date(1900, 4, 16), date(1901, 4,  8), date(1902, 3, 31),
                   date(1999, 4,  5), date(2000, 4, 24), date(2010, 4,  5),
                   date(2018, 4,  2), date(2019, 4, 22), date(2020, 4, 13)]:
            self.assertTrue(dt in self.holidays)
            self.assertFalse(dt + relativedelta(days=-1) in self.holidays)
            self.assertFalse(dt + relativedelta(days=+1) in self.holidays)

    def test_royal_wedding(self):
        self.assertTrue('2011-04-29' in self.holidays)
        self.assertFalse('2010-04-29' in self.holidays)
        self.assertFalse('2012-04-29' in self.holidays)

    def test_may_day(self):
        for dt in [date(1978, 5, 1), date(1979, 5, 7), date(1980, 5, 5),
                   date(1999, 5, 3), date(2000, 5, 1), date(2010, 5, 3),
                   date(2018, 5, 7), date(2019, 5, 6), date(2020, 5, 4)]:
            self.assertTrue(dt in self.holidays)
            self.assertFalse(dt + relativedelta(days=-1) in self.holidays)
            self.assertFalse(dt + relativedelta(days=+1) in self.holidays)

    def test_spring_bank_holiday(self):
        for dt in [date(1978, 5, 29), date(1979, 5, 28), date(1980, 5, 26),
                   date(1999, 5, 31), date(2000, 5, 29), date(2010, 5, 31),
                   date(2018, 5, 28), date(2019, 5, 27), date(2020, 5, 25)]:
            self.assertTrue(dt in self.holidays)
            self.assertFalse(dt + relativedelta(days=-1) in self.holidays)
            self.assertFalse(dt + relativedelta(days=+1) in self.holidays)

    def test_christmas_day(self):
        self.holidays.observed = False
        for year in range(1900, 2100):
            dt = date(year, 12, 25)
            self.assertTrue(dt in self.holidays)
            self.assertFalse(dt + relativedelta(days=-1) in self.holidays)
        self.assertFalse(date(2010, 12, 24) in self.holidays)
        self.assertNotEqual(self.holidays[date(2011, 12, 26)],
                            "Christmas Day (Observed)")
        self.holidays.observed = True
        self.assertEqual(self.holidays[date(2011, 12, 27)],
                         "Christmas Day (Observed)")
        for year, day in enumerate([25, 25, 25, 27, 27,        # 2001-05
                                    25, 25, 25, 25, 27,        # 2006-10
                                    27, 25, 25, 25, 25,        # 2011-15
                                    27, 25, 25, 25, 25, 25],   # 2016-21
                                   2001):
            dt = date(year, 12, day)
            self.assertTrue(dt in self.holidays, dt)
            self.assertEqual(self.holidays[dt][:9], "Christmas")

    def test_boxing_day(self):
        self.holidays.observed = False

        for year in range(1900, 2100):
            dt = date(year, 12, 26)
            self.assertTrue(dt in self.holidays)
            self.assertFalse(dt + relativedelta(days=+1) in self.holidays)
        self.assertFalse(date(2009, 12, 28) in self.holidays)
        self.assertFalse(date(2010, 12, 27) in self.holidays)
        self.holidays.observed = True
        self.assertTrue(date(2004, 12, 28) in self.holidays)
        self.assertTrue(date(2010, 12, 28) in self.holidays)
        for year, day in enumerate([26, 26, 26, 28, 26,
                                    26, 26, 26, 28, 28,
                                    26, 26, 26, 26, 26,
                                    26, 26, 26, 26, 26, 28],
                                   2001):
            dt = date(year, 12, day)
            self.assertTrue(dt in self.holidays, dt)
            self.assertEqual(self.holidays[dt][:6], "Boxing")

    def test_all_holidays_present(self):
        uk_2015 = holidays.UK(years=[2015])
        all_holidays = ["New Year's Day",
                        "Good Friday",
                        "Easter Monday [England, Wales, Northern Ireland]",
                        "May Day",
                        "Spring Bank Holiday",
                        "Christmas Day",
                        "Boxing Day"]
        for holiday in all_holidays:
            self.assertTrue(holiday in uk_2015.values())


class TestScotland(unittest.TestCase):

    def setUp(self):
        self.holidays = holidays.Scotland()

    def test_2017(self):
        self.assertTrue('2017-01-01' in self.holidays)
        self.assertTrue('2017-01-02' in self.holidays)
        self.assertTrue('2017-01-03' in self.holidays)
        self.assertTrue('2017-04-14' in self.holidays)
        self.assertTrue('2017-05-01' in self.holidays)
        self.assertTrue('2017-05-29' in self.holidays)
        self.assertTrue('2017-08-07' in self.holidays)
        self.assertTrue('2017-11-30' in self.holidays)
        self.assertTrue('2017-12-25' in self.holidays)
        self.assertTrue('2017-12-26' in self.holidays)


class TestES(unittest.TestCase):

    def setUp(self):
        self.holidays = holidays.ES()
        self.prov_holidays = dict((prov, holidays.ES(prov=prov))
                                  for prov in holidays.ES.PROVINCES)

    def test_fixed_holidays(self):
        fixed_days_whole_country = (
            (1, 1),
            (1, 6),
            (5, 1),
            (8, 15),
            (11, 1),
            (12, 6),
            (12, 8),
            (12, 25),
        )
        for y, (m, d) in product(range(1950, 2050), fixed_days_whole_country):
            self.assertTrue(date(y, m, d) in self.holidays)

    def test_variable_days_in_2016(self):
        self.assertTrue(date(2016, 3, 25) in self.holidays)
        for prov, prov_holidays in self.prov_holidays.items():
            self.assertEqual(
                date(2016, 3, 24) in prov_holidays, prov != 'CAT')
            self.assertEqual(
                date(2016, 3, 28) in prov_holidays,
                prov in ['CAT', 'PVA', 'NAV', 'CVA', 'IBA'])

    def test_province_specific_days(self):
        province_days = {
            (2, 28): ['AND', 'CAN', 'CAM'],
            (3, 1): ['IBA'],
            (3, 8):  ['AST'],
            (4, 23): ['ARG', 'CAL'],
            (5, 30): ['ICA'],
            (5, 2): ['MAD'],
            (6, 9): ['MUR', 'RIO'],
            (7, 25): ['GAL'],
            (9, 8): ['EXT'],
            (9, 11): ['CAT'],
            (9, 27): ['NAV'],
            (10, 9): ['CVA'],
            (10, 25): ['PVA'],
            }
        for prov, prov_holidays in self.prov_holidays.items():
            for year in range(2010, 2020):
                self.assertEqual(
                    date(year, 12, 26) in prov_holidays,
                    prov in ['CAT', 'IBA'])
                self.assertEqual(
                    date(year, 3, 19) in prov_holidays,
                    prov in ['CVA', 'MUR', 'MAD', 'NAV', 'PVA'])
                self.assertEqual(
                    date(year, 6, 24) in prov_holidays,
                    prov in ['CAT', 'GAL'])
                for fest_day, fest_prov in province_days.items():
                    self.assertEqual(
                        date(year, *fest_day) in prov_holidays,
                        prov in fest_prov)


class TestTAR(unittest.TestCase):

    def setUp(self):
        self.holidays = holidays.TAR()

    def test_new_years(self):
        for year in range(1974, 2100):
            dt = date(year, 1, 1)
            self.assertTrue(dt in self.holidays)
            self.assertFalse(dt + relativedelta(days=-1) in self.holidays)

    def test_good_friday(self):
        for dt in [date(1900, 4, 13), date(1901, 4,  5), date(1902, 3, 28),
                   date(1999, 4,  2), date(2000, 4, 21), date(2010, 4,  2),
                   date(2018, 3, 30), date(2019, 4, 19), date(2020, 4, 10)]:
            self.assertTrue(dt in self.holidays)
            self.assertFalse(dt + relativedelta(days=-1) in self.holidays)
            self.assertFalse(dt + relativedelta(days=+1) in self.holidays)

    def test_easter_monday(self):
        for dt in [date(1900, 4, 16), date(1901, 4,  8), date(1902, 3, 31),
                   date(1999, 4,  5), date(2000, 4, 24), date(2010, 4,  5),
                   date(2018, 4,  2), date(2019, 4, 22), date(2020, 4, 13)]:
            self.assertTrue(dt in self.holidays)
            self.assertFalse(dt + relativedelta(days=-1) in self.holidays)
            self.assertFalse(dt + relativedelta(days=+1) in self.holidays)

    def test_labour_day(self):
        for year in range(1900, 2100):
            dt = date(year, 5, 1)
            self.assertTrue(dt in self.holidays)
            self.assertFalse(dt + relativedelta(days=-1) in self.holidays)
            self.assertFalse(dt + relativedelta(days=+1) in self.holidays)

    def test_christmas_day(self):
        for year in range(1900, 2100):
            dt = date(year, 12, 25)
            self.assertTrue(dt in self.holidays)
            self.assertFalse(dt + relativedelta(days=-1) in self.holidays)

    def test_26_december_day(self):
        for year in range(1900, 2100):
            dt = date(year, 12, 26)
            self.assertTrue(dt in self.holidays)
            self.assertFalse(dt + relativedelta(days=+1) in self.holidays)

    def test_all_holidays_present(self):
        tar_2015 = holidays.TAR(years=[2015])
        all_holidays = ["New Year's Day",
                        "Good Friday",
                        "Easter Monday",
                        "1 May (Labour Day)",
                        "Christmas Day",
                        "26 December"]
        for holiday in all_holidays:
            self.assertTrue(holiday in tar_2015.values())


class TestECB(unittest.TestCase):

    def setUp(self):
        self.holidays_ecb = holidays.ECB()
        self.holidays_tar = holidays.TAR()

    def test_new_years(self):
        for year in range(1974, 2100):
            self.holidays_ecb._populate(year)
            self.holidays_tar._populate(year)
        for holiday in self.holidays_tar:
            self.assertTrue(holiday in self.holidays_ecb)


class TestCZ(unittest.TestCase):

    def setUp(self):
        self.holidays = holidays.CZ()

    def test_2017(self):
        # http://www.officeholidays.com/countries/czech_republic/2017.php
        self.assertTrue(date(2017, 1, 1) in self.holidays)
        self.assertTrue(date(2017, 4, 14) in self.holidays)
        self.assertTrue(date(2017, 4, 17) in self.holidays)
        self.assertTrue(date(2017, 5, 1) in self.holidays)
        self.assertTrue(date(2017, 5, 8) in self.holidays)
        self.assertTrue(date(2017, 7, 5) in self.holidays)
        self.assertTrue(date(2017, 7, 6) in self.holidays)
        self.assertTrue(date(2017, 9, 28) in self.holidays)
        self.assertTrue(date(2017, 10, 28) in self.holidays)
        self.assertTrue(date(2017, 11, 17) in self.holidays)
        self.assertTrue(date(2017, 12, 24) in self.holidays)
        self.assertTrue(date(2017, 12, 25) in self.holidays)
        self.assertTrue(date(2017, 12, 26) in self.holidays)


class TestPL(unittest.TestCase):

    def setUp(self):
        self.holidays = holidays.PL()

    def test_2017(self):
        # http://www.officeholidays.com/countries/poland/2017.php
        self.assertTrue(date(2017,  1,  1) in self.holidays)
        self.assertTrue(date(2017,  1,  6) in self.holidays)
        self.assertTrue(date(2017,  4, 16) in self.holidays)
        self.assertTrue(date(2017,  4, 17) in self.holidays)
        self.assertTrue(date(2017,  5,  1) in self.holidays)
        self.assertTrue(date(2017,  5,  3) in self.holidays)
        self.assertTrue(date(2017,  6,  4) in self.holidays)
        self.assertTrue(date(2017,  6, 15) in self.holidays)
        self.assertTrue(date(2017,  8, 15) in self.holidays)
        self.assertTrue(date(2017, 11,  1) in self.holidays)
        self.assertTrue(date(2017, 11, 11) in self.holidays)
        self.assertTrue(date(2017, 12, 25) in self.holidays)
        self.assertTrue(date(2017, 12, 26) in self.holidays)


class TestPT(unittest.TestCase):

    def setUp(self):
        self.holidays = holidays.PT()

    def test_2017(self):
        # http://www.officeholidays.com/countries/portugal/2017.php
        self.assertTrue(date(2017,  1,  1) in self.holidays)  # New Year
        self.assertTrue(date(2017,  4, 14) in self.holidays)  # Good Friday
        self.assertTrue(date(2017,  4, 16) in self.holidays)  # Easter
        self.assertTrue(date(2017,  4, 25) in self.holidays)  # Liberation Day
        self.assertTrue(date(2017,  5,  1) in self.holidays)  # Labour Day
        self.assertTrue(date(2017,  6, 10) in self.holidays)  # Portugal Day
        self.assertTrue(date(2017,  6, 15) in self.holidays)  # Corpus Christi
        self.assertTrue(date(2017,  8, 15) in self.holidays)  # Assumption Day
        self.assertTrue(date(2017, 10,  5) in self.holidays)  # Republic Day
        self.assertTrue(date(2017, 11,  1) in self.holidays)  # All Saints Day
        self.assertTrue(date(2017, 12,  1) in self.holidays)  # Independence
        self.assertTrue(date(2017, 12,  8) in self.holidays)  # Immaculate
        self.assertTrue(date(2017, 12, 25) in self.holidays)  # Christmas


class TestNorway(unittest.TestCase):

    def setUp(self):
        self.holidays_without_sundays = holidays.Norway(include_sundays=False)
        self.holidays_with_sundays = holidays.Norway()

    def test_new_years(self):
        self.assertTrue('1900-01-01' in self.holidays_without_sundays)
        self.assertTrue('2017-01-01' in self.holidays_without_sundays)
        self.assertTrue('2999-01-01' in self.holidays_without_sundays)

    def test_easter(self):
        self.assertTrue('2000-04-20' in self.holidays_without_sundays)
        self.assertTrue('2000-04-21' in self.holidays_without_sundays)
        self.assertTrue('2000-04-23' in self.holidays_without_sundays)
        self.assertTrue('2000-04-24' in self.holidays_without_sundays)

        self.assertTrue('2010-04-01' in self.holidays_without_sundays)
        self.assertTrue('2010-04-02' in self.holidays_without_sundays)
        self.assertTrue('2010-04-04' in self.holidays_without_sundays)
        self.assertTrue('2010-04-05' in self.holidays_without_sundays)

        self.assertTrue('2021-04-01' in self.holidays_without_sundays)
        self.assertTrue('2021-04-02' in self.holidays_without_sundays)
        self.assertTrue('2021-04-04' in self.holidays_without_sundays)
        self.assertTrue('2021-04-05' in self.holidays_without_sundays)

        self.assertTrue('2024-03-28' in self.holidays_without_sundays)
        self.assertTrue('2024-03-29' in self.holidays_without_sundays)
        self.assertTrue('2024-03-31' in self.holidays_without_sundays)
        self.assertTrue('2024-04-01' in self.holidays_without_sundays)

    def test_workers_day(self):
        self.assertFalse('1900-05-01' in self.holidays_without_sundays)
        self.assertFalse('1946-05-01' in self.holidays_without_sundays)
        self.assertTrue('1947-05-01' in self.holidays_without_sundays)
        self.assertTrue('2017-05-01' in self.holidays_without_sundays)
        self.assertTrue('2999-05-01' in self.holidays_without_sundays)

    def test_constitution_day(self):
        self.assertFalse('1900-05-17' in self.holidays_without_sundays)
        self.assertFalse('1946-05-17' in self.holidays_without_sundays)
        self.assertTrue('1947-05-17' in self.holidays_without_sundays)
        self.assertTrue('2017-05-17' in self.holidays_without_sundays)
        self.assertTrue('2999-05-17' in self.holidays_without_sundays)

    def test_pentecost(self):
        self.assertTrue('2000-06-11' in self.holidays_without_sundays)
        self.assertTrue('2000-06-12' in self.holidays_without_sundays)

        self.assertTrue('2010-05-23' in self.holidays_without_sundays)
        self.assertTrue('2010-05-24' in self.holidays_without_sundays)

        self.assertTrue('2021-05-23' in self.holidays_without_sundays)
        self.assertTrue('2021-05-24' in self.holidays_without_sundays)

        self.assertTrue('2024-05-19' in self.holidays_without_sundays)
        self.assertTrue('2024-05-20' in self.holidays_without_sundays)

    def test_christmas(self):
        self.assertTrue('1901-12-25' in self.holidays_without_sundays)
        self.assertTrue('1901-12-26' in self.holidays_without_sundays)

        self.assertTrue('2016-12-25' in self.holidays_without_sundays)
        self.assertTrue('2016-12-26' in self.holidays_without_sundays)

        self.assertTrue('2500-12-25' in self.holidays_without_sundays)
        self.assertTrue('2500-12-26' in self.holidays_without_sundays)

    def test_sundays(self):
        """
        Sundays are considered holidays in Norway
        :return:
        """
        self.assertTrue('1989-12-31' in self.holidays_with_sundays)
        self.assertTrue('2017-02-05' in self.holidays_with_sundays)
        self.assertTrue('2017-02-12' in self.holidays_with_sundays)
        self.assertTrue('2032-02-29' in self.holidays_with_sundays)

    def test_not_holiday(self):
        """
        Note: Sundays in Norway are considered holidays,
        so make sure none of these are actually sundays

        TODO: Should add more dates that are often confused for being a holiday
        :return:
        """
        self.assertFalse('2017-02-06' in self.holidays_without_sundays)
        self.assertFalse('2017-02-07' in self.holidays_without_sundays)
        self.assertFalse('2017-02-08' in self.holidays_without_sundays)
        self.assertFalse('2017-02-09' in self.holidays_without_sundays)
        self.assertFalse('2017-02-10' in self.holidays_without_sundays)

        self.assertFalse('2001-12-24' in self.holidays_without_sundays)
        self.assertFalse('2001-05-16' in self.holidays_without_sundays)
        self.assertFalse('2001-05-18' in self.holidays_without_sundays)
        self.assertFalse('1999-12-31' in self.holidays_without_sundays)
        self.assertFalse('2016-12-31' in self.holidays_without_sundays)
        self.assertFalse('2016-12-27' in self.holidays_without_sundays)
        self.assertFalse('2016-12-28' in self.holidays_without_sundays)

        self.assertFalse('2017-02-06' in self.holidays_with_sundays)
        self.assertFalse('2017-02-07' in self.holidays_with_sundays)
        self.assertFalse('2017-02-08' in self.holidays_with_sundays)
        self.assertFalse('2017-02-09' in self.holidays_with_sundays)
        self.assertFalse('2017-02-10' in self.holidays_with_sundays)

        self.assertFalse('2001-12-24' in self.holidays_with_sundays)
        self.assertFalse('2001-05-16' in self.holidays_with_sundays)
        self.assertFalse('2001-05-18' in self.holidays_with_sundays)
        self.assertFalse('1999-12-31' in self.holidays_with_sundays)
        self.assertFalse('2016-12-31' in self.holidays_with_sundays)
        self.assertFalse('2016-12-27' in self.holidays_with_sundays)
        self.assertFalse('2016-12-28' in self.holidays_with_sundays)


<<<<<<< HEAD
class TestItaly(unittest.TestCase):

    def setUp(self):
        self.holidays = holidays.IT()

    def test_2017(self):
        # https://www.giorni-festivi.it/
        self.assertTrue(date(2017, 1, 1) in self.holidays)
        self.assertTrue(date(2017, 1, 6) in self.holidays)
        self.assertTrue(date(2017, 4, 16) in self.holidays)
        self.assertTrue(date(2017, 4, 17) in self.holidays)
        self.assertTrue(date(2017, 4, 25) in self.holidays)
        self.assertTrue(date(2017, 5, 1) in self.holidays)
        self.assertTrue(date(2017, 6, 2) in self.holidays)
        self.assertTrue(date(2017, 8, 15) in self.holidays)
        self.assertTrue(date(2017, 11, 1) in self.holidays)
        self.assertTrue(date(2017, 12, 8) in self.holidays)
        self.assertTrue(date(2017, 12, 25) in self.holidays)
        self.assertTrue(date(2017, 12, 26) in self.holidays)

    def test_new_years(self):
        for year in range(1974, 2100):
            self.assertTrue(date(year, 1, 1) in self.holidays)

    def test_easter(self):
        self.assertTrue(date(2017, 4, 16) in self.holidays)

    def test_easter_monday(self):
        self.assertTrue(date(2017, 4, 17) in self.holidays)

    def test_republic_day_before_1948(self):
        self.holidays = holidays.IT(years=[1947])
        self.assertFalse(date(1947, 6, 2) in self.holidays)

    def test_republic_day_after_1948(self):
        self.holidays = holidays.IT(years=[1948])
        self.assertTrue(date(1948, 6, 2) in self.holidays)

    def test_liberation_day_before_1946(self):
        self.holidays = holidays.IT(years=1945)
        self.assertFalse(date(1945, 4, 25) in self.holidays)

    def test_liberation_day_after_1946(self):
        self.holidays = holidays.IT(years=1946)
        self.assertTrue(date(1946, 4, 25) in self.holidays)

    def test_christmas(self):
        self.holidays = holidays.IT(years=2017)
        self.assertTrue(date(2017, 12, 25) in self.holidays)

    def test_saint_stephan(self):
        self.holidays = holidays.IT(years=2017)
        self.assertTrue(date(2017, 12, 26) in self.holidays)

    def test_province_specific_days(self):
        provMI = (holidays.IT(prov='MI', years=[2017]))
        provRM = (holidays.IT(prov='RM', years=[2017]))
        self.assertTrue("2017-12-08" in provMI)
        self.assertTrue("2017-06-29" in provRM)


class TestSweden(unittest.TestCase):

    def setUp(self):
        self.holidays_without_sundays = holidays.Sweden(include_sundays=False)
        self.holidays_with_sundays = holidays.Sweden()

    def test_new_years(self):
        self.assertTrue('1900-01-01' in self.holidays_without_sundays)
        self.assertTrue('2017-01-01' in self.holidays_without_sundays)
        self.assertTrue('2999-01-01' in self.holidays_without_sundays)

    def test_easter(self):
        self.assertFalse('2000-04-20' in self.holidays_without_sundays)
        self.assertTrue('2000-04-21' in self.holidays_without_sundays)
        self.assertTrue('2000-04-23' in self.holidays_without_sundays)
        self.assertTrue('2000-04-24' in self.holidays_without_sundays)

        self.assertFalse('2010-04-01' in self.holidays_without_sundays)
        self.assertTrue('2010-04-02' in self.holidays_without_sundays)
        self.assertTrue('2010-04-04' in self.holidays_without_sundays)
        self.assertTrue('2010-04-05' in self.holidays_without_sundays)

        self.assertFalse('2021-04-01' in self.holidays_without_sundays)
        self.assertTrue('2021-04-02' in self.holidays_without_sundays)
        self.assertTrue('2021-04-04' in self.holidays_without_sundays)
        self.assertTrue('2021-04-05' in self.holidays_without_sundays)

        self.assertFalse('2024-03-28' in self.holidays_without_sundays)
        self.assertTrue('2024-03-29' in self.holidays_without_sundays)
        self.assertTrue('2024-03-31' in self.holidays_without_sundays)
        self.assertTrue('2024-04-01' in self.holidays_without_sundays)

    def test_workers_day(self):
        self.assertFalse('1800-05-01' in self.holidays_without_sundays)
        self.assertFalse('1879-05-01' in self.holidays_without_sundays)
        self.assertTrue('1890-05-01' in self.holidays_without_sundays)
        self.assertTrue('2017-05-01' in self.holidays_without_sundays)
        self.assertTrue('2999-05-01' in self.holidays_without_sundays)

    def test_constitution_day(self):
        self.assertFalse('1900-06-06' in self.holidays_without_sundays)
        self.assertFalse('2004-06-06' in self.holidays_without_sundays)
        self.assertTrue('2005-06-06' in self.holidays_without_sundays)
        self.assertTrue('2017-06-06' in self.holidays_without_sundays)
        self.assertTrue('2999-06-06' in self.holidays_without_sundays)

    def test_pentecost(self):
        self.assertTrue('2000-06-11' in self.holidays_without_sundays)
        self.assertTrue('2000-06-12' in self.holidays_without_sundays)

        self.assertTrue('2010-05-23' in self.holidays_without_sundays)
        self.assertTrue('2010-05-24' in self.holidays_without_sundays)

        self.assertTrue('2021-05-23' in self.holidays_without_sundays)
        self.assertTrue('2021-05-24' in self.holidays_without_sundays)

        self.assertTrue('2024-05-19' in self.holidays_without_sundays)
        self.assertTrue('2024-05-20' in self.holidays_without_sundays)

    def test_christmas(self):
        self.assertTrue('1901-12-25' in self.holidays_without_sundays)
        self.assertTrue('1901-12-26' in self.holidays_without_sundays)

        self.assertTrue('2016-12-25' in self.holidays_without_sundays)
        self.assertTrue('2016-12-26' in self.holidays_without_sundays)

        self.assertTrue('2500-12-25' in self.holidays_without_sundays)
        self.assertTrue('2500-12-26' in self.holidays_without_sundays)

    def test_sundays(self):
        """
        Sundays are considered holidays in Sweden
        :return:
        """
        self.assertTrue('1989-12-31' in self.holidays_with_sundays)
        self.assertTrue('2017-02-05' in self.holidays_with_sundays)
        self.assertTrue('2017-02-12' in self.holidays_with_sundays)
        self.assertTrue('2032-02-29' in self.holidays_with_sundays)

    def test_not_holiday(self):
        """
        Note: Sundays in Sweden are considered holidays,
        so make sure none of these are actually sundays
        :return:
        """
        self.assertFalse('2017-02-06' in self.holidays_without_sundays)
        self.assertFalse('2017-02-07' in self.holidays_without_sundays)
        self.assertFalse('2017-02-08' in self.holidays_without_sundays)
        self.assertFalse('2017-02-09' in self.holidays_without_sundays)
        self.assertFalse('2017-02-10' in self.holidays_without_sundays)
        self.assertFalse('2016-12-27' in self.holidays_without_sundays)
        self.assertFalse('2016-12-28' in self.holidays_without_sundays)

        self.assertFalse('2017-02-06' in self.holidays_with_sundays)
        self.assertFalse('2017-02-07' in self.holidays_with_sundays)
        self.assertFalse('2017-02-08' in self.holidays_with_sundays)
        self.assertFalse('2017-02-09' in self.holidays_with_sundays)
        self.assertFalse('2017-02-10' in self.holidays_with_sundays)
        self.assertFalse('2016-12-27' in self.holidays_with_sundays)
        self.assertFalse('2016-12-28' in self.holidays_with_sundays)


class TestJapan(unittest.TestCase):
    def setUp(self):
        self.holidays = holidays.Japan(observed=False)

    def test_new_years_day(self):
        self.assertTrue(date(1949, 1, 1) in self.holidays)
        self.assertTrue(date(2017, 1, 1) in self.holidays)
        self.assertTrue(date(2050, 1, 1) in self.holidays)

    def test_coming_of_age(self):
        self.assertTrue(date(1999, 1, 15)in self.holidays)
        self.assertTrue(date(2000, 1, 10)in self.holidays)
        self.assertTrue(date(2017, 1, 9)in self.holidays)
        self.assertTrue(date(2030, 1, 14)in self.holidays)
        self.assertTrue(date(2050, 1, 10)in self.holidays)

        self.assertFalse(date(2000, 1, 15)in self.holidays)
        self.assertFalse(date(2017, 1, 15)in self.holidays)
        self.assertFalse(date(2030, 1, 15)in self.holidays)

    def test_foundation_day(self):
        self.assertTrue(date(1949, 2, 11) in self.holidays)
        self.assertTrue(date(2017, 2, 11) in self.holidays)
        self.assertTrue(date(2050, 2, 11) in self.holidays)

    def test_vernal_equinox_day(self):
        self.assertTrue(date(1960, 3, 20) in self.holidays)
        self.assertTrue(date(1970, 3, 21) in self.holidays)
        self.assertTrue(date(1980, 3, 20) in self.holidays)
        self.assertTrue(date(1990, 3, 21) in self.holidays)
        self.assertTrue(date(2000, 3, 20) in self.holidays)
        self.assertTrue(date(2010, 3, 21) in self.holidays)
        self.assertTrue(date(2017, 3, 20) in self.holidays)
        self.assertTrue(date(2020, 3, 20) in self.holidays)
        self.assertTrue(date(2030, 3, 20) in self.holidays)
        self.assertTrue(date(2040, 3, 20) in self.holidays)

    def test_showa_day(self):
        self.assertTrue(date(1950, 4, 29) in self.holidays)
        self.assertTrue(date(1990, 4, 29) in self.holidays)
        self.assertTrue(date(2010, 4, 29) in self.holidays)

    def test_constitution_memorial_day(self):
        self.assertTrue(date(1950, 5, 3) in self.holidays)
        self.assertTrue(date(2000, 5, 3) in self.holidays)
        self.assertTrue(date(2050, 5, 3) in self.holidays)

    def test_greenery_day(self):
        self.assertFalse(date(1950, 5, 4) in self.holidays)
        self.assertTrue(date(2007, 5, 4) in self.holidays)
        self.assertTrue(date(2050, 5, 4) in self.holidays)

    def test_childrens_day(self):
        self.assertTrue(date(1950, 5, 5) in self.holidays)
        self.assertTrue(date(2000, 5, 5) in self.holidays)
        self.assertTrue(date(2050, 5, 5) in self.holidays)

    def test_marine_day(self):
        self.assertFalse(date(1950, 7, 20) in self.holidays)
        self.assertTrue(date(2000, 7, 20) in self.holidays)
        self.assertTrue(date(2003, 7, 21) in self.holidays)
        self.assertTrue(date(2017, 7, 17) in self.holidays)
        self.assertTrue(date(2050, 7, 18) in self.holidays)

    def test_mountain_day(self):
        self.assertFalse(date(1950, 8, 11) in self.holidays)
        self.assertFalse(date(2015, 8, 11) in self.holidays)
        self.assertTrue(date(2016, 8, 11) in self.holidays)
        self.assertTrue(date(2017, 8, 11) in self.holidays)
        self.assertTrue(date(2050, 8, 11) in self.holidays)

    def test_respect_for_the_aged_day(self):
        self.assertFalse(date(1965, 9, 15) in self.holidays)
        self.assertTrue(date(1966, 9, 15) in self.holidays)
        self.assertTrue(date(2002, 9, 15) in self.holidays)
        self.assertTrue(date(2003, 9, 15) in self.holidays)
        self.assertFalse(date(2004, 9, 15) in self.holidays)
        self.assertTrue(date(2004, 9, 20) in self.holidays)
        self.assertTrue(date(2017, 9, 18) in self.holidays)
        self.assertTrue(date(2050, 9, 19) in self.holidays)

    def test_autumnal_equinox_day(self):
        self.assertTrue(date(2000, 9, 23) in self.holidays)
        self.assertTrue(date(2010, 9, 23) in self.holidays)
        self.assertTrue(date(2017, 9, 23) in self.holidays)
        self.assertTrue(date(2020, 9, 22) in self.holidays)
        self.assertTrue(date(2030, 9, 23) in self.holidays)

    def test_health_and_sports_day(self):
        self.assertFalse(date(1965, 10, 10) in self.holidays)
        self.assertTrue(date(1966, 10, 10) in self.holidays)
        self.assertTrue(date(1999, 10, 10) in self.holidays)
        self.assertFalse(date(2000, 10, 10) in self.holidays)
        self.assertTrue(date(2000, 10, 9) in self.holidays)
        self.assertTrue(date(2017, 10, 9) in self.holidays)
        self.assertTrue(date(2050, 10, 10) in self.holidays)

    def test_culture_day(self):
        self.assertTrue(date(1950, 11, 3) in self.holidays)
        self.assertTrue(date(2000, 11, 3) in self.holidays)
        self.assertTrue(date(2050, 11, 3) in self.holidays)

    def test_labour_thanks_giving_day(self):
        self.assertTrue(date(1950, 11, 23) in self.holidays)
        self.assertTrue(date(2000, 11, 23) in self.holidays)
        self.assertTrue(date(2050, 11, 23) in self.holidays)

    def test_emperors_birthday(self):
        self.assertTrue(date(1989, 12, 23) in self.holidays)
        self.assertTrue(date(2017, 12, 23) in self.holidays)
        self.assertTrue(date(2050, 12, 23) in self.holidays)

    def test_invalid_years(self):
        self.assertRaises(NotImplementedError,
                          lambda: date(1948, 1, 1) in self.holidays)
        self.assertRaises(NotImplementedError,
                          lambda: date(2051, 1, 1) in self.holidays)
=======
class TestFR(unittest.TestCase):

    def setUp(self):
        self.holidays = holidays.France()
        self.prov_holidays = dict((prov, holidays.France(prov=prov))
                                  for prov in holidays.France.PROVINCES)

    def test_2017(self):
        self.assertTrue(date(2017, 1, 1) in self.holidays)
        self.assertTrue(date(2017, 4, 17) in self.holidays)
        self.assertTrue(date(2017, 5, 1) in self.holidays)
        self.assertTrue(date(2017, 5, 8) in self.holidays)
        self.assertTrue(date(2017, 5, 25) in self.holidays)
        self.assertTrue(date(2017, 6, 5) in self.holidays)
        self.assertTrue(date(2017, 7, 14) in self.holidays)
        self.assertTrue(date(2017, 8, 15) in self.holidays)
        self.assertTrue(date(2017, 11, 1) in self.holidays)
        self.assertTrue(date(2017, 11, 11) in self.holidays)
        self.assertTrue(date(2017, 12, 25) in self.holidays)

    def test_alsace_moselle(self):
        am_holidays = self.prov_holidays['Alsace-Moselle']
        self.assertTrue(date(2017, 4, 14) in am_holidays)
        self.assertTrue(date(2017, 12, 26) in am_holidays)
>>>>>>> 5913ddd2


if __name__ == "__main__":
    unittest.main()<|MERGE_RESOLUTION|>--- conflicted
+++ resolved
@@ -3026,7 +3026,6 @@
         self.assertFalse('2016-12-28' in self.holidays_with_sundays)
 
 
-<<<<<<< HEAD
 class TestItaly(unittest.TestCase):
 
     def setUp(self):
@@ -3307,7 +3306,8 @@
                           lambda: date(1948, 1, 1) in self.holidays)
         self.assertRaises(NotImplementedError,
                           lambda: date(2051, 1, 1) in self.holidays)
-=======
+
+
 class TestFR(unittest.TestCase):
 
     def setUp(self):
@@ -3332,7 +3332,6 @@
         am_holidays = self.prov_holidays['Alsace-Moselle']
         self.assertTrue(date(2017, 4, 14) in am_holidays)
         self.assertTrue(date(2017, 12, 26) in am_holidays)
->>>>>>> 5913ddd2
 
 
 if __name__ == "__main__":
