--- conflicted
+++ resolved
@@ -2543,27 +2543,6 @@
             self.assertNotIn(date(year, 8, 15), self.prov_hols[province])
 
     def test_reformationstag(self):
-<<<<<<< HEAD
-        min_year = 1991
-        max_year = 2050
-        province_to_start_year = {}
-        province_to_start_year.update(
-            dict.fromkeys(['BB', 'MV', 'SN', 'ST', 'TH'], 0)
-        )
-        province_to_start_year.update(
-            dict.fromkeys(['HB', 'SH', 'NI', 'HH'], 2018)
-        )
-
-        for province, year in product(
-            holidays.DE.PROVINCES, range(min_year, max_year)
-        ):
-            # in 2017 all states have the reformationstag
-            start_year = province_to_start_year.get(province, max_year + 1)
-            if year == 2017 or year >= start_year:
-                self.assertIn(date(year, 10, 31), self.prov_hols[province])
-            else:
-                self.assertNotIn(date(year, 10, 31), self.prov_hols[province])
-=======
         prov_that_have = {'BB', 'MV', 'SN', 'ST', 'TH'}
         prov_yes_since_2018 = prov_that_have.union({'HB', 'HH', 'NI', 'SH'})
         prov_that_dont = set(holidays.DE.PROVINCES) - prov_that_have
@@ -2584,7 +2563,6 @@
         # check the 2017 case where all states have the reformationstag
         for province in holidays.DE.PROVINCES:
             self.assertIn(date(2017, 10, 31), self.prov_hols[province])
->>>>>>> 58b854c1
 
     def test_allerheiligen(self):
         provinces_that_have = {'BW', 'BY', 'NW', 'RP', 'SL'}
