# -*- coding: utf-8 -*-

#  python-holidays
#  ---------------
#  A fast, efficient Python library for generating country, province and state
#  specific sets of holidays on the fly. It aims to make determining whether a
#  specific date is a holiday as fast and flexible as possible.
#
#  Author:  ryanss <ryanssdev@icloud.com>
#  Website: https://github.com/ryanss/python-holidays
#  License: MIT (see LICENSE file)

from itertools import product
from datetime import date, datetime
from dateutil.relativedelta import relativedelta, MO
import unittest

import holidays


class TestBasics(unittest.TestCase):

    def setUp(self):
        self.holidays = holidays.US()

    def test_contains(self):
        self.assertTrue(date(2014, 1, 1) in self.holidays)
        self.assertFalse(date(2014, 1, 2) in self.holidays)

    def test_getitem(self):
        self.assertEqual(self.holidays[date(2014, 1, 1)], "New Year's Day")
        self.assertEqual(self.holidays.get(date(2014, 1, 1)), "New Year's Day")
        self.assertRaises(KeyError, lambda: self.holidays[date(2014, 1, 2)])
        self.assertEqual(self.holidays.get(date(2014, 1, 2)), None)

    def test_get(self):
        self.assertEqual(self.holidays.get('2014-01-01'), "New Year's Day")
        self.assertEqual(self.holidays.get('2014-01-02'), None)
        self.assertFalse(self.holidays.get('2014-01-02', False))
        self.assertTrue(self.holidays.get('2014-01-02', True))

    def test_pop(self):
        self.assertRaises(KeyError, lambda: self.holidays.pop('2014-01-02'))
        self.assertFalse(self.holidays.pop('2014-01-02', False))
        self.assertTrue(self.holidays.pop('2014-01-02', True))
        self.assertTrue(date(2014, 1, 1) in self.holidays)
        self.assertEqual(self.holidays.pop('2014-01-01'), "New Year's Day")
        self.assertFalse(date(2014, 1, 1) in self.holidays)
        self.assertTrue(date(2014, 7, 4) in self.holidays)

    def test_setitem(self):
        self.holidays = holidays.US(years=[2014])
        self.assertEqual(len(self.holidays), 10)
        self.holidays[date(2014, 1, 3)] = "Fake Holiday"
        self.assertEqual(len(self.holidays), 11)
        self.assertTrue(date(2014, 1, 3) in self.holidays)
        self.assertEqual(self.holidays.get(date(2014, 1, 3)), "Fake Holiday")

    def test_update(self):
        h = holidays.HolidayBase()
        h.update({
            date(2015, 1, 1): "New Year's Day",
            '2015-12-25': "Christmas Day",
        })
        self.assertTrue('2015-01-01' in h)
        self.assertTrue(date(2015, 12, 25) in h)

    def test_append(self):
        h = holidays.HolidayBase()
        h.update({
            date(2015, 1, 1): "New Year's Day",
            '2015-12-25': "Christmas Day",
        })
        h.append([date(2015, 4, 1), '2015-04-03'])
        h.append(date(2015, 4, 6))
        h.append('2015-04-07')
        self.assertTrue('2015-01-01' in h)
        self.assertTrue(date(2015, 12, 25) in h)
        self.assertTrue('2015-04-01' in h)
        self.assertFalse('2015-04-02' in h)
        self.assertTrue('2015-04-03' in h)
        self.assertFalse('2015-04-04' in h)
        self.assertFalse('2015-04-05' in h)
        self.assertTrue('2015-04-06' in h)
        self.assertTrue('2015-04-07' in h)

    def test_eq_ne(self):
        us1 = holidays.UnitedStates()
        us2 = holidays.US()
        us3 = holidays.UnitedStates(years=[2014])
        us4 = holidays.US(years=[2014])
        ca1 = holidays.Canada()
        ca2 = holidays.CA()
        ca3 = holidays.Canada(years=[2014])
        ca4 = holidays.CA(years=[2014])
        self.assertEqual(us1, us2)
        self.assertEqual(us3, us4)
        self.assertEqual(ca1, ca2)
        self.assertEqual(ca3, ca4)
        self.assertNotEqual(us1, us3)
        self.assertNotEqual(us1, ca1)
        self.assertNotEqual(us3, ca3)
        self.assertTrue(us1 != us3)

    def test_add(self):
        ca = holidays.CA()
        us = holidays.US()
        mx = holidays.MX()
        na = ca + (us + mx)
        self.assertFalse('2014-07-01' in us)
        self.assertTrue('2014-07-01' in ca)
        self.assertFalse('2014-07-04' in ca)
        self.assertTrue('2014-07-04' in us)
        self.assertTrue('2014-07-04' in ca+us)
        self.assertTrue('2014-07-04' in us+ca)
        self.assertTrue('2015-07-04' in ca+us)
        self.assertTrue('2015-07-04' in us+ca)
        self.assertTrue('2015-07-01' in ca+us)
        self.assertTrue('2015-07-01' in us+ca)
        self.assertTrue('2014-07-04' in na)
        self.assertTrue('2015-07-04' in na)
        self.assertTrue('2015-07-01' in na)
        self.assertTrue('2000-02-05' in na)
        self.assertEqual((ca+us).prov, 'ON')
        self.assertEqual((us+ca).prov, 'ON')
        ca = holidays.CA(years=[2014], expand=False)
        us = holidays.US(years=[2014, 2015], expand=True)
        self.assertTrue((ca+us).expand)
        self.assertEqual((ca+us).years, set([2014, 2015]))
        self.assertEqual((us+ca).years, set([2014, 2015]))
        na = holidays.CA()
        na += holidays.US()
        na += holidays.MX()
        self.assertEqual(na.country, ['CA', 'US', 'MX'])
        self.assertTrue('2014-07-04' in na)
        self.assertTrue('2014-07-04' in na)
        self.assertTrue('2015-07-04' in na)
        self.assertTrue('2015-07-04' in na)
        self.assertTrue('2015-07-01' in na)
        self.assertTrue('2015-07-01' in na)
        self.assertTrue('2000-02-05' in na)
        self.assertEqual(na.prov, 'ON')
        na = holidays.CA() + holidays.US()
        na += holidays.MX()
        self.assertTrue('2014-07-04' in na)
        self.assertTrue('2014-07-04' in na)
        self.assertTrue('2015-07-04' in na)
        self.assertTrue('2015-07-04' in na)
        self.assertTrue('2015-07-01' in na)
        self.assertTrue('2015-07-01' in na)
        self.assertTrue('2000-02-05' in na)
        self.assertEqual(na.prov, 'ON')
        self.assertRaises(TypeError, lambda: holidays.US() + {})
        na = ca + (us + mx) + ca + (mx + us + holidays.CA(prov='BC'))
        self.assertTrue('2000-02-05' in na)
        self.assertTrue('2014-02-10' in na)
        self.assertTrue('2014-02-17' in na)
        self.assertTrue('2014-07-04' in na)
        provs = (holidays.CA(prov='ON', years=[2014]) +
                 holidays.CA(prov='BC', years=[2015]))
        self.assertTrue("2015-02-09" in provs)
        self.assertTrue("2015-02-16" in provs)
        self.assertEqual(provs.prov, ['ON', 'BC'])
        a = sum([holidays.CA(prov=x) for x in holidays.CA.PROVINCES])
        self.assertEqual(a.country, 'CA')
        self.assertEqual(a.prov, holidays.CA.PROVINCES)
        self.assertTrue("2015-02-09" in a)
        self.assertTrue("2015-02-16" in a)
        na = holidays.CA() + holidays.US() + holidays.MX()
        self.assertTrue(date(1969, 12, 25) in na)
        self.assertEqual(na.get(date(1969, 7, 1)), "Canada Day")
        self.assertEqual(na.get(date(1969, 12, 25)),
                         "Christmas Day, Navidad [Christmas]")
        na = holidays.MX() + holidays.CA() + holidays.US()
        self.assertEqual(na.get(date(1969, 12, 25)),
                         "Navidad [Christmas], Christmas Day")

    def test_get_list(self):
        westland = holidays.NZ(prov='WTL')
        chathams = holidays.NZ(prov='CIT')
        wild = westland + chathams
        self.assertEqual(wild[date(1969, 12, 1)],
                         ("Westland Anniversary Day, " +
                          "Chatham Islands Anniversary Day"))

        self.assertEqual(wild.get_list(date(1969, 12, 1)),
                         ["Westland Anniversary Day",
                          "Chatham Islands Anniversary Day"])
        self.assertEqual(wild.get_list(date(1969, 1, 1)),
                         ["New Year's Day"])
        self.assertEqual(westland.get_list(date(1969, 12, 1)),
                         ["Westland Anniversary Day"])
        self.assertEqual(westland.get_list(date(1969, 1, 1)),
                         ["New Year's Day"])
        self.assertEqual(chathams.get_list(date(1969, 12, 1)),
                         ["Chatham Islands Anniversary Day"])
        self.assertEqual(chathams.get_list(date(1969, 1, 1)),
                         ["New Year's Day"])
        ca = holidays.CA()
        us = holidays.US()
        mx = holidays.MX()
        na = ca + us + mx
        self.assertTrue(date(1969, 12, 25) in na)
        self.assertEqual(na.get_list(date(1969, 12, 25)),
                         ["Christmas Day", "Navidad [Christmas]"])
        self.assertEqual(na.get_list(date(1969, 7, 1)), ["Canada Day"])
        self.assertEqual(na.get_list(date(1969, 1, 3)), [])

    def test_radd(self):
        self.assertRaises(TypeError, lambda: 1 + holidays.US())

    def test_inheritance(self):
        class NoColumbusHolidays(holidays.US):
            def _populate(self, year):
                holidays.US._populate(self, year)
                self.pop(date(year, 10, 1) + relativedelta(weekday=MO(+2)))
        hdays = NoColumbusHolidays()
        self.assertTrue(date(2014, 10, 13) in self.holidays)
        self.assertFalse(date(2014, 10, 13) in hdays)
        self.assertTrue(date(2014, 1, 1) in hdays)
        self.assertTrue(date(2020, 10, 12) in self.holidays)
        self.assertFalse(date(2020, 10, 12) in hdays)
        self.assertTrue(date(2020, 1, 1) in hdays)

        class NinjaTurtlesHolidays(holidays.US):
            def _populate(self, year):
                holidays.US._populate(self, year)
                self[date(year, 7, 13)] = "Ninja Turtle's Day"
        hdays = NinjaTurtlesHolidays()
        self.assertFalse(date(2014, 7, 13) in self.holidays)
        self.assertTrue(date(2014, 7, 13) in hdays)
        self.assertTrue(date(2014, 1, 1) in hdays)
        self.assertFalse(date(2020, 7, 13) in self.holidays)
        self.assertTrue(date(2020, 7, 13) in hdays)
        self.assertTrue(date(2020, 1, 1) in hdays)

        class NewCountry(holidays.HolidayBase):
            def _populate(self, year):
                self[date(year, 1, 2)] = "New New Year's"
        hdays = NewCountry()
        self.assertFalse(date(2014, 1, 1) in hdays)
        self.assertTrue(date(2014, 1, 2) in hdays)

        class Dec31Holiday(holidays.HolidayBase):
            def _populate(self, year):
                self[date(year, 12, 31)] = "New Year's Eve"
        self.assertTrue(date(2014, 12, 31) in Dec31Holiday())


class TestArgs(unittest.TestCase):

    def setUp(self):
        self.holidays = holidays.US()

    def test_country(self):
        self.assertEqual(self.holidays.country, 'US')
        self.assertTrue(date(2014, 7, 4) in self.holidays)
        self.assertFalse(date(2014, 7, 1) in self.holidays)
        self.holidays = holidays.UnitedStates()
        self.assertEqual(self.holidays.country, 'US')
        self.assertTrue(date(2014, 7, 4) in self.holidays)
        self.assertFalse(date(2014, 7, 1) in self.holidays)
        self.assertEqual(self.holidays.country, 'US')
        self.holidays = holidays.CA()
        self.assertEqual(self.holidays.country, 'CA')
        self.assertEqual(self.holidays.prov, 'ON')
        self.assertTrue(date(2014, 7, 1) in self.holidays)
        self.assertFalse(date(2014, 7, 4) in self.holidays)
        self.holidays = holidays.CA(prov='BC')
        self.assertEqual(self.holidays.country, 'CA')
        self.assertEqual(self.holidays.prov, 'BC')
        self.assertTrue(date(2014, 7, 1) in self.holidays)
        self.assertFalse(date(2014, 7, 4) in self.holidays)

    def test_years(self):
        self.assertEqual(len(self.holidays.years), 0)
        self.assertFalse(date(2014, 1, 2) in self.holidays)
        self.assertEqual(len(self.holidays.years), 1)
        self.assertTrue(2014 in self.holidays.years)
        self.assertFalse(date(2013, 1, 2) in self.holidays)
        self.assertFalse(date(2014, 1, 2) in self.holidays)
        self.assertFalse(date(2015, 1, 2) in self.holidays)
        self.assertEqual(len(self.holidays.years), 3)
        self.assertTrue(2013 in self.holidays.years)
        self.assertTrue(2015 in self.holidays.years)
        self.holidays = holidays.US(years=range(2010, 2015+1))
        self.assertEqual(len(self.holidays.years), 6)
        self.assertFalse(2009 in self.holidays.years)
        self.assertTrue(2010 in self.holidays.years)
        self.assertTrue(2015 in self.holidays.years)
        self.assertFalse(2016 in self.holidays.years)
        self.holidays = holidays.US(years=(2013, 2015, 2015))
        self.assertEqual(len(self.holidays.years), 2)
        self.assertTrue(2013 in self.holidays.years)
        self.assertFalse(2014 in self.holidays.years)
        self.assertTrue(2015 in self.holidays.years)
        self.assertTrue(date(2021, 12, 31) in holidays.US(years=[2022]).keys())
        self.holidays = holidays.US(years=2015)
        self.assertFalse(2014 in self.holidays.years)
        self.assertTrue(2015 in self.holidays.years)

    def test_expand(self):
        self.holidays = holidays.US(years=(2013, 2015), expand=False)
        self.assertEqual(len(self.holidays.years), 2)
        self.assertTrue(2013 in self.holidays.years)
        self.assertFalse(2014 in self.holidays.years)
        self.assertTrue(2015 in self.holidays.years)
        self.assertFalse(date(2014, 1, 1) in self.holidays)
        self.assertEqual(len(self.holidays.years), 2)
        self.assertFalse(2014 in self.holidays.years)

    def test_observed(self):
        self.holidays = holidays.US(observed=False)
        self.assertTrue(date(2000, 1, 1) in self.holidays)
        self.assertFalse(date(1999, 12, 31) in self.holidays)
        self.assertTrue(date(2012, 1, 1) in self.holidays)
        self.assertFalse(date(2012, 1, 2) in self.holidays)
        self.holidays.observed = True
        self.assertTrue(date(2000, 1, 1) in self.holidays)
        self.assertTrue(date(1999, 12, 31) in self.holidays)
        self.assertTrue(date(2012, 1, 1) in self.holidays)
        self.assertTrue(date(2012, 1, 2) in self.holidays)
        self.holidays.observed = False
        self.assertTrue(date(2000, 1, 1) in self.holidays)
        self.assertFalse(date(1999, 12, 31) in self.holidays)
        self.assertTrue(date(2012, 1, 1) in self.holidays)
        self.assertFalse(date(2012, 1, 2) in self.holidays)
        self.holidays = holidays.US(years=[2022], observed=False)
        self.assertFalse(date(2021, 12, 31) in self.holidays.keys())


class TestKeyTransforms(unittest.TestCase):

    def setUp(self):
        self.holidays = holidays.US()

    def test_dates(self):
        self.assertTrue(date(2014, 1, 1) in self.holidays)
        self.assertEqual(self.holidays[date(2014, 1, 1)], "New Year's Day")
        self.holidays[date(2014, 1, 3)] = "Fake Holiday"
        self.assertTrue(date(2014, 1, 3) in self.holidays)
        self.assertTrue(self.holidays.pop(date(2014, 1, 3)), "Fake Holiday")
        self.assertFalse(date(2014, 1, 3) in self.holidays)

    def test_datetimes(self):
        self.assertTrue(datetime(2014, 1, 1, 13, 45) in self.holidays)
        self.assertEqual(self.holidays[datetime(2014, 1, 1, 13, 45)],
                         "New Year's Day")
        self.holidays[datetime(2014, 1, 3, 1, 1)] = "Fake Holiday"
        self.assertTrue(datetime(2014, 1, 3, 2, 2) in self.holidays)
        self.assertTrue(self.holidays.pop(datetime(2014, 1, 3, 4, 4)),
                        "Fake Holiday")
        self.assertFalse(datetime(2014, 1, 3, 2, 2) in self.holidays)

    def test_timestamp(self):
        self.assertTrue(1388552400 in self.holidays)
        self.assertEqual(self.holidays[1388552400], "New Year's Day")
        self.assertTrue(1388552400.01 in self.holidays)
        self.assertEqual(self.holidays[1388552400.01], "New Year's Day")
        self.holidays[1388725200] = "Fake Holiday"
        self.assertTrue(1388725201 in self.holidays)
        self.assertTrue(self.holidays.pop(1388725202), "Fake Holiday")
        self.assertFalse(1388725201 in self.holidays)

    def test_strings(self):
        self.assertTrue("2014-01-01" in self.holidays)
        self.assertEqual(self.holidays["2014-01-01"], "New Year's Day")
        self.assertTrue("01/01/2014" in self.holidays)
        self.assertEqual(self.holidays["01/01/2014"], "New Year's Day")
        self.holidays["01/03/2014"] = "Fake Holiday"
        self.assertTrue("01/03/2014" in self.holidays)
        self.assertTrue(self.holidays.pop("01/03/2014"), "Fake Holiday")
        self.assertFalse("01/03/2014" in self.holidays)

    def test_exceptions(self):
        self.assertRaises(
            (TypeError, ValueError), lambda: "abc" in self.holidays)
        self.assertRaises(
            (TypeError, ValueError), lambda: self.holidays.get("abc123"))
        self.assertRaises(
            (TypeError, ValueError), self.holidays.__setitem__, "abc", "Test")
        self.assertRaises(
            (TypeError, ValueError), lambda: list() in self.holidays)


class TestCA(unittest.TestCase):

    def setUp(self):
        self.holidays = holidays.CA(observed=False)

    def test_new_years(self):
        self.assertFalse(date(2010, 12, 31) in self.holidays)
        self.assertFalse(date(2017,  1,  2) in self.holidays)
        self.holidays.observed = True
        self.assertTrue(date(2010, 12, 31) in self.holidays)
        self.assertTrue(date(2017,  1,  2) in self.holidays)
        self.holidays.observed = False
        for year in range(1900, 2100):
            dt = date(year, 1, 1)
            self.assertTrue(dt in self.holidays)
            self.assertFalse(dt + relativedelta(days=-1) in self.holidays)
            self.assertFalse(dt + relativedelta(days=+1) in self.holidays)

    def test_islander_day(self):
        pei_holidays = holidays.CA(prov="PE")
        for dt in [date(2009, 2,  9), date(2010, 2, 15), date(2011, 2, 21),
                   date(2012, 2, 20), date(2013, 2, 18), date(2014, 2, 17),
                   date(2015, 2, 16), date(2016, 2, 15), date(2020, 2, 17)]:
            if dt.year >= 2010:
                self.assertNotEqual(self.holidays[dt], "Islander Day")
            elif dt.year == 2009:
                self.assertFalse(dt in self.holidays)
            self.assertTrue(dt in pei_holidays)
            self.assertFalse(dt + relativedelta(days=-1) in pei_holidays)
            self.assertFalse(dt + relativedelta(days=+1) in pei_holidays)

    def test_family_day(self):
        ab_holidays = holidays.CA(prov="AB")
        bc_holidays = holidays.CA(prov="BC")
        mb_holidays = holidays.CA(prov="MB")
        sk_holidays = holidays.CA(prov="SK")
        for dt in [date(1990, 2, 19), date(1999, 2, 15), date(2000, 2, 21),
                   date(2006, 2, 20)]:
            self.assertFalse(dt in self.holidays)
            self.assertTrue(dt in ab_holidays)
            self.assertFalse(dt in bc_holidays)
            self.assertFalse(dt in mb_holidays)
            self.assertFalse(dt in sk_holidays)
        dt = date(2007, 2, 19)
        self.assertFalse(dt in self.holidays)
        self.assertTrue(dt in ab_holidays)
        self.assertFalse(dt in bc_holidays)
        self.assertFalse(dt in mb_holidays)
        self.assertTrue(dt in sk_holidays)
        for dt in [date(2008, 2, 18), date(2012, 2, 20), date(2014, 2, 17),
                   date(2018, 2, 19), date(2019, 2, 18), date(2020, 2, 17)]:
            self.assertTrue(dt in self.holidays)
            self.assertTrue(dt in ab_holidays)
            self.assertFalse(dt in bc_holidays)
            self.assertTrue(dt in mb_holidays)
            self.assertTrue(dt in sk_holidays)
        for dt in [date(2013, 2, 11), date(2016, 2, 8), date(2020, 2, 10)]:
            self.assertFalse(dt in self.holidays)
            self.assertFalse(dt in ab_holidays)
            self.assertTrue(dt in bc_holidays)
            self.assertFalse(dt in mb_holidays)
            self.assertFalse(dt in sk_holidays)
        self.assertEqual(mb_holidays[date(2014, 2, 17)], "Louis Riel Day")

    def test_st_patricks_day(self):
        nl_holidays = holidays.CA(prov="NL", observed=False)
        for dt in [date(1900, 3, 19), date(1999, 3, 15), date(2000, 3, 20),
                   date(2012, 3, 19), date(2013, 3, 18), date(2014, 3, 17),
                   date(2015, 3, 16), date(2016, 3, 14), date(2020, 3, 16)]:
            self.assertFalse(dt in self.holidays)
            self.assertTrue(dt in nl_holidays)
            self.assertFalse(dt + relativedelta(days=-1) in nl_holidays)
            self.assertFalse(dt + relativedelta(days=+1) in nl_holidays)

    def test_good_friday(self):
        qc_holidays = holidays.CA(prov="QC")
        for dt in [date(1900, 4, 13), date(1901, 4,  5), date(1902, 3, 28),
                   date(1999, 4,  2), date(2000, 4, 21), date(2010, 4,  2),
                   date(2018, 3, 30), date(2019, 4, 19), date(2020, 4, 10)]:
            self.assertTrue(dt in self.holidays)
            self.assertFalse(dt + relativedelta(days=-1) in self.holidays)
            self.assertFalse(dt + relativedelta(days=+1) in self.holidays)
            self.assertFalse(dt in qc_holidays)

    def test_easter_monday(self):
        qc_holidays = holidays.CA(prov="QC")
        for dt in [date(1900, 4, 16), date(1901, 4,  8), date(1902, 3, 31),
                   date(1999, 4,  5), date(2000, 4, 24), date(2010, 4,  5),
                   date(2018, 4,  2), date(2019, 4, 22), date(2020, 4, 13)]:
            self.assertFalse(dt in self.holidays)
            self.assertTrue(dt in qc_holidays)
            self.assertFalse(dt + relativedelta(days=-1) in qc_holidays)
            self.assertFalse(dt + relativedelta(days=+1) in qc_holidays)

    def test_st_georges_day(self):
        nl_holidays = holidays.CA(prov="NL")
        for dt in [date(1990, 4, 23), date(1999, 4, 26), date(2000, 4, 24),
                   date(2010, 4, 19), date(2016, 4, 25), date(2020, 4, 20)]:
            self.assertFalse(dt in self.holidays)
            self.assertTrue(dt in nl_holidays)
            self.assertFalse(dt + relativedelta(days=-1) in nl_holidays)
            self.assertFalse(dt + relativedelta(days=+1) in nl_holidays)

    def test_victoria_day(self):
        for dt in [date(1953, 5, 18), date(1999, 5, 24), date(2000, 5, 22),
                   date(2010, 5, 24), date(2015, 5, 18), date(2020, 5, 18)]:
            self.assertTrue(dt in self.holidays)
            self.assertFalse(dt + relativedelta(days=-1) in self.holidays)
            self.assertFalse(dt + relativedelta(days=+1) in self.holidays)

    def test_national_aboriginal_day(self):
        nt_holidays = holidays.CA(prov="NT")
        self.assertFalse(date(1995, 6, 21) in nt_holidays)
        for year in range(1996, 2100):
            dt = date(year, 6, 21)
            self.assertFalse(dt in self.holidays)
            self.assertTrue(dt in nt_holidays)
            self.assertFalse(dt + relativedelta(days=-1) in nt_holidays)
            self.assertFalse(dt + relativedelta(days=+1) in nt_holidays)

    def test_st_jean_baptiste_day(self):
        qc_holidays = holidays.CA(prov="QC", observed=False)
        self.assertFalse(date(1924, 6, 24) in qc_holidays)
        for year in range(1925, 2100):
            dt = date(year, 6, 24)
            self.assertFalse(dt in self.holidays)
            self.assertTrue(dt in qc_holidays)
            self.assertFalse(dt + relativedelta(days=-1) in qc_holidays)
            self.assertFalse(dt + relativedelta(days=+1) in qc_holidays)
        self.assertFalse(date(2001, 6, 25) in qc_holidays)
        qc_holidays.observed = True
        self.assertTrue(date(2001, 6, 25) in qc_holidays)

    def test_discovery_day(self):
        nl_holidays = holidays.CA(prov="NL")
        yu_holidays = holidays.CA(prov="YU")
        for dt in [date(1997, 6, 23), date(1999, 6, 21), date(2000, 6, 26),
                   date(2010, 6, 21), date(2016, 6, 27), date(2020, 6, 22)]:
            self.assertFalse(dt in self.holidays)
            self.assertTrue(dt in nl_holidays)
            self.assertFalse(dt in yu_holidays)
        for dt in [date(1912, 8, 19), date(1999, 8, 16), date(2000, 8, 21),
                   date(2006, 8, 21), date(2016, 8, 15), date(2020, 8, 17)]:
            self.assertFalse(dt in self.holidays)
            self.assertFalse(dt in nl_holidays)
            self.assertTrue(dt in yu_holidays)

    def test_canada_day(self):
        for year in range(1900, 2100):
            dt = date(year, 7, 1)
            self.assertTrue(dt in self.holidays)
            self.assertFalse(dt + relativedelta(days=-1) in self.holidays)
            self.assertFalse(dt + relativedelta(days=+1) in self.holidays)
        self.assertFalse(date(2006, 7, 3) in self.holidays)
        self.assertFalse(date(2007, 7, 2) in self.holidays)
        self.holidays.observed = True
        self.assertTrue(date(2006, 7, 3) in self.holidays)
        self.assertTrue(date(2007, 7, 2) in self.holidays)

    def test_nunavut_day(self):
        nu_holidays = holidays.CA(prov="NU", observed=False)
        self.assertFalse(date(1999, 7, 9) in nu_holidays)
        self.assertFalse(date(2000, 7, 9) in nu_holidays)
        self.assertTrue(date(2000, 4, 1) in nu_holidays)
        for year in range(2001, 2100):
            dt = date(year, 7, 9)
            self.assertFalse(dt in self.holidays)
            self.assertTrue(dt in nu_holidays)
            self.assertFalse(dt + relativedelta(days=-1) in nu_holidays)
            self.assertFalse(dt + relativedelta(days=+1) in nu_holidays)
        self.assertFalse(date(2017, 7, 10) in nu_holidays)
        nu_holidays.observed = True
        self.assertTrue(date(2017, 7, 10) in nu_holidays)

    def test_civic_holiday(self):
        bc_holidays = holidays.CA(prov="BC")
        for dt in [date(1900, 8, 6), date(1955, 8, 1), date(1973, 8, 6)]:
            self.assertTrue(dt in self.holidays)
            self.assertFalse(dt in bc_holidays)
        for dt in [date(1974, 8, 5), date(1999, 8, 2), date(2000, 8, 7),
                   date(2010, 8, 2), date(2015, 8, 3), date(2020, 8, 3)]:
            self.assertTrue(dt in self.holidays)
            self.assertTrue(dt in bc_holidays)

    def test_labour_day(self):
        self.assertFalse(date(1893, 9, 4) in self.holidays)
        for dt in [date(1894, 9, 3), date(1900, 9, 3), date(1999, 9, 6),
                   date(2000, 9, 4), date(2014, 9, 1), date(2015, 9, 7)]:
            self.assertTrue(dt in self.holidays)
            self.assertFalse(dt + relativedelta(days=-1) in self.holidays)
            self.assertFalse(dt + relativedelta(days=+1) in self.holidays)

    def test_thanksgiving(self):
        ns_holidays = holidays.CA(prov="NB")
        for dt in [date(1931, 10, 12), date(1990, 10,  8), date(1999, 10, 11),
                   date(2000, 10,  9), date(2013, 10, 14), date(2020, 10, 12)]:
            self.assertTrue(dt in self.holidays)
            self.assertFalse(dt + relativedelta(days=-1) in self.holidays)
            self.assertFalse(dt + relativedelta(days=+1) in self.holidays)
            self.assertFalse(dt in ns_holidays)

    def test_remembrance_day(self):
        ab_holidays = holidays.CA(prov="AB", observed=False)
        nl_holidays = holidays.CA(prov="NL", observed=False)
        self.assertFalse(date(1930, 11, 11) in ab_holidays)
        self.assertFalse(date(1930, 11, 11) in nl_holidays)
        for year in range(1931, 2100):
            dt = date(year, 11, 11)
            self.assertFalse(dt in self.holidays)
            self.assertTrue(dt in ab_holidays)
            self.assertTrue(dt in nl_holidays)
            self.assertFalse(dt + relativedelta(days=-1) in nl_holidays)
            self.assertFalse(dt + relativedelta(days=+1) in nl_holidays)
        self.assertFalse(date(2007, 11, 12) in ab_holidays)
        self.assertFalse(date(2007, 11, 12) in nl_holidays)
        ab_holidays.observed = True
        nl_holidays.observed = True
        self.assertFalse(date(2007, 11, 12) in ab_holidays)
        self.assertTrue(date(2007, 11, 12) in nl_holidays)

    def test_christmas_day(self):
        for year in range(1900, 2100):
            dt = date(year, 12, 25)
            self.assertTrue(dt in self.holidays)
            self.assertFalse(dt + relativedelta(days=-1) in self.holidays)
        self.assertFalse(date(2010, 12, 24) in self.holidays)
        self.assertNotEqual(self.holidays[date(2011, 12, 26)],
                            "Christmas Day (Observed)")
        self.holidays.observed = True
        self.assertTrue(date(2010, 12, 24) in self.holidays)
        self.assertEqual(self.holidays[date(2011, 12, 26)],
                         "Christmas Day (Observed)")

    def test_boxing_day(self):
        for year in range(1900, 2100):
            dt = date(year, 12, 26)
            self.assertTrue(dt in self.holidays)
            self.assertFalse(dt + relativedelta(days=+1) in self.holidays)
        self.assertFalse(date(2009, 12, 28) in self.holidays)
        self.assertFalse(date(2010, 12, 27) in self.holidays)
        self.holidays.observed = True
        self.assertTrue(date(2009, 12, 28) in self.holidays)
        self.assertTrue(date(2010, 12, 27) in self.holidays)


class TestCO(unittest.TestCase):

    def setUp(self):
        self.holidays = holidays.CO(observed=True)

    def test_2016(self):
        # http://www.officeholidays.com/countries/colombia/
        self.assertTrue(date(2016, 1, 1) in self.holidays)
        self.assertTrue(date(2016, 1, 11) in self.holidays)
        self.assertTrue(date(2016, 3, 21) in self.holidays)
        self.assertTrue(date(2016, 3, 24) in self.holidays)
        self.assertTrue(date(2016, 3, 25) in self.holidays)
        self.assertTrue(date(2016, 5, 1) in self.holidays)
        self.assertTrue(date(2016, 5, 9) in self.holidays)
        self.assertTrue(date(2016, 5, 30) in self.holidays)
        self.assertTrue(date(2016, 6, 6) in self.holidays)
        self.assertTrue(date(2016, 7, 4) in self.holidays)
        self.assertTrue(date(2016, 7, 20) in self.holidays)
        self.assertTrue(date(2016, 8, 7) in self.holidays)
        self.assertTrue(date(2016, 8, 15) in self.holidays)
        self.assertTrue(date(2016, 10, 17) in self.holidays)
        self.assertTrue(date(2016, 11, 7) in self.holidays)
        self.assertTrue(date(2016, 11, 14) in self.holidays)
        self.assertTrue(date(2016, 12, 8) in self.holidays)
        self.assertTrue(date(2016, 12, 25) in self.holidays)


class TestMX(unittest.TestCase):

    def setUp(self):
        self.holidays = holidays.MX(observed=False)

    def test_new_years(self):
        self.assertFalse(date(2010, 12, 31) in self.holidays)
        self.assertFalse(date(2017,  1,  2) in self.holidays)
        self.holidays.observed = True
        self.assertTrue(date(2010, 12, 31) in self.holidays)
        self.assertTrue(date(2017,  1,  2) in self.holidays)
        self.holidays.observed = False
        for year in range(1900, 2100):
            dt = date(year, 1, 1)
            self.assertTrue(dt in self.holidays)
            self.assertFalse(dt + relativedelta(days=-1) in self.holidays)
            self.assertFalse(dt + relativedelta(days=+1) in self.holidays)

    def test_constitution_day(self):
        for dt in [date(2005, 2, 5), date(2006, 2, 5), date(2007, 2, 5),
                   date(2008, 2, 4), date(2009, 2, 2), date(2010, 2, 1),
                   date(2015, 2, 2), date(2016, 2, 1), date(2020, 2, 3)]:
            self.assertTrue(dt in self.holidays)
            self.assertFalse(dt + relativedelta(days=-1) in self.holidays)
            self.assertFalse(dt + relativedelta(days=+1) in self.holidays)

    def test_benito_juarez(self):
        for dt in [date(2005, 3, 21), date(2006, 3, 21), date(2007, 3, 19),
                   date(2008, 3, 17), date(2009, 3, 16), date(2010, 3, 15),
                   date(2015, 3, 16), date(2016, 3, 21), date(2020, 3, 16)]:
            self.assertTrue(dt in self.holidays)
            self.assertFalse(dt + relativedelta(days=-1) in self.holidays)
            self.assertFalse(dt + relativedelta(days=+1) in self.holidays)

    def test_labor_day(self):
        self.assertFalse(date(2010, 4, 30) in self.holidays)
        self.assertFalse(date(2011, 5,  2) in self.holidays)
        self.holidays.observed = True
        self.assertTrue(date(2010, 4, 30) in self.holidays)
        self.assertTrue(date(2011, 5,  2) in self.holidays)
        self.holidays.observed = False
        self.assertFalse(date(1922, 5, 1) in self.holidays)
        for year in range(1923, 2100):
            dt = date(year, 5, 1)
            self.assertTrue(dt in self.holidays)
            self.assertFalse(dt + relativedelta(days=-1) in self.holidays)
            self.assertFalse(dt + relativedelta(days=+1) in self.holidays)

    def test_independence_day(self):
        self.assertFalse(date(2006, 9, 15) in self.holidays)
        self.assertFalse(date(2007, 9, 17) in self.holidays)
        self.holidays.observed = True
        self.assertTrue(date(2006, 9, 15) in self.holidays)
        self.assertTrue(date(2007, 9, 17) in self.holidays)
        self.holidays.observed = False
        for year in range(1900, 2100):
            dt = date(year, 9, 16)
            self.assertTrue(dt in self.holidays)
            self.assertFalse(dt + relativedelta(days=-1) in self.holidays)
            self.assertFalse(dt + relativedelta(days=+1) in self.holidays)

    def test_revolution_day(self):
        for dt in [date(2005, 11, 20), date(2006, 11, 20), date(2007, 11, 19),
                   date(2008, 11, 17), date(2009, 11, 16), date(2010, 11, 15),
                   date(2015, 11, 16), date(2016, 11, 21), date(2020, 11, 16)]:
            self.assertTrue(dt in self.holidays)
            self.assertFalse(dt + relativedelta(days=-1) in self.holidays)
            self.assertFalse(dt + relativedelta(days=+1) in self.holidays)

    def test_change_of_government(self):
        self.assertFalse(date(2012, 11, 30) in self.holidays)
        self.assertFalse(date(2024, 12,  2) in self.holidays)
        self.holidays.observed = True
        self.assertTrue(date(2012, 11, 30) in self.holidays)
        self.assertTrue(date(2024, 12,  2) in self.holidays)
        self.holidays.observed = False
        for year in range(1970, 2100):
            dt = date(year, 12, 1)
            if (2018 - year) % 6 == 0:
                self.assertTrue(dt in self.holidays)
                self.assertFalse(dt + relativedelta(days=-1) in self.holidays)
                self.assertFalse(dt + relativedelta(days=+1) in self.holidays)
            else:
                self.assertFalse(dt in self.holidays)

    def test_christmas(self):
        for year in range(1900, 2100):
            dt = date(year, 12, 25)
            self.assertTrue(dt in self.holidays)
            self.assertFalse(dt + relativedelta(days=-1) in self.holidays)
            self.assertFalse(dt + relativedelta(days=+1) in self.holidays)
        self.assertFalse(date(2010, 12, 24) in self.holidays)
        self.assertFalse(date(2016, 12, 26) in self.holidays)
        self.holidays.observed = True
        self.assertTrue(date(2010, 12, 24) in self.holidays)
        self.assertTrue(date(2016, 12, 26) in self.holidays)


class TestNetherlands(unittest.TestCase):

    def setUp(self):
        self.holidays = holidays.NL()

    def test_2017(self):
        # http://www.iamsterdam.com/en/plan-your-trip/practical-info/public-holidays
        self.assertTrue(date(2017, 1, 1) in self.holidays)
        self.assertTrue(date(2017, 4, 16) in self.holidays)
        self.assertTrue(date(2017, 4, 17) in self.holidays)
        self.assertTrue(date(2017, 4, 27) in self.holidays)
        self.assertTrue(date(2017, 5, 25) in self.holidays)
        self.assertTrue(date(2017, 6, 4) in self.holidays)
        self.assertTrue(date(2017, 6, 5) in self.holidays)
        self.assertTrue(date(2017, 12, 25) in self.holidays)
        self.assertTrue(date(2017, 12, 26) in self.holidays)

    def test_new_years(self):
        self.assertTrue(date(2017, 1, 1) in self.holidays)

    def test_easter(self):
        self.assertTrue(date(2017, 4, 16) in self.holidays)

    def test_easter_monday(self):
        self.assertTrue(date(2017, 4, 17) in self.holidays)

    def test_queens_day_between_1891_and_1948(self):
        # Between 1891 and 1948 Queens Day was celebrated on 8-31
        self.holidays = holidays.NL(years=[1901])
        self.assertTrue(date(1901, 8, 31) in self.holidays)

    def test_queens_day_between_1891_and_1948_substituted_later(self):
        # Between 1891 and 1948 Queens Day was celebrated on 9-1
        #  (one day later) when Queens Day falls on a Sunday
        self.holidays = holidays.NL(years=[1947])
        self.assertTrue(date(1947, 9, 1) in self.holidays)

    def test_queens_day_between_1949_and_2013(self):
        self.holidays = holidays.NL(years=[1965])
        self.assertTrue(date(1965, 4, 30) in self.holidays)

    def test_queens_day_between_1949_and_1980_substituted_later(self):
        self.holidays = holidays.NL(years=[1967])
        self.assertTrue(date(1967, 5, 1) in self.holidays)

    def test_queens_day_between_1980_and_2013_substituted_earlier(self):
        self.holidays = holidays.NL(years=[2006])
        self.assertTrue(date(2006, 4, 29) in self.holidays)

    def test_kings_day_after_2014(self):
        self.holidays = holidays.NL(years=[2013])
        self.assertFalse(date(2013, 4, 27) in self.holidays)

        self.holidays = holidays.NL(years=[2017])
        self.assertTrue(date(2017, 4, 27) in self.holidays)

    def test_kings_day_after_2014_substituted_earlier(self):
        self.holidays = holidays.NL(years=[2188])
        self.assertTrue(date(2188, 4, 26) in self.holidays)

    def test_liberation_day(self):
        self.holidays = holidays.NL(years=1900)
        self.assertFalse(date(1900, 5, 5) in self.holidays)

    def test_liberation_day_after_1990_non_lustrum_year(self):
        self.holidays = holidays.NL(years=2017)
        self.assertFalse(date(2017, 5, 5) in self.holidays)

    def test_liberation_day_after_1990_in_lustrum_year(self):
        self.holidays = holidays.NL(years=2020)
        self.assertTrue(date(2020, 5, 5) in self.holidays)

    def test_ascension_day(self):
        self.holidays = holidays.NL(years=2017)
        self.assertTrue(date(2017, 5, 25) in self.holidays)

    def test_whit_sunday(self):
        self.holidays = holidays.NL(years=2017)
        self.assertTrue(date(2017, 6, 4) in self.holidays)

    def test_whit_monday(self):
        self.holidays = holidays.NL(years=2017)
        self.assertTrue(date(2017, 6, 5) in self.holidays)

    def test_first_christmas(self):
        self.holidays = holidays.NL(years=2017)
        self.assertTrue(date(2017, 12, 25) in self.holidays)

    def test_second_christmas(self):
        self.holidays = holidays.NL(years=2017)
        self.assertTrue(date(2017, 12, 26) in self.holidays)


class TestUS(unittest.TestCase):

    def setUp(self):
        self.holidays = holidays.US(observed=False)

    def test_new_years(self):
        self.assertFalse(date(2010, 12, 31) in self.holidays)
        self.assertFalse(date(2017,  1,  2) in self.holidays)
        self.holidays.observed = True
        self.assertTrue(date(2010, 12, 31) in self.holidays)
        self.assertTrue(date(2017,  1,  2) in self.holidays)
        self.holidays.observed = False
        for year in range(1900, 2100):
            dt = date(year, 1, 1)
            self.assertTrue(dt in self.holidays)
            self.assertFalse(dt + relativedelta(days=-1) in self.holidays)
            self.assertFalse(dt + relativedelta(days=+1) in self.holidays)

    def test_epiphany(self):
        pr_holidays = holidays.US(state='PR')
        for year in range(2010, 2021):
            self.assertFalse(date(year, 1, 6) in self.holidays)
            self.assertTrue(date(year, 1, 6) in pr_holidays)

    def test_three_kings_day(self):
        vi_holidays = holidays.US(state='VI')
        for year in range(2010, 2021):
            self.assertFalse(date(year, 1, 6) in self.holidays)
            self.assertTrue(date(year, 1, 6) in vi_holidays)

    def test_lee_jackson_day(self):
        va_holidays = holidays.US(state='VA')
        self.assertFalse(date(1888, 1, 19) in va_holidays)
        self.assertFalse(date(1983, 1, 19) in va_holidays)
        self.assertFalse("Lee Jackson Day"
                         in va_holidays.get_list(date(2000, 1, 17)))
        for dt in [date(1889, 1, 19), date(1982, 1, 19), date(1983, 1, 17),
                   date(1999, 1, 18), date(2000, 1, 14), date(2001, 1, 12),
                   date(2013, 1, 18), date(2014, 1, 17), date(2018, 1, 12)]:
            self.assertFalse("Lee Jackson Day" in self.holidays.get_list(dt))
            self.assertTrue(dt in va_holidays)
            self.assertTrue("Lee Jackson Day" in va_holidays.get_list(dt))

    def test_inauguration_day(self):
        name = "Inauguration Day"
        dc_holidays = holidays.US(state='DC')
        la_holidays = holidays.US(state='LA')
        md_holidays = holidays.US(state='MD')
        va_holidays = holidays.US(state='VA')
        for year in (1789, 1793, 1877, 1929, 1933):
            self.assertFalse(name in self.holidays.get_list(date(year, 3, 4)))
            self.assertTrue(name in dc_holidays.get_list(date(year, 3, 4)))
            self.assertTrue(name in la_holidays.get_list(date(year, 3, 4)))
            self.assertTrue(name in md_holidays.get_list(date(year, 3, 4)))
            self.assertTrue(name in va_holidays.get_list(date(year, 3, 4)))
        for year in (1937, 1941, 1957, 2013, 2017):
            self.assertFalse(name in self.holidays.get_list(date(year, 1, 20)))
            self.assertTrue(name in dc_holidays.get_list(date(year, 1, 20)))
            self.assertTrue(name in la_holidays.get_list(date(year, 1, 20)))
            self.assertTrue(name in md_holidays.get_list(date(year, 1, 20)))
            self.assertTrue(name in va_holidays.get_list(date(year, 1, 20)))
        for year in (1785, 1788, 2010, 2011, 2012, 2014, 2015, 2016):
            self.assertFalse(name in dc_holidays.get_list(date(year, 3, 4)))
            self.assertFalse(name in la_holidays.get_list(date(year, 3, 4)))
            self.assertFalse(name in md_holidays.get_list(date(year, 3, 4)))
            self.assertFalse(name in va_holidays.get_list(date(year, 3, 4)))
            self.assertFalse(name in dc_holidays.get_list(date(year, 1, 20)))
            self.assertFalse(name in la_holidays.get_list(date(year, 1, 20)))
            self.assertFalse(name in md_holidays.get_list(date(year, 1, 20)))
            self.assertFalse(name in va_holidays.get_list(date(year, 1, 20)))

    def test_marthin_luther(self):
        for dt in [date(1986, 1, 20), date(1999, 1, 18), date(2000, 1, 17),
                   date(2012, 1, 16), date(2013, 1, 21), date(2014, 1, 20),
                   date(2015, 1, 19), date(2016, 1, 18), date(2020, 1, 20)]:
            self.assertTrue(dt in self.holidays)
            self.assertFalse(dt + relativedelta(days=-1) in self.holidays)
            self.assertFalse(dt + relativedelta(days=+1) in self.holidays)
        self.assertFalse("Martin Luther King, Jr. Day"
                         in holidays.US(years=[1985]).values())
        self.assertTrue("Martin Luther King, Jr. Day"
                        in holidays.US(years=[1986]).values())
        self.assertEqual(holidays.US(state='AL').get('2015-01-19'),
                         "Robert E. Lee/Martin Luther King Birthday")
        self.assertEqual(holidays.US(state='AS').get('2015-01-19'),
                         ("Dr. Martin Luther King Jr. "
                          "and Robert E. Lee's Birthdays"))
        self.assertEqual(holidays.US(state='MS').get('2015-01-19'),
                         ("Dr. Martin Luther King Jr. "
                          "and Robert E. Lee's Birthdays"))
        self.assertEqual(holidays.US(state='AZ').get('2015-01-19'),
                         "Dr. Martin Luther King Jr./Civil Rights Day")
        self.assertEqual(holidays.US(state='NH').get('2015-01-19'),
                         "Dr. Martin Luther King Jr./Civil Rights Day")
        self.assertEqual(holidays.US(state='ID').get('2015-01-19'),
                         "Martin Luther King, Jr. - Idaho Human Rights Day")
        self.assertNotEqual(holidays.US(state='ID').get('2000-01-17'),
                            "Martin Luther King, Jr. - Idaho Human Rights Day")
        self.assertEqual(holidays.US(state='GA').get('2011-01-17'),
                         "Robert E. Lee's Birthday")

    def test_lincolns_birthday(self):
        ca_holidays = holidays.US(state='CA')
        ct_holidays = holidays.US(state='CT')
        il_holidays = holidays.US(state='IL')
        ia_holidays = holidays.US(state='IA')
        nj_holidays = holidays.US(state='NJ')
        ny_holidays = holidays.US(state='NY')
        for year in range(1971, 2010):
            self.assertFalse(date(year, 2, 12) in self.holidays)
            self.assertTrue(date(year, 2, 12) in ca_holidays)
            self.assertTrue(date(year, 2, 12) in ct_holidays)
            self.assertTrue(date(year, 2, 12) in il_holidays)
            self.assertTrue(date(year, 2, 12) in ia_holidays)
            self.assertTrue(date(year, 2, 12) in nj_holidays)
            self.assertTrue(date(year, 2, 12) in ny_holidays)
            if date(year, 2, 12).weekday() == 5:
                self.assertFalse(date(year, 2, 11) in self.holidays)
                self.assertTrue(date(year, 2, 11) in ca_holidays)
                self.assertTrue(date(year, 2, 11) in ct_holidays)
                self.assertTrue(date(year, 2, 11) in il_holidays)
                self.assertTrue(date(year, 2, 11) in ia_holidays)
                self.assertTrue(date(year, 2, 11) in nj_holidays)
                self.assertTrue(date(year, 2, 11) in ny_holidays)
            else:
                self.assertFalse(date(year, 2, 11) in ca_holidays)
                self.assertFalse(date(year, 2, 11) in ct_holidays)
                self.assertFalse(date(year, 2, 11) in il_holidays)
                self.assertFalse(date(year, 2, 11) in ia_holidays)
                self.assertFalse(date(year, 2, 11) in nj_holidays)
                self.assertFalse(date(year, 2, 11) in ny_holidays)
            if date(year, 2, 12).weekday() == 6:
                self.assertFalse(date(year, 2, 13) in self.holidays)
                self.assertTrue(date(year, 2, 13) in ca_holidays)
                self.assertTrue(date(year, 2, 13) in ct_holidays)
                self.assertTrue(date(year, 2, 13) in il_holidays)
                self.assertTrue(date(year, 2, 13) in ia_holidays)
                self.assertTrue(date(year, 2, 13) in nj_holidays)
                self.assertTrue(date(year, 2, 13) in ny_holidays)
            else:
                self.assertFalse(date(year, 2, 13) in ca_holidays)
                self.assertFalse(date(year, 2, 13) in ct_holidays)
                self.assertFalse(date(year, 2, 13) in il_holidays)
                self.assertFalse(date(year, 2, 13) in ia_holidays)
                self.assertFalse(date(year, 2, 13) in nj_holidays)
                self.assertFalse(date(year, 2, 13) in ny_holidays)
        for year in range(2010, 2050):
            self.assertFalse(date(year, 2, 12) in self.holidays)
            self.assertFalse(date(year, 2, 12) in ca_holidays)
            self.assertTrue(date(year, 2, 12) in ct_holidays)
            self.assertTrue(date(year, 2, 12) in il_holidays)
            self.assertTrue(date(year, 2, 12) in ia_holidays)
            self.assertTrue(date(year, 2, 12) in nj_holidays)
            self.assertTrue(date(year, 2, 12) in ny_holidays)
            if date(year, 2, 12).weekday() == 5:
                self.assertFalse(date(year, 2, 11) in self.holidays)
                self.assertFalse(date(year, 2, 11) in ca_holidays)
                self.assertTrue(date(year, 2, 11) in ct_holidays)
                self.assertTrue(date(year, 2, 11) in il_holidays)
                self.assertTrue(date(year, 2, 11) in ia_holidays)
                self.assertTrue(date(year, 2, 11) in nj_holidays)
                self.assertTrue(date(year, 2, 11) in ny_holidays)
            else:
                self.assertFalse(date(year, 2, 11) in ca_holidays)
                self.assertFalse(date(year, 2, 11) in ct_holidays)
                self.assertFalse(date(year, 2, 11) in il_holidays)
                self.assertFalse(date(year, 2, 11) in ia_holidays)
                self.assertFalse(date(year, 2, 11) in nj_holidays)
                self.assertFalse(date(year, 2, 11) in ny_holidays)
            if date(year, 2, 12).weekday() == 6:
                self.assertFalse(date(year, 2, 13) in self.holidays)
                self.assertFalse(date(year, 2, 13) in ca_holidays)
                self.assertTrue(date(year, 2, 13) in ct_holidays)
                self.assertTrue(date(year, 2, 13) in il_holidays)
                self.assertTrue(date(year, 2, 13) in ia_holidays)
                self.assertTrue(date(year, 2, 13) in nj_holidays)
                self.assertTrue(date(year, 2, 13) in ny_holidays)
            else:
                self.assertFalse(date(year, 2, 13) in ca_holidays)
                self.assertFalse(date(year, 2, 13) in ct_holidays)
                self.assertFalse(date(year, 2, 13) in il_holidays)
                self.assertFalse(date(year, 2, 13) in ia_holidays)
                self.assertFalse(date(year, 2, 13) in nj_holidays)
                self.assertFalse(date(year, 2, 13) in ny_holidays)

    def test_susan_b_anthony_day(self):
        ca_holidays = holidays.US(state='CA')
        fl_holidays = holidays.US(state='FL')
        ny_holidays = holidays.US(state='NY')
        wi_holidays = holidays.US(state='WI')
        self.assertFalse(date(1975, 2, 15) in wi_holidays)
        self.assertFalse(date(2000, 2, 15) in ca_holidays)
        self.assertFalse(date(2000, 2, 15) in fl_holidays)
        self.assertFalse(date(2000, 2, 15) in ny_holidays)
        self.assertTrue(date(2000, 2, 15) in wi_holidays)
        self.assertTrue(date(2004, 2, 15) in ny_holidays)
        self.assertFalse(date(2010, 2, 15) in fl_holidays)
        self.assertTrue(date(2010, 2, 15) in ny_holidays)
        self.assertFalse(date(2013, 2, 15) in self.holidays)
        self.assertFalse(date(2013, 2, 15) in ca_holidays)
        self.assertTrue(date(2013, 2, 15) in fl_holidays)
        self.assertTrue(date(2013, 2, 15) in ny_holidays)
        self.assertFalse(date(2014, 2, 15) in self.holidays)
        self.assertTrue(date(2014, 2, 15) in ca_holidays)
        self.assertTrue(date(2014, 2, 15) in fl_holidays)
        self.assertTrue(date(2014, 2, 15) in ny_holidays)
        self.assertTrue(date(2014, 2, 15) in wi_holidays)

    def test_washingtons_birthday(self):
        de_holidays = holidays.US(state='DE')
        fl_holidays = holidays.US(state='FL')
        ga_holidays = holidays.US(state='GA')
        nm_holidays = holidays.US(state='NM')
        for dt in [date(1969, 2, 22), date(1970, 2, 22), date(1971, 2, 15),
                   date(1997, 2, 17), date(1999, 2, 15), date(2000, 2, 21),
                   date(2012, 2, 20), date(2013, 2, 18), date(2014, 2, 17),
                   date(2015, 2, 16), date(2016, 2, 15), date(2020, 2, 17)]:
            self.assertTrue(dt in self.holidays)
            self.assertFalse(dt + relativedelta(days=-1) in self.holidays)
            self.assertFalse(dt + relativedelta(days=+1) in self.holidays)
            self.assertFalse(dt in de_holidays)
            self.assertNotEqual(fl_holidays.get(dt), "Washington's Birthday")
            self.assertFalse(dt in ga_holidays)
            self.assertFalse(dt in nm_holidays)
        for dt in [date(2013, 12, 24), date(2014, 12, 26), date(2015, 12, 24)]:
            self.assertTrue(dt in ga_holidays)
            self.assertTrue("Washington's Birthday"
                            in ga_holidays.get_list(dt))
        self.assertTrue(holidays.US(state='AL').get('2015-02-16'),
                        "George Washington/Thomas Jefferson Birthday")
        self.assertTrue(holidays.US(state='AS').get('2015-02-16'),
                        ("George Washington's Birthday "
                         "and Daisy Gatson Bates Day"))
        self.assertTrue(holidays.US(state='PR').get('2015-02-16'),
                        ("Presidents' Day"))
        self.assertTrue(holidays.US(state='VI').get('2015-02-16'),
                        ("Presidents' Day"))

    def test_mardi_gras(self):
        la_holidays = holidays.US(state='LA')
        self.assertFalse(date(1856, 2, 5) in la_holidays)
        for dt in [date(1857, 2, 24), date(2008, 2, 5), date(2011, 3, 8),
                   date(2012, 2, 21), date(2014, 3, 4), date(2018, 2, 13)]:
            self.assertFalse(dt in self.holidays)
            self.assertTrue(dt in la_holidays)

    def test_guam_discovery_day(self):
        gu_holidays = holidays.US(state='GU')
        self.assertFalse(date(1969, 3, 1) in gu_holidays)
        for dt in [date(1970, 3, 2), date(1971, 3, 1), date(1977, 3, 7),
                   date(2014, 3, 3), date(2015, 3, 2), date(2016, 3, 7)]:
            self.assertFalse(dt in self.holidays)
            self.assertTrue(dt in gu_holidays)
            self.assertEqual(gu_holidays.get(dt), "Guam Discovery Day")

    def test_casimir_pulaski_day(self):
        il_holidays = holidays.US(state='IL')
        self.assertFalse(date(1977, 3, 7) in il_holidays)
        for dt in [date(1978, 3, 6), date(1982, 3, 1), date(1983, 3, 7),
                   date(2014, 3, 3), date(2015, 3, 2), date(2016, 3, 7)]:
            self.assertFalse(dt in self.holidays)
            self.assertTrue(dt in il_holidays)
            self.assertEqual(il_holidays.get(dt), "Casimir Pulaski Day")

    def test_texas_independence_day(self):
        tx_holidays = holidays.US(state='TX')
        self.assertFalse(date(1873, 3, 2) in tx_holidays)
        for year in range(1874, 2050):
            self.assertFalse(date(year, 3, 2) in self.holidays)
            self.assertTrue(date(year, 3, 2) in tx_holidays)

    def test_town_meeting_day(self):
        vt_holidays = holidays.US(state='VT')
        self.assertFalse(date(1799, 3, 5) in vt_holidays)
        for dt in [date(1800, 3, 4), date(1803, 3, 1), date(1804, 3, 6),
                   date(2011, 3, 1), date(2015, 3, 3), date(2017, 3, 7)]:
            self.assertFalse(dt in self.holidays)
            self.assertTrue(dt in vt_holidays)

    def test_evacuation_day(self):
        ma_holidays = holidays.US(state='MA')
        self.assertFalse(date(1900, 3, 17) in ma_holidays)
        for year in range(1901, 2050):
            self.assertFalse(date(year, 3, 17) in self.holidays)
            self.assertTrue(date(year, 3, 17) in ma_holidays)
        self.assertFalse(date(1995, 3, 20) in ma_holidays)
        for dt in [date(2012, 3, 19), date(2013, 3, 18), date(2018, 3, 19)]:
            self.assertTrue(dt in ma_holidays)
        ma_holidays.observed = False
        for dt in [date(2012, 3, 19), date(2013, 3, 18), date(2018, 3, 19)]:
            self.assertFalse(dt in ma_holidays)

    def test_emancipation_day_in_puerto_rico(self):
        pr_holidays = holidays.US(state='PR')
        for year in range(2010, 2021):
            self.assertFalse(date(year, 3, 22) in self.holidays)
            self.assertTrue(date(year, 3, 22) in pr_holidays)
        self.assertFalse(date(2014, 3, 21) in pr_holidays)
        self.assertFalse(date(2014, 3, 23) in pr_holidays)
        self.assertTrue(date(2015, 3, 23) in pr_holidays)

    def test_prince_jonah_kuhio_kalanianaole_day(self):
        hi_holidays = holidays.US(state='HI')
        self.assertFalse(date(1948, 3, 26) in hi_holidays)
        for year in range(1949, 2050):
            self.assertFalse(date(year, 3, 26) in self.holidays)
            self.assertTrue(date(year, 3, 26) in hi_holidays)
        for dt in [date(1949, 3, 25), date(2016, 3, 25), date(2017, 3, 27)]:
            self.assertFalse(dt in self.holidays)
            self.assertTrue(dt in hi_holidays)
            self.assertEqual(hi_holidays.get(dt),
                             "Prince Jonah Kuhio Kalanianaole Day (Observed)")
        hi_holidays.observed = False
        for dt in [date(1949, 3, 25), date(2016, 3, 25), date(2017, 3, 27)]:
            self.assertFalse(dt in hi_holidays)

    def test_stewards_day(self):
        ak_holidays = holidays.US(state='AK')
        self.assertFalse(date(1917, 3, 30) in ak_holidays)
        for dt in [date(1918, 3, 30), date(1954, 3, 30), date(1955, 3, 28),
                   date(2002, 3, 25), date(2014, 3, 31), date(2018, 3, 26)]:
            self.assertFalse(dt in self.holidays)
            self.assertTrue(dt in ak_holidays)

    def test_cesar_chavez_day(self):
        ca_holidays = holidays.US(state='CA')
        tx_holidays = holidays.US(state='TX')
        for year in range(1995, 2000):
            self.assertFalse(date(year, 3, 31) in self.holidays)
            self.assertTrue(date(year, 3, 31) in ca_holidays)
        for year in range(2000, 2020):
            self.assertFalse(date(year, 3, 31) in self.holidays)
            self.assertTrue(date(year, 3, 31) in ca_holidays)
            self.assertTrue(date(year, 3, 31) in tx_holidays)
        for year in (1996, 2002, 2013, 2019):
            self.assertFalse(date(year, 4, 1) in self.holidays)
            self.assertTrue(date(year, 4, 1) in ca_holidays)
            self.assertFalse(date(year, 4, 1) in tx_holidays)

    def test_transfer_day(self):
        vi_holidays = holidays.US(state='VI')
        for year in range(2010, 2021):
            self.assertFalse(date(year, 3, 31) in self.holidays)
            self.assertTrue(date(year, 3, 31) in vi_holidays)

    def test_emancipation_day(self):
        dc_holidays = holidays.US(state='DC')
        self.assertFalse(date(2004, 4, 16) in dc_holidays)
        for year in range(2005, 2020):
            self.assertFalse(date(year, 4, 16) in self.holidays)
            self.assertTrue(date(year, 4, 16) in dc_holidays)
        self.assertTrue(date(2005, 4, 15) in dc_holidays)
        self.assertTrue(date(2006, 4, 17) in dc_holidays)
        dc_holidays.observed = False
        self.assertFalse(date(2005, 4, 15) in dc_holidays)
        self.assertFalse(date(2006, 4, 17) in dc_holidays)

    def test_patriots_day(self):
        me_holidays = holidays.US(state='ME')
        ma_holidays = holidays.US(state='MA')
        self.assertFalse(date(1983, 4, 19) in me_holidays)
        self.assertFalse(date(1983, 4, 19) in ma_holidays)
        for year in range(1894, 1969):
            self.assertFalse(date(year, 4, 19) in self.holidays)
            self.assertTrue(date(year, 4, 19) in me_holidays)
            self.assertTrue(date(year, 4, 19) in ma_holidays)
        for dt in [date(1969, 4, 21), date(1974, 4, 15), date(1975, 4, 21),
                   date(2015, 4, 20), date(2016, 4, 18), date(2019, 4, 15)]:
            self.assertFalse(dt in self.holidays)
            self.assertTrue(dt in me_holidays)
            self.assertTrue(dt in ma_holidays)

    def test_holy_thursday(self):
        vi_holidays = holidays.US(state='VI')
        for dt in [date(2010, 4,  1), date(2011, 4, 21), date(2013, 3, 28),
                   date(2014, 4, 17), date(2015, 4,  2), date(2016, 3, 24)]:
            self.assertFalse(dt in self.holidays)
            self.assertTrue(dt in vi_holidays)

    def test_good_friday(self):
        ct_holidays = holidays.US(state='CT')
        de_holidays = holidays.US(state='DE')
        gu_holidays = holidays.US(state='GU')
        in_holidays = holidays.US(state='IN')
        ky_holidays = holidays.US(state='IN')
        la_holidays = holidays.US(state='LA')
        nj_holidays = holidays.US(state='NJ')
        nc_holidays = holidays.US(state='NC')
        tn_holidays = holidays.US(state='TN')
        tx_holidays = holidays.US(state='TX')
        vi_holidays = holidays.US(state='VI')
        for dt in [date(1900, 4, 13), date(1901, 4,  5), date(1902, 3, 28),
                   date(1999, 4,  2), date(2000, 4, 21), date(2010, 4,  2),
                   date(2018, 3, 30), date(2019, 4, 19), date(2020, 4, 10)]:
            self.assertFalse(dt in self.holidays)
            self.assertTrue(dt in ct_holidays)
            self.assertTrue(dt in de_holidays)
            self.assertTrue(dt in gu_holidays)
            self.assertTrue(dt in in_holidays)
            self.assertTrue(dt in ky_holidays)
            self.assertTrue(dt in la_holidays)
            self.assertTrue(dt in nj_holidays)
            self.assertTrue(dt in nc_holidays)
            self.assertTrue(dt in tn_holidays)
            self.assertTrue(dt in tx_holidays)
            self.assertTrue(dt in vi_holidays)

    def test_easter_monday(self):
        vi_holidays = holidays.US(state='VI')
        for dt in [date(1900, 4, 16), date(1901, 4,  8), date(1902, 3, 31),
                   date(1999, 4,  5), date(2010, 4,  5),
                   date(2018, 4,  2), date(2019, 4, 22), date(2020, 4, 13)]:
            self.assertFalse(dt in self.holidays)
            self.assertTrue(dt in vi_holidays)

    def test_confederate_memorial_day(self):
        al_holidays = holidays.US(state='AL')
        ga_holidays = holidays.US(state='GA')
        ms_holidays = holidays.US(state='MS')
        sc_holidays = holidays.US(state='SC')
        tx_holidays = holidays.US(state='TX')
        self.assertFalse(date(1865, 4, 24) in self.holidays)
        self.assertFalse(date(1865, 4, 24) in al_holidays)
        for dt in [date(1866, 4, 23), date(1878, 4, 22), date(1884, 4, 28),
                   date(2014, 4, 28), date(2015, 4, 27), date(2019, 4, 22)]:
            self.assertFalse(dt in self.holidays)
            self.assertTrue(dt in al_holidays)
            self.assertTrue(dt in ga_holidays)
            self.assertTrue(dt in ms_holidays)
            self.assertTrue(dt in sc_holidays)
        self.assertFalse(date(1930, 1, 19) in tx_holidays)
        self.assertFalse(date(1931, 1, 19) in self.holidays)
        self.assertTrue(date(1931, 1, 19) in tx_holidays)

    def test_san_jacinto_day(self):
        tx_holidays = holidays.US(state='TX')
        self.assertFalse(date(1874, 4, 21) in tx_holidays)
        for year in (1875, 2050):
            self.assertFalse(date(year, 4, 21) in self.holidays)
            self.assertTrue(date(year, 4, 21) in tx_holidays)

    def test_arbor_day(self):
        ne_holidays = holidays.US(state='NE')
        for dt in [date(1875, 4, 22), date(1988, 4, 22), date(1989, 4, 28),
                   date(2009, 4, 24), date(2010, 4, 30), date(2014, 4, 25)]:
            self.assertFalse(dt in self.holidays)
            self.assertTrue(dt in ne_holidays)

    def test_primary_election_day(self):
        in_holidays = holidays.US(state='IN')
        self.assertFalse(date(2004, 5, 4) in in_holidays)
        for dt in [date(2006, 5, 2), date(2008, 5, 6), date(2010, 5, 4),
                   date(2012, 5, 8), date(2014, 5, 6), date(2015, 5, 5),
                   date(2016, 5, 3)]:
            self.assertFalse(dt in self.holidays)
            self.assertTrue(dt in in_holidays)

    def test_truman_day(self):
        mo_holidays = holidays.US(state='MO', observed=False)
        self.assertFalse(date(1948, 5, 8) in self.holidays)
        self.assertFalse(date(1948, 5, 8) in mo_holidays)
        for year in range(1949, 2100):
            dt = date(year, 5, 8)
            self.assertFalse(dt in self.holidays)
            self.assertTrue(dt in mo_holidays)
            self.assertFalse(dt + relativedelta(days=-1) in mo_holidays)
            self.assertFalse(dt + relativedelta(days=+1) in mo_holidays)
        self.assertFalse(date(2004, 5, 7) in mo_holidays)
        self.assertFalse(date(2005, 5, 10) in mo_holidays)
        mo_holidays.observed = True
        self.assertTrue(date(2004, 5, 7) in mo_holidays)
        self.assertTrue(date(2005, 5, 10) in mo_holidays)

    def test_memorial_day(self):
        for dt in [date(1969, 5, 30), date(1970, 5, 30), date(1971, 5, 31),
                   date(1997, 5, 26), date(1999, 5, 31), date(2000, 5, 29),
                   date(2012, 5, 28), date(2013, 5, 27), date(2014, 5, 26),
                   date(2015, 5, 25), date(2016, 5, 30), date(2020, 5, 25)]:
            self.assertTrue(dt in self.holidays)
            self.assertFalse(dt + relativedelta(days=-1) in self.holidays)
            self.assertFalse(dt + relativedelta(days=+1) in self.holidays)

    def test_jefferson_davis_birthday(self):
        al_holidays = holidays.US(state='AL')
        self.assertFalse(date(1889, 6, 3) in self.holidays)
        self.assertFalse(date(1889, 6, 3) in al_holidays)
        for dt in [date(1890, 6, 2), date(1891, 6, 1), date(1897, 6, 7),
                   date(2014, 6, 2), date(2015, 6, 1), date(2016, 6, 6)]:
            self.assertFalse(dt in self.holidays)
            self.assertTrue(dt in al_holidays)

    def test_kamehameha_day(self):
        hi_holidays = holidays.US(state='HI')
        self.assertFalse(date(1871, 6, 11) in hi_holidays)
        for year in range(1872, 2050):
            self.assertFalse(date(year, 6, 11) in self.holidays)
            self.assertTrue(date(year, 6, 11) in hi_holidays)
        self.assertFalse(date(2006, 6, 12) in hi_holidays)
        for dt in [date(2011, 6, 10), date(2016, 6, 10), date(2017, 6, 12)]:
            self.assertTrue(dt in hi_holidays)
            hi_holidays.get(dt) == "Kamehameha Day (Observed)"
        hi_holidays.observed = False
        for dt in [date(2011, 6, 10), date(2016, 6, 10), date(2017, 6, 12)]:
            self.assertFalse(dt in hi_holidays)

    def test_emancipation_day_in_texas(self):
        tx_holidays = holidays.US(state='TX')
        self.assertFalse(date(1979, 6, 19) in tx_holidays)
        for year in (1980, 2050):
            self.assertFalse(date(year, 6, 19) in self.holidays)
            self.assertTrue(date(year, 6, 19) in tx_holidays)

    def test_west_virginia_day(self):
        wv_holidays = holidays.US(state='WV')
        self.assertFalse(date(1926, 6, 20) in wv_holidays)
        for year in (1927, 2050):
            self.assertFalse(date(year, 6, 20) in self.holidays)
            self.assertTrue(date(year, 6, 20) in wv_holidays)
        self.assertTrue(date(2015, 6, 19) in wv_holidays)
        self.assertTrue(date(2010, 6, 21) in wv_holidays)
        wv_holidays.observed = False
        self.assertFalse(date(2015, 6, 19) in wv_holidays)
        self.assertFalse(date(2010, 6, 21) in wv_holidays)

    def test_emancipation_day_in_virgin_islands(self):
        vi_holidays = holidays.US(state='VI')
        for year in (2010, 2021):
            self.assertFalse(date(year, 7, 3) in self.holidays)
            self.assertTrue(date(year, 7, 3) in vi_holidays)

    def test_independence_day(self):
        for year in range(1900, 2100):
            dt = date(year, 7, 4)
            self.assertTrue(dt in self.holidays)
            self.assertFalse(dt + relativedelta(days=-1) in self.holidays)
            self.assertFalse(dt + relativedelta(days=+1) in self.holidays)
        self.assertFalse(date(2010, 7, 5) in self.holidays)
        self.assertFalse(date(2020, 7, 3) in self.holidays)
        self.holidays.observed = True
        self.assertTrue(date(2010, 7, 5) in self.holidays)
        self.assertTrue(date(2020, 7, 3) in self.holidays)

    def test_liberation_day_guam(self):
        gu_holidays = holidays.US(state='GU')
        self.assertFalse(date(1944, 7, 21) in gu_holidays)
        for year in range(1945, 2100):
            self.assertFalse(date(year, 7, 21) in self.holidays)
            self.assertTrue(date(year, 7, 21) in gu_holidays)

    def test_pioneer_day(self):
        ut_holidays = holidays.US(state='UT')
        self.assertFalse(date(1848, 7, 24) in ut_holidays)
        for year in (1849, 2050):
            self.assertFalse(date(year, 7, 24) in self.holidays)
            self.assertTrue(date(year, 7, 24) in ut_holidays)
        self.assertTrue('2010-07-23' in ut_holidays)
        self.assertTrue('2011-07-25' in ut_holidays)
        ut_holidays.observed = False
        self.assertFalse('2010-07-23' in ut_holidays)
        self.assertFalse('2011-07-25' in ut_holidays)

    def test_constitution_day(self):
        pr_holidays = holidays.US(state='PR')
        for year in range(2010, 2021):
            self.assertFalse(date(year, 7, 25) in self.holidays)
            self.assertTrue(date(year, 7, 25) in pr_holidays)
        self.assertFalse(date(2015, 7, 24) in pr_holidays)
        self.assertFalse(date(2015, 7, 26) in pr_holidays)
        self.assertTrue(date(2021, 7, 26) in pr_holidays)

    def test_victory_day(self):
        ri_holidays = holidays.US(state='RI')
        self.assertFalse(date(1947, 8, 11) in ri_holidays)
        for dt in [date(1948, 8, 9), date(1995, 8, 14), date(2005, 8, 8),
                   date(2015, 8, 10), date(2016, 8, 8), date(2017, 8, 14)]:
            self.assertFalse(dt in self.holidays)
            self.assertTrue(dt in ri_holidays)

    def test_statehood_day(self):
        hi_holidays = holidays.US(state='HI')
        self.assertFalse(date(1958, 8, 15) in hi_holidays)
        for dt in [date(1959, 8, 21), date(1969, 8, 15), date(1999, 8, 20),
                   date(2014, 8, 15), date(2015, 8, 21), date(2016, 8, 19)]:
            self.assertFalse(dt in self.holidays)
            self.assertTrue(dt in hi_holidays)

    def test_bennington_battle_day(self):
        vt_holidays = holidays.US(state='VT')
        self.assertFalse(date(1777, 8, 16) in vt_holidays)
        for year in range(1778, 2050):
            self.assertFalse(date(year, 8, 16) in self.holidays)
            self.assertTrue(date(year, 8, 16) in vt_holidays)
        vt_holidays.observed = False
        self.assertFalse("Bennington Battle Day (Observed)" in
                         vt_holidays.get_list(date(1997, 8, 15)))
        vt_holidays.observed = True
        self.assertTrue("Bennington Battle Day (Observed)" in
                        vt_holidays.get_list(date(1997, 8, 15)))
        self.assertFalse("Bennington Battle Day (Observed)" in
                         vt_holidays.get_list(date(1997, 8, 17)))
        self.assertTrue("Bennington Battle Day (Observed)" in
                        vt_holidays.get_list(date(1998, 8, 17)))
        self.assertFalse("Bennington Battle Day (Observed)" in
                         vt_holidays.get_list(date(1999, 8, 15)))
        self.assertFalse("Bennington Battle Day (Observed)" in
                         vt_holidays.get_list(date(1999, 8, 17)))

    def test_lyndon_baines_johnson_day(self):
        tx_holidays = holidays.US(state='TX')
        self.assertFalse(date(1972, 8, 27) in tx_holidays)
        for year in (1973, 2050):
            self.assertFalse(date(year, 8, 27) in self.holidays)
            self.assertTrue(date(year, 8, 27) in tx_holidays)

    def test_labor_day(self):
        for dt in [date(1997, 9, 1), date(1999, 9, 6), date(2000, 9, 4),
                   date(2012, 9, 3), date(2013, 9, 2), date(2014, 9, 1),
                   date(2015, 9, 7), date(2016, 9, 5), date(2020, 9, 7)]:
            self.assertTrue(dt in self.holidays)
            self.assertFalse(dt + relativedelta(days=-1) in self.holidays)
            self.assertFalse(dt + relativedelta(days=+1) in self.holidays)

    def test_columbus_day(self):
        ak_holidays = holidays.US(state='AK')
        de_holidays = holidays.US(state='DE')
        fl_holidays = holidays.US(state='FL')
        hi_holidays = holidays.US(state='HI')
        sd_holidays = holidays.US(state='SD')
        vi_holidays = holidays.US(state='VI')
        for dt in [date(1937, 10, 12), date(1969, 10, 12), date(1970, 10, 12),
                   date(1999, 10, 11), date(2000, 10,  9), date(2001, 10,  8),
                   date(2013, 10, 14), date(2018, 10,  8), date(2019, 10, 14)]:
            self.assertTrue(dt in self.holidays)
            self.assertFalse(dt in ak_holidays)
            self.assertFalse(dt in de_holidays)
            self.assertFalse(dt in fl_holidays)
            self.assertFalse(dt in hi_holidays)
            self.assertFalse(dt + relativedelta(days=-1) in self.holidays)
            self.assertFalse(dt + relativedelta(days=+1) in self.holidays)
            self.assertEqual(sd_holidays.get(dt), "Native American Day")
            self.assertEqual(vi_holidays.get(dt),
                             "Columbus Day and Puerto Rico Friendship Day")
        self.assertFalse(date(1936, 10, 12) in self.holidays)

    def test_alaska_day(self):
        ak_holidays = holidays.US(state='AK', observed=False)
        self.assertFalse(date(1866, 10, 18) in ak_holidays)
        for year in range(1867, 2050):
            self.assertTrue(date(year, 10, 18) in ak_holidays)
            self.assertFalse(date(year, 10, 17) in ak_holidays)
            self.assertFalse(date(year, 10, 19) in ak_holidays)
            self.assertFalse(date(year, 10, 18) in self.holidays)
        ak_holidays.observed = True
        self.assertTrue(date(2014, 10, 17) in ak_holidays)
        self.assertTrue(date(2015, 10, 19) in ak_holidays)

    def test_nevada_day(self):
        nv_holidays = holidays.US(state='NV')
        self.assertFalse(date(1932, 10, 31) in nv_holidays)
        for dt in [date(1933, 10, 31), date(1999, 10, 31), date(2000, 10, 27),
                   date(2002, 10, 25), date(2014, 10, 31), date(2015, 10, 30)]:
            self.assertFalse(dt in self.holidays)
            self.assertTrue(dt in nv_holidays)
        self.assertTrue("Nevada Day (Observed)" in
                        nv_holidays.get_list(date(1998, 10, 30)))
        self.assertTrue("Nevada Day (Observed)" in
                        nv_holidays.get_list(date(1999, 11, 1)))
        nv_holidays.observed = False
        self.assertFalse("Nevada Day (Observed)" in
                         nv_holidays.get_list(date(1998, 10, 30)))
        self.assertFalse("Nevada Day (Observed)" in
                         nv_holidays.get_list(date(1999, 11, 1)))

    def test_liberty_day(self):
        vi_holidays = holidays.US(state='VI')
        for year in range(2010, 2021):
            self.assertFalse(date(year, 11, 1) in self.holidays)
            self.assertTrue(date(year, 11, 1) in vi_holidays)

    def test_election_day(self):
        de_holidays = holidays.US(state='DE')
        hi_holidays = holidays.US(state='HI')
        il_holidays = holidays.US(state='IL')
        in_holidays = holidays.US(state='IN')
        la_holidays = holidays.US(state='LA')
        mt_holidays = holidays.US(state='MT')
        nh_holidays = holidays.US(state='NH')
        nj_holidays = holidays.US(state='NJ')
        ny_holidays = holidays.US(state='NY')
        wv_holidays = holidays.US(state='WV')
        self.assertFalse(date(2004, 11, 2) in de_holidays)
        for dt in [date(2008, 11, 4), date(2010, 11, 2), date(2012, 11, 6),
                   date(2014, 11, 4), date(2016, 11, 8), date(2018, 11, 6)]:
            self.assertFalse(dt in self.holidays)
            self.assertTrue(dt in de_holidays)
            self.assertTrue(dt in hi_holidays)
            self.assertTrue(dt in il_holidays)
            self.assertTrue(dt in in_holidays)
            self.assertTrue(dt in la_holidays)
            self.assertTrue(dt in mt_holidays)
            self.assertTrue(dt in nh_holidays)
            self.assertTrue(dt in nj_holidays)
            self.assertTrue(dt in ny_holidays)
            self.assertTrue(dt in wv_holidays)
        self.assertFalse(date(2015, 11, 3) in self.holidays)
        self.assertFalse(date(2015, 11, 3) in de_holidays)
        self.assertFalse(date(2015, 11, 3) in hi_holidays)
        self.assertFalse(date(2015, 11, 3) in il_holidays)
        self.assertTrue(date(2015, 11, 3) in in_holidays)
        self.assertFalse(date(2015, 11, 3) in la_holidays)
        self.assertFalse(date(2015, 11, 3) in mt_holidays)
        self.assertFalse(date(2015, 11, 3) in nh_holidays)
        self.assertFalse(date(2015, 11, 3) in nj_holidays)
        self.assertTrue(date(2015, 11, 3) in ny_holidays)
        self.assertFalse(date(2015, 11, 3) in wv_holidays)

    def test_all_souls_day(self):
        gu_holidays = holidays.US(state='GU')
        for year in range(1945, 2100):
            self.assertFalse(date(year, 11, 2) in self.holidays)
            self.assertTrue(date(year, 11, 2) in gu_holidays)

    def test_veterans_day(self):
        for dt in [date(1938, 11, 11), date(1939, 11, 11), date(1970, 11, 11),
                   date(1971, 10, 25), date(1977, 10, 24), date(1978, 11, 11),
                   date(2012, 11, 11), date(2013, 11, 11), date(2014, 11, 11),
                   date(2015, 11, 11), date(2016, 11, 11), date(2020, 11, 11)]:
            self.assertTrue(dt in self.holidays)
            self.assertFalse(dt + relativedelta(days=-1) in self.holidays)
            self.assertFalse(dt + relativedelta(days=+1) in self.holidays)
        self.assertFalse("Armistice Day" in holidays.US(years=[1937]).values())
        self.assertFalse("Armistice Day" in holidays.US(years=[1937]).values())
        self.assertTrue("Armistice Day" in holidays.US(years=[1938]).values())
        self.assertTrue("Armistice Day" in holidays.US(years=[1953]).values())
        self.assertTrue("Veterans Day" in holidays.US(years=[1954]).values())
        self.assertFalse(date(2012, 11, 12) in self.holidays)
        self.assertFalse(date(2017, 11, 10) in self.holidays)
        self.holidays.observed = True
        self.assertTrue(date(2012, 11, 12) in self.holidays)
        self.assertTrue(date(2017, 11, 10) in self.holidays)

    def test_discovery_day(self):
        pr_holidays = holidays.US(state='PR')
        for year in range(2010, 2021):
            self.assertFalse(date(year, 11, 19) in self.holidays)
            self.assertTrue(date(year, 11, 19) in pr_holidays)
        self.assertFalse(date(2016, 11, 18) in pr_holidays)
        self.assertFalse(date(2016, 11, 20) in pr_holidays)
        self.assertTrue(date(2017, 11, 20) in pr_holidays)

    def test_thanksgiving_day(self):
        de_holidays = holidays.US(state='DE')
        fl_holidays = holidays.US(state='FL')
        in_holidays = holidays.US(state='IN')
        md_holidays = holidays.US(state='MD')
        nv_holidays = holidays.US(state='NV')
        nh_holidays = holidays.US(state='NH')
        nm_holidays = holidays.US(state='NM')
        nc_holidays = holidays.US(state='NC')
        ok_holidays = holidays.US(state='OK')
        tx_holidays = holidays.US(state='TX')
        wv_holidays = holidays.US(state='WV')
        for dt in [date(1997, 11, 27), date(1999, 11, 25), date(2000, 11, 23),
                   date(2012, 11, 22), date(2013, 11, 28), date(2014, 11, 27),
                   date(2015, 11, 26), date(2016, 11, 24), date(2020, 11, 26)]:
            self.assertTrue(dt in self.holidays)
            self.assertFalse(dt + relativedelta(days=-1) in self.holidays)
            self.assertFalse(dt + relativedelta(days=+1) in self.holidays)
            self.assertTrue(dt + relativedelta(days=+1) in de_holidays)
            self.assertEqual(de_holidays.get(dt + relativedelta(days=+1)),
                             "Day After Thanksgiving")
            self.assertEqual(nh_holidays.get(dt + relativedelta(days=+1)),
                             "Day After Thanksgiving")
            self.assertEqual(nc_holidays.get(dt + relativedelta(days=+1)),
                             "Day After Thanksgiving")
            self.assertEqual(ok_holidays.get(dt + relativedelta(days=+1)),
                             "Day After Thanksgiving")
            self.assertEqual(wv_holidays.get(dt + relativedelta(days=+1)),
                             "Day After Thanksgiving")
            self.assertTrue(dt + relativedelta(days=+1) in fl_holidays)
            self.assertEqual(fl_holidays.get(dt + relativedelta(days=+1)),
                             "Friday After Thanksgiving")
            self.assertTrue(dt + relativedelta(days=+1) in tx_holidays)
            self.assertEqual(tx_holidays.get(dt + relativedelta(days=+1)),
                             "Friday After Thanksgiving")
            self.assertEqual(nv_holidays.get(dt + relativedelta(days=+1)),
                             "Family Day")
            self.assertEqual(nm_holidays.get(dt + relativedelta(days=+1)),
                             "Presidents' Day")
            if dt.year >= 2008:
                self.assertEqual(md_holidays.get(dt + relativedelta(days=1)),
                                 "American Indian Heritage Day")
            if dt.year >= 2010:
                self.assertEqual(in_holidays.get(dt + relativedelta(days=1)),
                                 "Lincoln's Birthday")
            else:
                self.assertNotEqual(
                    in_holidays.get(dt + relativedelta(days=1)),
                    "Lincoln's Birthday")

    def test_robert_lee_birthday(self):
        ga_holidays = holidays.US(state='GA')
        self.assertFalse(date(1985, 11, 25) in ga_holidays)
        for dt in [date(2007, 11, 23), date(2008, 11, 28), date(2010, 11, 26),
                   date(2013, 11, 29), date(2014, 11, 28), date(2015, 11, 27),
                   date(2018, 11, 23), date(2019, 11, 29), date(2020, 11, 27)]:
            self.assertFalse(dt in self.holidays)
            self.assertTrue(dt in ga_holidays)

    def test_lady_of_camarin_day(self):
        gu_holidays = holidays.US(state='GU')
        for year in range(1945, 2100):
            self.assertFalse(date(year, 12, 8) in self.holidays)
            self.assertTrue(date(year, 12, 8) in gu_holidays)

    def test_christmass_eve(self):
        as_holidays = holidays.US(state='AS')
        ks_holidays = holidays.US(state='KS')
        mi_holidays = holidays.US(state='MI')
        nc_holidays = holidays.US(state='NC')
        tx_holidays = holidays.US(state='TX')
        wi_holidays = holidays.US(state='WI')
        self.holidays.observed = False
        for year in range(1900, 2050):
            self.assertFalse(date(year, 12, 24) in self.holidays)
            self.assertTrue(date(year, 12, 24) in as_holidays)
            if year >= 2013:
                f = ks_holidays.get(date(year, 12, 24)).find("Eve")
                self.assertTrue(f > 0)
                f = mi_holidays.get(date(year, 12, 24)).find("Eve")
                self.assertTrue(f > 0)
                f = nc_holidays.get(date(year, 12, 24)).find("Eve")
                self.assertTrue(f > 0)
            if year >= 2012:
                f = wi_holidays.get(date(year, 12, 24)).find("Eve")
                self.assertTrue(f > 0)
            if year >= 1981:
                f = tx_holidays.get(date(year, 12, 24)).find("Eve")
                self.assertTrue(f > 0)
            if year < 1981:
                f = ks_holidays.get(date(year, 12, 24), "").find("Eve")
                self.assertTrue(f < 0)
                f = mi_holidays.get(date(year, 12, 24), "").find("Eve")
                self.assertTrue(f < 0)
                f = nc_holidays.get(date(year, 12, 24), "").find("Eve")
                self.assertTrue(f < 0)
                f = tx_holidays.get(date(year, 12, 24), "").find("Eve")
                self.assertTrue(f < 0)
                f = wi_holidays.get(date(year, 12, 24), "").find("Eve")
                self.assertTrue(f < 0)
        self.assertTrue(date(2016, 12, 23) in as_holidays)
        self.assertTrue(date(2016, 12, 23) in ks_holidays)
        self.assertTrue(date(2016, 12, 23) in mi_holidays)
        self.assertTrue(date(2016, 12, 23) in nc_holidays)
        self.assertTrue(date(2016, 12, 23) in tx_holidays)
        self.assertTrue(date(2016, 12, 23) in wi_holidays)
        self.assertTrue("Christmas Eve (Observed)" in
                        as_holidays.get_list(date(2017, 12, 22)))
        self.assertTrue("Christmas Eve (Observed)" in
                        ks_holidays.get_list(date(2017, 12, 22)))
        self.assertTrue("Christmas Eve (Observed)" in
                        mi_holidays.get_list(date(2017, 12, 22)))
        self.assertTrue("Christmas Eve (Observed)" in
                        nc_holidays.get_list(date(2017, 12, 22)))
        self.assertTrue("Christmas Eve (Observed)" in
                        tx_holidays.get_list(date(2017, 12, 22)))
        self.assertTrue("Christmas Eve (Observed)" in
                        wi_holidays.get_list(date(2017, 12, 22)))

    def test_christmas_day(self):
        for year in range(1900, 2100):
            dt = date(year, 12, 25)
            self.assertTrue(dt in self.holidays)
            self.assertFalse(dt + relativedelta(days=-1) in self.holidays)
            self.assertFalse(dt + relativedelta(days=+1) in self.holidays)
        self.assertFalse(date(2010, 12, 24) in self.holidays)
        self.assertFalse(date(2016, 12, 26) in self.holidays)
        self.holidays.observed = True
        self.assertTrue(date(2010, 12, 24) in self.holidays)
        self.assertTrue(date(2016, 12, 26) in self.holidays)

    def test_day_after_christmas(self):
        nc_holidays = holidays.US(state='NC', observed=False)
        tx_holidays = holidays.US(state='TX', observed=False)
        self.assertFalse(date(2015, 12, 28) in nc_holidays)
        self.assertFalse(date(2016, 12, 27) in nc_holidays)
        self.assertFalse(date(2015, 12, 28) in tx_holidays)
        self.assertFalse(date(2016, 12, 27) in tx_holidays)
        nc_holidays.observed = True
        self.assertTrue("Day After Christmas (Observed)" in
                        nc_holidays.get_list(date(2015, 12, 28)))
        self.assertTrue("Day After Christmas (Observed)" in
                        nc_holidays.get_list(date(2016, 12, 27)))
        tx_holidays.observed = True
        self.assertFalse("Day After Christmas (Observed)" in
                         tx_holidays.get_list(date(2015, 12, 28)))
        self.assertFalse("Day After Christmas (Observed)" in
                         tx_holidays.get_list(date(2016, 12, 27)))

    def test_new_years_eve(self):
        ky_holidays = holidays.US(state='KY')
        mi_holidays = holidays.US(state='MI')
        wi_holidays = holidays.US(state='WI')
        self.assertFalse(date(2012, 12, 31) in ky_holidays)
        self.assertFalse(date(2012, 12, 31) in mi_holidays)
        self.assertFalse(date(2011, 12, 31) in wi_holidays)
        self.assertTrue(date(2012, 12, 31) in wi_holidays)
        for dt in [date(2013, 12, 31), date(2016, 12, 30)]:
            self.assertFalse(dt in self.holidays)
            self.assertTrue(dt in ky_holidays)
            self.assertTrue(dt in mi_holidays)
            self.assertTrue(dt in wi_holidays)


class TestNZ(unittest.TestCase):

    def setUp(self):
        self.holidays = holidays.NZ(observed=True)

    def test_new_years(self):
        for year in range(1900, 2100):
            dt = date(year, 1, 1)
            self.assertTrue(dt in self.holidays)
        for year, day in enumerate([1, 1, 1, 1, 3,       # 2001-05
                                    3, 1, 1, 1, 1,       # 2006-10
                                    3, 3, 1, 1, 1,       # 2011-15
                                    1, 3, 1, 1, 1, 1],   # 2016-21
                                   2001):
            dt = date(year, 1, day)
            self.assertTrue(dt in self.holidays)
            self.assertEqual(self.holidays[dt][:10], "New Year's")
        self.assertFalse("1893-01-01" in self.holidays)
        self.assertTrue("1894-01-01" in self.holidays)

    def test_day_after_new_years(self):
        for year in range(1900, 2100):
            dt = date(year, 1, 2)
            self.assertTrue(dt in self.holidays)
        for year, day in enumerate([2, 2, 2, 2, 2,       # 2001-05
                                    2, 2, 2, 2, 4,       # 2006-10
                                    4, 2, 2, 2, 2,       # 2011-15
                                    4, 2, 2, 2, 2, 4],   # 2016-21
                                   2001):
            dt = date(year, 1, day)
            self.assertTrue(dt in self.holidays)
            self.assertEqual(self.holidays[dt][:10], "Day after ")
        self.assertFalse(date(2016, 1, 3) in self.holidays)

    def test_waitangi_day(self):
        ntl_holidays = holidays.NZ(prov='Northland')
        for year, day in enumerate([3, 8, 7, 6, 5], 1964):
            dt = date(year, 2, day)
            self.assertTrue(dt in ntl_holidays, dt)
            self.assertEqual(ntl_holidays[dt][:8], "Waitangi")
        for year in range(1900, 1974):
            dt = date(year, 2, 6)
            self.assertFalse(dt in self.holidays)
        for year in range(1974, 2100):
            dt = date(year, 2, 6)
            self.assertTrue(dt in self.holidays)
        for year, day in enumerate([6, 6, 6, 6, 6,       # 2001-05
                                    6, 6, 6, 6, 6,       # 2006-10
                                    6, 6, 6, 6, 6,       # 2011-15
                                    8, 6, 6, 6, 6, 8],   # 2016-21
                                   2001):
            dt = date(year, 2, day)
            self.assertTrue(dt in self.holidays)
            self.assertEqual(self.holidays[dt][:8], "Waitangi")
        self.assertFalse(date(2005, 2, 7) in self.holidays)
        self.assertFalse(date(2010, 2, 8) in self.holidays)
        self.assertFalse(date(2011, 2, 7) in self.holidays)

    def test_good_friday(self):
        for dt in [date(1900, 4, 13), date(1901, 4,  5), date(1902, 3, 28),
                   date(1999, 4,  2), date(2000, 4, 21), date(2010, 4,  2),
                   date(2018, 3, 30), date(2019, 4, 19), date(2020, 4, 10)]:
            self.assertTrue(dt in self.holidays)
            self.assertFalse(dt + relativedelta(days=-1) in self.holidays)
            self.assertFalse(dt + relativedelta(days=+1) in self.holidays)

    def test_easter_monday(self):
        for dt in [date(1900, 4, 16), date(1901, 4,  8), date(1902, 3, 31),
                   date(1999, 4,  5), date(2010, 4,  5),
                   date(2018, 4,  2), date(2019, 4, 22), date(2020, 4, 13)]:
            self.assertTrue(dt in self.holidays)
            self.assertFalse(dt + relativedelta(days=-1) in self.holidays)
            self.assertFalse(dt + relativedelta(days=+1) in self.holidays)

    def test_anzac_day(self):
        for year in range(1900, 1921):
            dt = date(year, 4, 25)
            self.assertFalse(dt in self.holidays)
        for year in range(1921, 2100):
            dt = date(year, 4, 25)
            self.assertTrue(dt in self.holidays)
        for year, day in enumerate([25, 25, 25, 25, 25,        # 2001-05
                                    25, 25, 25, 25, 25,        # 2006-10
                                    25, 25, 25, 25, 27,        # 2011-15
                                    25, 25, 25, 25, 27, 26],   # 2016-21
                                   2001):
            dt = date(year, 4, day)
            self.assertTrue(dt in self.holidays, dt)
            self.assertEqual(self.holidays[dt][:5], "Anzac")
        self.assertFalse(date(2009, 4, 27) in self.holidays)
        self.assertFalse(date(2010, 4, 26) in self.holidays)

    def test_sovereigns_birthday(self):
        self.assertTrue(date(1909, 11,  9) in self.holidays)
        self.assertTrue(date(1936,  6, 23) in self.holidays)
        self.assertTrue(date(1937,  6,  9) in self.holidays)
        self.assertTrue(date(1940,  6,  3) in self.holidays)
        self.assertTrue(date(1952,  6,  2) in self.holidays)
        for year in range(1912, 1936):
            dt = date(year, 6, 3)
            self.assertTrue(dt in self.holidays)
            self.assertEqual(self.holidays[dt], "King's Birthday")
        for year, day in enumerate([4, 3, 2, 7, 6,       # 2001-05
                                    5, 4, 2, 1, 7,       # 2006-10
                                    6, 4, 3, 2, 1,       # 2011-15
                                    6, 5, 4, 3, 1, 7],   # 2016-21
                                   2001):
            dt = date(year, 6, day)
            self.assertTrue(dt in self.holidays, dt)
            self.assertEqual(self.holidays[dt], "Queen's Birthday")

    def test_labour_day(self):
        for year, day in enumerate([22, 28, 27, 25, 24,        # 2001-05
                                    23, 22, 27, 26, 25,        # 2006-10
                                    24, 22, 28, 27, 26,        # 2011-15
                                    24, 23, 22, 28, 26, 25],   # 2016-21
                                   2001):
            dt = date(year, 10, day)
            self.assertTrue(dt in self.holidays, dt)
            self.assertEqual(self.holidays[dt], "Labour Day")

    def test_christmas_day(self):
        self.holidays.observed = False
        for year in range(1900, 2100):
            dt = date(year, 12, 25)
            self.assertTrue(dt in self.holidays)
            self.assertFalse(dt + relativedelta(days=-1) in self.holidays)
        self.assertFalse(date(2010, 12, 24) in self.holidays)
        self.assertNotEqual(self.holidays[date(2011, 12, 26)],
                            "Christmas Day (Observed)")
        self.holidays.observed = True
        self.assertEqual(self.holidays[date(2011, 12, 27)],
                         "Christmas Day (Observed)")
        for year, day in enumerate([25, 25, 25, 27, 27,        # 2001-05
                                    25, 25, 25, 25, 27,        # 2006-10
                                    27, 25, 25, 25, 25,        # 2011-15
                                    27, 25, 25, 25, 25, 25],   # 2016-21
                                   2001):
            dt = date(year, 12, day)
            self.assertTrue(dt in self.holidays, dt)
            self.assertEqual(self.holidays[dt][:9], "Christmas")

    def test_boxing_day(self):
        self.holidays.observed = False
        for year in range(1900, 2100):
            dt = date(year, 12, 26)
            self.assertTrue(dt in self.holidays)
            self.assertFalse(dt + relativedelta(days=+1) in self.holidays)
        self.assertFalse(date(2009, 12, 28) in self.holidays)
        self.assertFalse(date(2010, 12, 27) in self.holidays)
        self.holidays.observed = True
        self.assertTrue(date(2009, 12, 28) in self.holidays)
        self.assertTrue(date(2010, 12, 27) in self.holidays)
        for year, day in enumerate([26, 26, 26, 28, 26,        # 2001-05
                                    26, 26, 26, 28, 28,        # 2006-10
                                    26, 26, 26, 26, 28,        # 2011-15
                                    26, 26, 26, 26, 28, 28],   # 2016-21
                                   2001):
            dt = date(year, 12, day)
            self.assertTrue(dt in self.holidays, dt)
            self.assertEqual(self.holidays[dt][:6], "Boxing")

    def test_auckland_anniversary_day(self):
        auk_holidays = holidays.NZ(prov='Auckland')
        for year, day in enumerate([29, 28, 27, 26, 31,        # 2001-05
                                    30, 29, 28, 26,  1,        # 2006-10
                                    31, 30, 28, 27, 26,        # 2011-15
                                    1,  30, 29, 28, 27,  1],   # 2016-21
                                   2001):
            dt = date(year, 2 if day < 9 else 1, day)
            self.assertTrue(dt in auk_holidays, dt)
            self.assertEqual(auk_holidays[dt],
                             "Auckland Anniversary Day")

    def test_taranaki_anniversary_day(self):
        tki_holidays = holidays.NZ(prov='Taranaki')
        for year, day in enumerate([12, 11, 10,  8, 14,        # 2001-05
                                    13, 12, 10,  9,  8,        # 2006-10
                                    14, 12, 11, 10,  9,        # 2011-15
                                    14, 13, 12, 11,  9,  8],   # 2016-21
                                   2001):
            dt = date(year, 3, day)
            self.assertTrue(dt in tki_holidays, dt)
            self.assertEqual(tki_holidays[dt],
                             "Taranaki Anniversary Day")

    def test_hawkes_bay_anniversary_day(self):
        hkb_holidays = holidays.NZ(prov="Hawke's Bay")
        for year, day in enumerate([19, 25, 24, 22, 21,        # 2001-05
                                    20, 19, 24, 23, 22,        # 2006-10
                                    21, 19, 25, 24, 23,        # 2011-15
                                    21, 20, 19, 25, 23, 22],   # 2016-21
                                   2001):
            dt = date(year, 10, day)
            self.assertTrue(dt in hkb_holidays, dt)
            self.assertEqual(hkb_holidays[dt],
                             "Hawke's Bay Anniversary Day")

    def test_wellington_anniversary_day(self):
        wgn_holidays = holidays.NZ(prov='Wellington')
        for year, day in enumerate([22, 21, 20, 19, 24,        # 2001-05
                                    23, 22, 21, 19, 25,        # 2006-10
                                    24, 23, 21, 20, 19,        # 2011-15
                                    25, 23, 22, 21, 20, 25],   # 2016-21
                                   2001):
            dt = date(year, 1, day)
            self.assertTrue(dt in wgn_holidays, dt)
            self.assertEqual(wgn_holidays[dt],
                             "Wellington Anniversary Day", dt)

    def test_marlborough_anniversary_day(self):
        mbh_holidays = holidays.NZ(prov='Marlborough')
        for year, day in enumerate([29,  4,  3,  1, 31,        # 2001-05
                                    30, 29,  3,  2,  1,        # 2006-10
                                    31, 29,  4,  3,  2,        # 2011-15
                                    31, 30, 29,  4,  2,  1],   # 2016-21
                                   2001):
            dt = date(year, 11 if day < 9 else 10, day)
            self.assertTrue(dt in mbh_holidays, dt)
            self.assertEqual(mbh_holidays[dt],
                             "Marlborough Anniversary Day", dt)

    def test_nelson_anniversary_day(self):
        nsn_holidays = holidays.NZ(prov='Nelson')
        for year, day in enumerate([29,  4,  3,  2, 31,        # 2001-05
                                    30, 29,  4,  2,  1,        # 2006-10
                                    31, 30,  4,  3,  2,        # 2011-15
                                    1,  30, 29,  4,  3,  1],   # 2016-21
                                   2001):
            dt = date(year, 2 if day < 9 else 1, day)
            self.assertTrue(dt in nsn_holidays, dt)
            self.assertEqual(nsn_holidays[dt],
                             "Nelson Anniversary Day", dt)

    def test_canterbury_anniversary_day(self):
        can_holidays = holidays.NZ(prov='Canterbury')
        for year, day in enumerate([16, 15, 14, 12, 11,        # 2001-05
                                    17, 16, 14, 13, 12,        # 2006-10
                                    11, 16, 15, 14, 13,        # 2011-15
                                    11, 17, 16, 15, 13, 12],   # 2016-21
                                   2001):
            dt = date(year, 11, day)
            self.assertTrue(dt in can_holidays, dt)
            self.assertEqual(can_holidays[dt],
                             "Canterbury Anniversary Day", dt)

    def test_south_canterbury_anniversary_day(self):
        stc_holidays = holidays.NZ(prov='South Canterbury')
        for year, day in enumerate([24, 23, 22, 27, 26,        # 2001-05
                                    25, 24, 22, 28, 27,        # 2006-10
                                    26, 24, 23, 22, 28,        # 2011-15
                                    26, 25, 24, 23, 28, 27],   # 2016-21
                                   2001):
            dt = date(year, 9, day)
            self.assertTrue(dt in stc_holidays, dt)
            self.assertEqual(stc_holidays[dt],
                             "South Canterbury Anniversary Day", dt)

    def test_westland_anniversary_day(self):
        wtc_holidays = holidays.NZ(prov='Westland')
        for year, day in enumerate([3,   2,  1, 29,  5,        # 2001-05
                                    4,   3,  1, 30, 29,        # 2006-10
                                    28,  3,  2,  1, 30,        # 2011-15
                                    28,  4,  3,  2, 30, 29],   # 2016-21
                                   2001):
            dt = date(year, 12 if day < 9 else 11, day)
            self.assertTrue(dt in wtc_holidays, dt)
            self.assertEqual(wtc_holidays[dt],
                             "Westland Anniversary Day", dt)

    def test_otago_anniversary_day(self):
        ota_holidays = holidays.NZ(prov='Otago')
        for year, day in enumerate([26, 25, 24, 22, 21,        # 2001-05
                                    20, 26, 25, 23, 22,        # 2006-10
                                    21, 26, 25, 24, 23,        # 2011-15
                                    21, 20, 26, 25, 23, 22],   # 2016-21
                                   2001):
            dt = date(year, 3, day)
            self.assertTrue(dt in ota_holidays, dt)
            self.assertEqual(ota_holidays[dt],
                             "Otago Anniversary Day", dt)

    def test_southland_anniversary_day(self):
        stl_holidays = holidays.NZ(prov='Southland')
        for year, day in enumerate([15, 14, 20, 19, 17,        # 2001-05
                                    16, 15, 14, 19, 18, 17],   # 2006-11
                                   2001):
            dt = date(year, 1, day)
            self.assertTrue(dt in stl_holidays, dt)
            self.assertEqual(stl_holidays[dt],
                             "Southland Anniversary Day", dt)
            for year, (month, day) in enumerate([(4, 10), (4,  2), (4, 22),
                                                 (4,  7), (3, 29), (4, 18),
                                                 (4,  3), (4, 23), (4, 14),
                                                 (4,  6)], 2012):
                dt = date(year, month, day)
                self.assertTrue(dt in stl_holidays, dt)
                self.assertEqual(stl_holidays[dt],
                                 "Southland Anniversary Day", dt)

    def test_chatham_islands_anniversary_day(self):
        cit_holidays = holidays.NZ(prov='Chatham Islands')
        for year, day in enumerate([3,   2,  1, 29, 28,        # 2001-05
                                    27,  3,  1, 30, 29,        # 2006-10
                                    28,  3,  2,  1, 30,        # 2011-15
                                    28, 27,  3,  2, 30, 29],   # 2016-21
                                   2001):
            dt = date(year, 12 if day < 9 else 11, day)
            self.assertTrue(dt in cit_holidays, dt)
            self.assertEqual(cit_holidays[dt],
                             "Chatham Islands Anniversary Day", dt)

    def test_all_holidays_present(self):
        nz_1969 = sum(holidays.NZ(years=[1969], prov=p)
                      for p in holidays.NZ.PROVINCES)
        holidays_in_1969 = sum((nz_1969.get_list(key) for key in nz_1969), [])
        nz_2015 = sum(holidays.NZ(years=[2015], prov=p)
                      for p in holidays.NZ.PROVINCES)
        holidays_in_2015 = sum((nz_2015.get_list(key) for key in nz_2015), [])
        nz_1974 = sum(holidays.NZ(years=[1974], prov=p)
                      for p in holidays.NZ.PROVINCES)
        holidays_in_1974 = sum((nz_1974.get_list(key) for key in nz_1974), [])
        all_holidays = ["New Year's Day",
                        "Day after New Year's Day",
                        "Waitangi Day",
                        "Good Friday",
                        "Easter Monday",
                        "Anzac Day",
                        "Queen's Birthday",
                        "Labour Day",
                        "Christmas Day",
                        "Boxing Day",
                        "Auckland Anniversary Day",
                        "Taranaki Anniversary Day",
                        "Hawke's Bay Anniversary Day",
                        "Wellington Anniversary Day",
                        "Marlborough Anniversary Day",
                        "Nelson Anniversary Day",
                        "Canterbury Anniversary Day",
                        "South Canterbury Anniversary Day",
                        "Westland Anniversary Day",
                        "Otago Anniversary Day",
                        "Southland Anniversary Day",
                        "Chatham Islands Anniversary Day",
                        "Queen's Birthday",
                        "Labour Day",
                        "Christmas Day",
                        "Boxing Day"]
        for holiday in all_holidays:
            self.assertTrue(holiday in holidays_in_1969, holiday)
            self.assertTrue(holiday in holidays_in_2015, holiday)
        all_holidays.remove("Waitangi Day")
        all_holidays.insert(2, "New Zealand Day")
        for holiday in all_holidays:
            self.assertTrue(holiday in holidays_in_1974, holiday)
        self.assertFalse("Waitangi Day" in holidays_in_1974, holiday)


class TestAU(unittest.TestCase):

    def setUp(self):
        self.holidays = holidays.AU(observed=True)
        self.state_hols = dict((state, holidays.AU(observed=True, prov=state))
                               for state in holidays.AU.PROVINCES)

    def test_new_years(self):
        for year in range(1900, 2100):
            dt = date(year, 1, 1)
            self.assertTrue(dt in self.holidays)
        for year, day in enumerate([3, 2, 1, 1, 1,       # 2011-15
                                    1, 2, 1, 1, 1, 1],   # 2016-21
                                   2011):
            dt = date(year, 1, day)
            for state, hols in self.state_hols.items():
                self.assertTrue(dt in hols, (state, dt))
                self.assertEqual(hols[dt][:10], "New Year's", state)

    def test_australia_day(self):
        for year, day in enumerate([26, 26, 28, 27, 26,       # 2011-15
                                    26, 26, 26, 28, 27, 26],  # 2016-21
                                   2011):
            jan26 = date(year, 1, 26)
            dt = date(year, 1, day)
            self.assertTrue(jan26 in self.holidays, dt)
            self.assertEqual(self.holidays[jan26], "Australia Day")
            self.assertTrue(dt in self.holidays, dt)
            self.assertEqual(self.holidays[dt][:10], "Australia ")
            for state in holidays.AU.PROVINCES:
                self.assertTrue(jan26 in self.state_hols[state], (state, dt))
                self.assertEqual(self.state_hols[state][jan26],
                                 "Australia Day")
                self.assertTrue(dt in self.state_hols[state], (state, dt))
                self.assertEqual(self.state_hols[state][dt][:10], "Australia ")
        self.assertFalse(date(2016, 1, 27) in self.holidays)
        self.assertFalse(date(1887, 1, 26) in self.holidays)
        self.assertFalse(date(1934, 1, 26) in self.state_hols['SA'])
        for dt in [date(1889, 1, 26), date(1936, 1, 26), date(1945, 1,  26)]:
                self.assertTrue(dt in self.state_hols['NSW'], dt)
                self.assertEqual(self.state_hols['NSW'][dt], "Anniversary Day")

    def test_good_friday(self):
        for dt in [date(1900, 4, 13), date(1901, 4,  5), date(1902, 3, 28),
                   date(1999, 4,  2), date(2000, 4, 21), date(2010, 4,  2),
                   date(2018, 3, 30), date(2019, 4, 19), date(2020, 4, 10)]:
            self.assertTrue(dt in self.holidays)
            self.assertEqual(self.holidays[dt], "Good Friday")

    def test_easter_saturday(self):
        for dt in [date(1900, 4, 14), date(1901, 4,  6), date(1902, 3, 29),
                   date(1999, 4,  3), date(2000, 4, 22), date(2010, 4,  3),
                   date(2018, 3, 31), date(2019, 4, 20), date(2020, 4, 11)]:
            for state in ['ACT', 'NSW', 'NT', 'QLD', 'SA', 'VIC']:
                self.assertTrue(dt in self.state_hols[state], (state, dt))
                self.assertEqual(self.state_hols[state][dt], "Easter Saturday")
            for state in ['TAS', 'WA']:
                self.assertFalse(dt in self.state_hols[state], (state, dt))

    def test_easter_sunday(self):
        for dt in [date(1900, 4, 15), date(1901, 4,  7), date(1902, 3, 30),
                   date(1999, 4,  4), date(2010, 4,  4),
                   date(2018, 4,  1), date(2019, 4, 21), date(2020, 4, 12)]:
            self.assertTrue(dt in self.state_hols['NSW'], dt)
            self.assertEqual(self.state_hols['NSW'][dt], "Easter Sunday")
            for state in ['ACT', 'NT', 'QLD', 'SA', 'VIC', 'TAS', 'WA']:
                self.assertFalse(dt in self.state_hols[state], (state, dt))

    def test_easter_monday(self):
        for dt in [date(1900, 4, 16), date(1901, 4,  8), date(1902, 3, 31),
                   date(1999, 4,  5), date(2010, 4,  5),
                   date(2018, 4,  2), date(2019, 4, 22), date(2020, 4, 13)]:
            self.assertTrue(dt in self.holidays)
            self.assertEqual(self.holidays[dt], "Easter Monday")
            self.assertFalse(dt + relativedelta(days=+1) in self.holidays)

    def test_labour_day(self):
        for year, day in enumerate([7, 5, 4, 3, 2, 7, 6, ], 2011):
            dt = date(year, 3, day)
            self.assertTrue(dt in self.state_hols['WA'], dt)
            self.assertEqual(self.state_hols['WA'][dt], "Labour Day")
        for year, day in enumerate([10, 9, 14], 2014):
            dt = date(year, 3, day)
            self.assertFalse(dt in self.holidays, dt)
            self.assertTrue(dt in self.state_hols['VIC'], dt)
            self.assertEqual(self.state_hols['VIC'][dt], "Labour Day")

    def test_anzac_day(self):
        for year in range(1900, 1921):
            dt = date(year, 4, 25)
            self.assertFalse(dt in self.holidays)
        for year in range(1921, 2100):
            dt = date(year, 4, 25)
            self.assertTrue(dt in self.holidays)
        for dt in [date(2015, 4, 27), date(2020, 4, 27)]:
            self.assertFalse(dt in self.holidays, dt)
            for state in ['NT', 'WA']:
                self.assertTrue(dt in self.state_hols[state], (state, dt))
                self.assertEqual(self.state_hols[state][dt][:5], "Anzac")
            for state in ['ACT', 'QLD', 'SA', 'NSW', 'TAS', 'VIC']:
                self.assertFalse(dt in self.state_hols[state], (state, dt))
        dt = date(2021, 4, 26)
        for state in ['ACT', 'NT', 'QLD', 'SA', 'WA']:
            self.assertTrue(dt in self.state_hols[state], (state, dt))
            self.assertEqual(self.state_hols[state][dt][:5], "Anzac")
        for state in ['NSW', 'TAS', 'VIC']:
            self.assertFalse(dt in self.state_hols[state], (state, dt))

    def test_western_australia_day(self):
        for year, day in enumerate([4, 3, 2], 2012):
            dt = date(year, 6, day)
            self.assertTrue(dt in self.state_hols['WA'], dt)
            self.assertEqual(self.state_hols['WA'][dt], "Foundation Day")
        for year, day in enumerate([1, 6, 5], 2015):
            dt = date(year, 6, day)
            self.assertTrue(dt in self.state_hols['WA'], dt)
            self.assertEqual(self.state_hols['WA'][dt],
                             "Western Australia Day")

    def test_adelaide_cup(self):
        for dt in [date(2015, 3, 9), date(2016, 3, 14), date(2017, 3, 13)]:
            self.assertTrue(dt in self.state_hols['SA'], dt)
            self.assertEqual(self.state_hols['SA'][dt], "Adelaide Cup")

    def test_queens_birthday(self):
        for dt in [date(2012, 10,  1), date(2013,  6, 10), date(2014,  6,  9),
                   date(2015,  6,  8), date(2016,  6, 13)]:
            self.assertTrue(dt in self.state_hols['QLD'], dt)
            self.assertEqual(self.state_hols['QLD'][dt], "Queen's Birthday")
        self.assertTrue(date(2012, 6, 11) in self.state_hols['QLD'])
        for dt in [date(2012, 10,  1), date(2013, 9, 30), date(2014, 9, 29),
                   date(2015,  9, 28), date(2016, 9, 26), date(2017, 9, 25)]:
            self.assertTrue(dt in self.state_hols['WA'], dt)
            self.assertEqual(self.state_hols['WA'][dt], "Queen's Birthday")
        self.assertTrue(date(2015, 6, 8) in self.state_hols['VIC'])

    def test_picnic_day(self):
        for dt in [date(2015, 8,  3), date(2016,  8, 1)]:
            self.assertTrue(dt in self.state_hols['NT'], dt)
            self.assertEqual(self.state_hols['NT'][dt], "Picnic Day")

    def test_family_and_community_day(self):
        for dt in [date(2010, 9, 26), date(2011, 10, 10), date(2012, 10, 8),
                   date(2013, 9, 30), date(2014, 9, 29), date(2015, 9, 28),
                   date(2016, 9, 26)]:
            self.assertTrue(dt in self.state_hols['ACT'], dt)
            self.assertEqual(self.state_hols['ACT'][dt],
                             "Family & Community Day")

    def test_melbourne_cup(self):
        for dt in [date(2014, 11, 4), date(2015, 11, 3), date(2016, 11, 1)]:
            self.assertTrue(dt in self.state_hols['VIC'], dt)
            self.assertEqual(self.state_hols['VIC'][dt], "Melbourne Cup")

    def test_christmas_day(self):
        self.holidays.observed = False
        for year in range(1900, 2100):
            dt = date(year, 12, 25)
            self.assertTrue(dt in self.holidays)
            self.assertFalse(dt + relativedelta(days=-1) in self.holidays)
        self.assertFalse(date(2010, 12, 24) in self.holidays)
        self.assertNotEqual(self.holidays[date(2011, 12, 26)],
                            "Christmas Day (Observed)")
        self.holidays.observed = True
        self.assertEqual(self.holidays[date(2011, 12, 27)],
                         "Christmas Day (Observed)")
        for year, day in enumerate([25, 25, 25, 27, 27,        # 2001-05
                                    25, 25, 25, 25, 27,        # 2006-10
                                    27, 25, 25, 25, 25,        # 2011-15
                                    27, 25, 25, 25, 25, 25],   # 2016-21
                                   2001):
            dt = date(year, 12, day)
            self.assertTrue(dt in self.holidays, dt)
            self.assertEqual(self.holidays[dt][:9], "Christmas")

    def test_boxing_day(self):
        self.holidays.observed = False
        for year in range(1900, 2100):
            dt = date(year, 12, 26)
            self.assertTrue(dt in self.holidays)
            self.assertFalse(dt + relativedelta(days=+1) in self.holidays)
        self.assertFalse(date(2009, 12, 28) in self.holidays)
        self.assertFalse(date(2010, 12, 27) in self.holidays)
        self.holidays.observed = True
        self.assertTrue(date(2009, 12, 28) in self.holidays)
        self.assertTrue(date(2010, 12, 27) in self.holidays)
        for year, day in enumerate([26, 26, 26, 28, 26,        # 2001-05
                                    26, 26, 26, 28, 28,        # 2006-10
                                    26, 26, 26, 26, 28,        # 2011-15
                                    26, 26, 26, 26, 28, 28],   # 2016-21
                                   2001):
            dt = date(year, 12, day)
            self.assertTrue(dt in self.holidays, dt)
            self.assertEqual(self.holidays[dt][:6], "Boxing")

    def test_all_holidays_present(self):
        au_2015 = sum(holidays.AU(years=[2015], prov=p)
                      for p in holidays.AU.PROVINCES)
        holidays_in_2015 = sum((au_2015.get_list(key) for key in au_2015), [])
        all_holidays = ["New Year's Day",
                        "Australia Day",
                        "Adelaide Cup",
                        "Canberra Day",
                        "Good Friday",
                        "Easter Saturday",
                        "Easter Sunday",
                        "Easter Monday",
                        "Anzac Day",
                        "Queen's Birthday",
                        "Western Australia Day",
                        "Family & Community Day",
                        "Labour Day",
                        "Eight Hours Day",
                        "May Day",
                        "Picnic Day",
                        "Melbourne Cup",
                        "Christmas Day",
                        "Proclamation Day",
                        "Boxing Day"]
        for holiday in all_holidays:
            self.assertTrue(holiday in holidays_in_2015, holiday)


class TestDE(unittest.TestCase):

    def setUp(self):
        self.holidays = holidays.DE()
        self.prov_hols = dict((prov, holidays.DE(prov=prov))
                              for prov in holidays.DE.PROVINCES)

    def test_no_data_before_1990(self):
        de_1989 = sum(holidays.DE(years=[1989], prov=p)
                      for p in holidays.DE.PROVINCES)
        self.assertTrue(len(de_1989) == 0)

    def test_all_holidays_present(self):
        de_2015 = sum(holidays.DE(years=[2015], prov=p)
                      for p in holidays.DE.PROVINCES)
        in_2015 = sum((de_2015.get_list(key) for key in de_2015), [])
        all = ["Neujahr",
               "Heilige Drei Könige",
               "Karfreitag",
               "Ostern",
               "Ostermontag",
               "Maifeiertag",
               "Christi Himmelfahrt",
               "Pfingsten",
               "Pfingstmontag",
               "Fronleichnam",
               "Mariä Himmelfahrt",
               "Tag der Deutschen Einheit",
               "Reformationstag",
               "Allerheiligen",
               "Buß- und Bettag",
               "Erster Weihnachtstag",
               "Zweiter Weihnachtstag"]

        for holiday in all:
            self.assertTrue(holiday in in_2015, "missing: {0}".format(holiday))
        for holiday in in_2015:
            self.assertTrue(holiday in all, "extra: {0}".format(holiday))

    def test_fixed_holidays(self):
        fixed_days_whole_country = (
            (1, 1),    # Neujahr
            (5, 1),    # Maifeiertag
            (10, 3),   # Tag der Deutschen Einheit
            (12, 25),  # Erster Weihnachtstag
            (12, 26),  # Zweiter Weihnachtstag
        )

        for y, (m, d) in product(range(1991, 2050), fixed_days_whole_country):
            self.assertTrue(date(y, m, d) in self.holidays)

    def test_heilige_drei_koenige(self):
        provinces_that_have = set(('BW', 'BY', 'ST'))
        provinces_that_dont = set(holidays.DE.PROVINCES) - provinces_that_have

        for province, year in product(provinces_that_have, range(1991, 2050)):
            self.assertTrue(date(year, 1, 6) in self.prov_hols[province])
        for province, year in product(provinces_that_dont, range(1991, 2050)):
            self.assertTrue(date(year, 1, 6) not in self.prov_hols[province])

    def test_karfreitag(self):
        known_good = [(2014, 4, 18), (2015, 4, 3), (2016, 3, 25),
                      (2017, 4, 14), (2018, 3, 30), (2019, 4, 19),
                      (2020, 4, 10), (2021, 4, 2), (2022, 4, 15),
                      (2023, 4, 7), (2024, 3, 29)]

        for province, (y, m, d) in product(holidays.DE.PROVINCES, known_good):
            self.assertTrue(date(y, m, d) in self.prov_hols[province])

    def test_ostern(self):
        known_good = [(2014, 4, 20), (2015, 4, 5), (2016, 3, 27),
                      (2017, 4, 16), (2018, 4, 1), (2019, 4, 21),
                      (2020, 4, 12), (2021, 4, 4), (2022, 4, 17),
                      (2023, 4, 9), (2024, 3, 31)]
        provinces_that_have = set(('BB',))
        provinces_that_dont = set(holidays.DE.PROVINCES) - provinces_that_have

        for province, (y, m, d) in product(provinces_that_have, known_good):
            self.assertTrue(date(y, m, d) in self.prov_hols[province])
        for province, (y, m, d) in product(provinces_that_dont, known_good):
            self.assertTrue(date(y, m, d) not in self.prov_hols[province])

    def test_ostermontag(self):
        known_good = [(2014, 4, 21), (2015, 4, 6), (2016, 3, 28),
                      (2017, 4, 17), (2018, 4, 2), (2019, 4, 22),
                      (2020, 4, 13), (2021, 4, 5), (2022, 4, 18),
                      (2023, 4, 10), (2024, 4, 1)]

        for province, (y, m, d) in product(holidays.DE.PROVINCES, known_good):
            self.assertTrue(date(y, m, d) in self.prov_hols[province])

    def test_christi_himmelfahrt(self):
        known_good = [(2014, 5, 29), (2015, 5, 14), (2016, 5, 5),
                      (2017, 5, 25), (2018, 5, 10), (2019, 5, 30),
                      (2020, 5, 21), (2021, 5, 13), (2022, 5, 26),
                      (2023, 5, 18), (2024, 5, 9)]

        for province, (y, m, d) in product(holidays.DE.PROVINCES, known_good):
            self.assertTrue(date(y, m, d) in self.prov_hols[province])

    def test_pfingsten(self):
        known_good = [(2014, 6, 8), (2015, 5, 24), (2016, 5, 15),
                      (2017, 6, 4), (2018, 5, 20), (2019, 6, 9),
                      (2020, 5, 31), (2021, 5, 23), (2022, 6, 5),
                      (2023, 5, 28), (2024, 5, 19)]
        provinces_that_have = set(('BB',))
        provinces_that_dont = set(holidays.DE.PROVINCES) - provinces_that_have

        for province, (y, m, d) in product(provinces_that_have, known_good):
            self.assertTrue(date(y, m, d) in self.prov_hols[province])
        for province, (y, m, d) in product(provinces_that_dont, known_good):
            self.assertTrue(date(y, m, d) not in self.prov_hols[province])

    def test_pfingstmontag(self):
        known_good = [(2014, 6, 9), (2015, 5, 25), (2016, 5, 16),
                      (2017, 6, 5), (2018, 5, 21), (2019, 6, 10),
                      (2020, 6, 1), (2021, 5, 24), (2022, 6, 6),
                      (2023, 5, 29), (2024, 5, 20)]

        for province, (y, m, d) in product(holidays.DE.PROVINCES, known_good):
            self.assertTrue(date(y, m, d) in self.prov_hols[province])

    def test_fronleichnam(self):
        known_good = [(2014, 6, 19), (2015, 6, 4), (2016, 5, 26),
                      (2017, 6, 15), (2018, 5, 31), (2019, 6, 20),
                      (2020, 6, 11), (2021, 6, 3), (2022, 6, 16),
                      (2023, 6, 8), (2024, 5, 30)]
        provinces_that_have = set(('BW', 'BY', 'HE', 'NW', 'RP', 'SL'))
        provinces_that_dont = set(holidays.DE.PROVINCES) - provinces_that_have

        for province, (y, m, d) in product(provinces_that_have, known_good):
            self.assertTrue(date(y, m, d) in self.prov_hols[province])
        for province, (y, m, d) in product(provinces_that_dont, known_good):
            self.assertTrue(date(y, m, d) not in self.prov_hols[province])

    def test_mariae_himmelfahrt(self):
        provinces_that_have = set(('BY', 'SL'))
        provinces_that_dont = set(holidays.DE.PROVINCES) - provinces_that_have

        for province, year in product(provinces_that_have, range(1991, 2050)):
            self.assertTrue(date(year, 8, 15) in self.prov_hols[province])
        for province, year in product(provinces_that_dont, range(1991, 2050)):
            self.assertTrue(date(year, 8, 15) not in self.prov_hols[province])

    def test_reformationstag(self):
        provinces_that_have = set(('BB', 'MV', 'SN', 'ST', 'TH'))
        provinces_that_dont = set(holidays.DE.PROVINCES) - provinces_that_have

        for province, year in product(provinces_that_have, range(1991, 2050)):
            self.assertTrue(date(year, 10, 31) in self.prov_hols[province])
        for province, year in product(provinces_that_dont, range(1991, 2050)):
            self.assertTrue(date(year, 10, 31) not in self.prov_hols[province])

    def test_allerheiligen(self):
        provinces_that_have = set(('BW', 'BY', 'NW', 'RP', 'SL'))
        provinces_that_dont = set(holidays.DE.PROVINCES) - provinces_that_have

        for province, year in product(provinces_that_have, range(1991, 2050)):
            self.assertTrue(date(year, 11, 1) in self.prov_hols[province])
        for province, year in product(provinces_that_dont, range(1991, 2050)):
            self.assertTrue(date(year, 11, 1) not in self.prov_hols[province])

    def test_buss_und_bettag(self):
        known_good = [(2014, 11, 19), (2015, 11, 18), (2016, 11, 16),
                      (2017, 11, 22), (2018, 11, 21), (2019, 11, 20),
                      (2020, 11, 18), (2021, 11, 17), (2022, 11, 16),
                      (2023, 11, 22), (2024, 11, 20)]
        provinces_that_have = set(('SN',))
        provinces_that_dont = set(holidays.DE.PROVINCES) - provinces_that_have

        for province, (y, m, d) in product(provinces_that_have, known_good):
            self.assertTrue(date(y, m, d) in self.prov_hols[province])
        for province, (y, m, d) in product(provinces_that_dont, known_good):
            self.assertTrue(date(y, m, d) not in self.prov_hols[province])


class TestAT(unittest.TestCase):

    def setUp(self):
        self.holidays = holidays.AT()

    def test_new_years(self):
        for year in range(1900, 2100):
            dt = date(year, 1, 1)
            self.assertTrue(dt in self.holidays)
            self.assertFalse(dt + relativedelta(days=-1) in self.holidays)
            self.assertFalse(dt + relativedelta(days=+1) in self.holidays)

    def test_christmas(self):
        for year in range(1900, 2100):
            dt = date(year, 12, 25)
            self.assertTrue(dt in self.holidays)
            self.assertTrue(dt + relativedelta(days=+1) in self.holidays)
            self.assertFalse(dt + relativedelta(days=-1) in self.holidays)
            self.assertFalse(dt + relativedelta(days=+2) in self.holidays)

    def test_easter_monday(self):
        for dt in [date(1900, 4, 16), date(1901, 4,  8), date(1902, 3, 31),
                   date(1999, 4,  5), date(2000, 4, 24), date(2010, 4,  5),
                   date(2018, 4,  2), date(2019, 4, 22), date(2020, 4, 13)]:
            self.assertTrue(dt in self.holidays)
            self.assertFalse(dt + relativedelta(days=-1) in self.holidays)
            self.assertFalse(dt + relativedelta(days=+1) in self.holidays)

    def test_national_day(self):
        for year in range(1919, 1934):
            dt = date(year, 11, 12)
            self.assertTrue(dt in self.holidays)
            self.assertFalse(dt + relativedelta(days=-1) in self.holidays)
            self.assertFalse(dt + relativedelta(days=+1) in self.holidays)
        for year in range(1967, 2100):
            dt = date(year, 10, 26)
            self.assertTrue(dt in self.holidays)
            self.assertFalse(dt + relativedelta(days=-1) in self.holidays)
            self.assertFalse(dt + relativedelta(days=+1) in self.holidays)

    def test_all_holidays_present(self):
        at_2015 = holidays.AT(years=[2015])
        all_holidays = ["Neujahr",
                        "Heilige Drei Könige",
                        "Ostermontag",
                        "Staatsfeiertag",
                        "Christi Himmelfahrt",
                        "Pfingstmontag",
                        "Fronleichnam",
                        "Maria Himmelfahrt",
                        "Nationalfeiertag",
                        "Allerheiligen",
                        "Maria Empfängnis",
                        "Christtag",
                        "Stefanitag"]
        for holiday in all_holidays:
            self.assertTrue(holiday in at_2015.values())


class TestDK(unittest.TestCase):

    def setUp(self):
        self.holidays = holidays.DK()

    def test_2016(self):
        # http://www.officeholidays.com/countries/denmark/2016.php
        self.assertTrue(date(2016, 1, 1) in self.holidays)
        self.assertTrue(date(2016, 3, 24) in self.holidays)
        self.assertTrue(date(2016, 3, 25) in self.holidays)
        self.assertTrue(date(2016, 3, 28) in self.holidays)
        self.assertTrue(date(2016, 4, 22) in self.holidays)
        self.assertTrue(date(2016, 5, 5) in self.holidays)
        self.assertTrue(date(2016, 5, 16) in self.holidays)
        self.assertTrue(date(2016, 12, 25) in self.holidays)


class TestUK(unittest.TestCase):

    def setUp(self):
        self.holidays = holidays.UK()

    def test_new_years(self):
        for year in range(1974, 2100):
            dt = date(year, 1, 1)
            self.assertTrue(dt in self.holidays)
            if year == 2000:
                self.assertTrue(dt + relativedelta(days=-1) in self.holidays)
            else:
                self.assertFalse(dt + relativedelta(days=-1) in self.holidays)

    def test_good_friday(self):
        for dt in [date(1900, 4, 13), date(1901, 4,  5), date(1902, 3, 28),
                   date(1999, 4,  2), date(2000, 4, 21), date(2010, 4,  2),
                   date(2018, 3, 30), date(2019, 4, 19), date(2020, 4, 10)]:
            self.assertTrue(dt in self.holidays)
            self.assertFalse(dt + relativedelta(days=-1) in self.holidays)
            self.assertFalse(dt + relativedelta(days=+1) in self.holidays)

    def test_easter_monday(self):
        for dt in [date(1900, 4, 16), date(1901, 4,  8), date(1902, 3, 31),
                   date(1999, 4,  5), date(2000, 4, 24), date(2010, 4,  5),
                   date(2018, 4,  2), date(2019, 4, 22), date(2020, 4, 13)]:
            self.assertTrue(dt in self.holidays)
            self.assertFalse(dt + relativedelta(days=-1) in self.holidays)
            self.assertFalse(dt + relativedelta(days=+1) in self.holidays)

    def test_royal_wedding(self):
        self.assertTrue('2011-04-29' in self.holidays)
        self.assertFalse('2010-04-29' in self.holidays)
        self.assertFalse('2012-04-29' in self.holidays)

    def test_may_day(self):
        for dt in [date(1978, 5, 1), date(1979, 5, 7), date(1980, 5, 5),
                   date(1999, 5, 3), date(2000, 5, 1), date(2010, 5, 3),
                   date(2018, 5, 7), date(2019, 5, 6), date(2020, 5, 4)]:
            self.assertTrue(dt in self.holidays)
            self.assertFalse(dt + relativedelta(days=-1) in self.holidays)
            self.assertFalse(dt + relativedelta(days=+1) in self.holidays)

    def test_spring_bank_holiday(self):
        for dt in [date(1978, 5, 29), date(1979, 5, 28), date(1980, 5, 26),
                   date(1999, 5, 31), date(2000, 5, 29), date(2010, 5, 31),
                   date(2018, 5, 28), date(2019, 5, 27), date(2020, 5, 25)]:
            self.assertTrue(dt in self.holidays)
            self.assertFalse(dt + relativedelta(days=-1) in self.holidays)
            self.assertFalse(dt + relativedelta(days=+1) in self.holidays)

    def test_christmas_day(self):
        self.holidays.observed = False
        for year in range(1900, 2100):
            dt = date(year, 12, 25)
            self.assertTrue(dt in self.holidays)
            self.assertFalse(dt + relativedelta(days=-1) in self.holidays)
        self.assertFalse(date(2010, 12, 24) in self.holidays)
        self.assertNotEqual(self.holidays[date(2011, 12, 26)],
                            "Christmas Day (Observed)")
        self.holidays.observed = True
        self.assertEqual(self.holidays[date(2011, 12, 27)],
                         "Christmas Day (Observed)")
        for year, day in enumerate([25, 25, 25, 27, 27,        # 2001-05
                                    25, 25, 25, 25, 27,        # 2006-10
                                    27, 25, 25, 25, 25,        # 2011-15
                                    27, 25, 25, 25, 25, 25],   # 2016-21
                                   2001):
            dt = date(year, 12, day)
            self.assertTrue(dt in self.holidays, dt)
            self.assertEqual(self.holidays[dt][:9], "Christmas")

    def test_boxing_day(self):
        self.holidays.observed = False

        for year in range(1900, 2100):
            dt = date(year, 12, 26)
            self.assertTrue(dt in self.holidays)
            self.assertFalse(dt + relativedelta(days=+1) in self.holidays)
        self.assertFalse(date(2009, 12, 28) in self.holidays)
        self.assertFalse(date(2010, 12, 27) in self.holidays)
        self.holidays.observed = True
        self.assertTrue(date(2004, 12, 28) in self.holidays)
        self.assertTrue(date(2010, 12, 28) in self.holidays)
        for year, day in enumerate([26, 26, 26, 28, 26,
                                    26, 26, 26, 28, 28,
                                    26, 26, 26, 26, 26,
                                    26, 26, 26, 26, 26, 28],
                                   2001):
            dt = date(year, 12, day)
            self.assertTrue(dt in self.holidays, dt)
            self.assertEqual(self.holidays[dt][:6], "Boxing")

    def test_all_holidays_present(self):
        uk_2015 = holidays.UK(years=[2015])
        all_holidays = ["New Year's Day",
                        "Good Friday",
                        "Easter Monday [England, Wales, Northern Ireland]",
                        "May Day",
                        "Spring Bank Holiday",
                        "Christmas Day",
                        "Boxing Day"]
        for holiday in all_holidays:
            self.assertTrue(holiday in uk_2015.values())


class TestScotland(unittest.TestCase):

    def setUp(self):
        self.holidays = holidays.Scotland()

    def test_2017(self):
        self.assertTrue('2017-01-01' in self.holidays)
        self.assertTrue('2017-01-02' in self.holidays)
        self.assertTrue('2017-01-03' in self.holidays)
        self.assertTrue('2017-04-14' in self.holidays)
        self.assertTrue('2017-05-01' in self.holidays)
        self.assertTrue('2017-05-29' in self.holidays)
        self.assertTrue('2017-08-07' in self.holidays)
        self.assertTrue('2017-11-30' in self.holidays)
        self.assertTrue('2017-12-25' in self.holidays)
        self.assertTrue('2017-12-26' in self.holidays)


class TestES(unittest.TestCase):

    def setUp(self):
        self.holidays = holidays.ES()
        self.prov_holidays = dict((prov, holidays.ES(prov=prov))
                                  for prov in holidays.ES.PROVINCES)

    def test_fixed_holidays(self):
        fixed_days_whole_country = (
            (1, 1),
            (1, 6),
            (5, 1),
            (8, 15),
            (11, 1),
            (12, 6),
            (12, 8),
            (12, 25),
        )
        for y, (m, d) in product(range(1950, 2050), fixed_days_whole_country):
            self.assertTrue(date(y, m, d) in self.holidays)

    def test_variable_days_in_2016(self):
        self.assertTrue(date(2016, 3, 25) in self.holidays)
        for prov, prov_holidays in self.prov_holidays.items():
            self.assertEqual(
                date(2016, 3, 24) in prov_holidays, prov != 'CAT')
            self.assertEqual(
                date(2016, 3, 28) in prov_holidays,
                prov in ['CAT', 'PVA', 'NAV', 'CVA', 'IBA'])

    def test_province_specific_days(self):
        province_days = {
            (2, 28): ['AND', 'CAN', 'CAM'],
            (3, 1): ['IBA'],
            (3, 8):  ['AST'],
            (4, 23): ['ARG', 'CAL'],
            (5, 30): ['ICA'],
            (5, 2): ['MAD'],
            (6, 9): ['MUR', 'RIO'],
            (7, 25): ['GAL'],
            (9, 8): ['EXT'],
            (9, 11): ['CAT'],
            (9, 27): ['NAV'],
            (10, 9): ['CVA'],
            (10, 25): ['PVA'],
            }
        for prov, prov_holidays in self.prov_holidays.items():
            for year in range(2010, 2020):
                self.assertEqual(
                    date(year, 12, 26) in prov_holidays,
                    prov in ['CAT', 'IBA'])
                self.assertEqual(
                    date(year, 3, 19) in prov_holidays,
                    prov in ['CVA', 'MUR', 'MAD', 'NAV', 'PVA'])
                self.assertEqual(
                    date(year, 6, 24) in prov_holidays,
                    prov in ['CAT', 'GAL'])
                for fest_day, fest_prov in province_days.items():
                    self.assertEqual(
                        date(year, *fest_day) in prov_holidays,
                        prov in fest_prov)


class TestTAR(unittest.TestCase):

    def setUp(self):
        self.holidays = holidays.TAR()

    def test_new_years(self):
        for year in range(1974, 2100):
            dt = date(year, 1, 1)
            self.assertTrue(dt in self.holidays)
            self.assertFalse(dt + relativedelta(days=-1) in self.holidays)

    def test_good_friday(self):
        for dt in [date(1900, 4, 13), date(1901, 4,  5), date(1902, 3, 28),
                   date(1999, 4,  2), date(2000, 4, 21), date(2010, 4,  2),
                   date(2018, 3, 30), date(2019, 4, 19), date(2020, 4, 10)]:
            self.assertTrue(dt in self.holidays)
            self.assertFalse(dt + relativedelta(days=-1) in self.holidays)
            self.assertFalse(dt + relativedelta(days=+1) in self.holidays)

    def test_easter_monday(self):
        for dt in [date(1900, 4, 16), date(1901, 4,  8), date(1902, 3, 31),
                   date(1999, 4,  5), date(2000, 4, 24), date(2010, 4,  5),
                   date(2018, 4,  2), date(2019, 4, 22), date(2020, 4, 13)]:
            self.assertTrue(dt in self.holidays)
            self.assertFalse(dt + relativedelta(days=-1) in self.holidays)
            self.assertFalse(dt + relativedelta(days=+1) in self.holidays)

    def test_labour_day(self):
        for year in range(1900, 2100):
            dt = date(year, 5, 1)
            self.assertTrue(dt in self.holidays)
            self.assertFalse(dt + relativedelta(days=-1) in self.holidays)
            self.assertFalse(dt + relativedelta(days=+1) in self.holidays)

    def test_christmas_day(self):
        for year in range(1900, 2100):
            dt = date(year, 12, 25)
            self.assertTrue(dt in self.holidays)
            self.assertFalse(dt + relativedelta(days=-1) in self.holidays)

    def test_26_december_day(self):
        for year in range(1900, 2100):
            dt = date(year, 12, 26)
            self.assertTrue(dt in self.holidays)
            self.assertFalse(dt + relativedelta(days=+1) in self.holidays)

    def test_all_holidays_present(self):
        tar_2015 = holidays.TAR(years=[2015])
        all_holidays = ["New Year's Day",
                        "Good Friday",
                        "Easter Monday",
                        "1 May (Labour Day)",
                        "Christmas Day",
                        "26 December"]
        for holiday in all_holidays:
            self.assertTrue(holiday in tar_2015.values())


class TestECB(unittest.TestCase):

    def setUp(self):
        self.holidays_ecb = holidays.ECB()
        self.holidays_tar = holidays.TAR()

    def test_new_years(self):
        for year in range(1974, 2100):
            self.holidays_ecb._populate(year)
            self.holidays_tar._populate(year)
        for holiday in self.holidays_tar:
            self.assertTrue(holiday in self.holidays_ecb)


class TestCZ(unittest.TestCase):

    def setUp(self):
        self.holidays = holidays.CZ()

    def test_2017(self):
        # http://www.officeholidays.com/countries/czech_republic/2017.php
        self.assertTrue(date(2017, 1, 1) in self.holidays)
        self.assertTrue(date(2017, 4, 14) in self.holidays)
        self.assertTrue(date(2017, 4, 17) in self.holidays)
        self.assertTrue(date(2017, 5, 1) in self.holidays)
        self.assertTrue(date(2017, 5, 8) in self.holidays)
        self.assertTrue(date(2017, 7, 5) in self.holidays)
        self.assertTrue(date(2017, 7, 6) in self.holidays)
        self.assertTrue(date(2017, 9, 28) in self.holidays)
        self.assertTrue(date(2017, 10, 28) in self.holidays)
        self.assertTrue(date(2017, 11, 17) in self.holidays)
        self.assertTrue(date(2017, 12, 24) in self.holidays)
        self.assertTrue(date(2017, 12, 25) in self.holidays)
        self.assertTrue(date(2017, 12, 26) in self.holidays)


class TestPL(unittest.TestCase):

    def setUp(self):
        self.holidays = holidays.PL()

    def test_2017(self):
        # http://www.officeholidays.com/countries/poland/2017.php
        self.assertTrue(date(2017,  1,  1) in self.holidays)
        self.assertTrue(date(2017,  1,  6) in self.holidays)
        self.assertTrue(date(2017,  4, 16) in self.holidays)
        self.assertTrue(date(2017,  4, 17) in self.holidays)
        self.assertTrue(date(2017,  5,  1) in self.holidays)
        self.assertTrue(date(2017,  5,  3) in self.holidays)
        self.assertTrue(date(2017,  6,  4) in self.holidays)
        self.assertTrue(date(2017,  6, 15) in self.holidays)
        self.assertTrue(date(2017,  8, 15) in self.holidays)
        self.assertTrue(date(2017, 11,  1) in self.holidays)
        self.assertTrue(date(2017, 11, 11) in self.holidays)
        self.assertTrue(date(2017, 12, 25) in self.holidays)
        self.assertTrue(date(2017, 12, 26) in self.holidays)


class TestPT(unittest.TestCase):

    def setUp(self):
        self.holidays = holidays.PT()

    def test_2017(self):
        # http://www.officeholidays.com/countries/portugal/2017.php
        self.assertTrue(date(2017,  1,  1) in self.holidays)  # New Year
        self.assertTrue(date(2017,  4, 14) in self.holidays)  # Good Friday
        self.assertTrue(date(2017,  4, 16) in self.holidays)  # Easter
        self.assertTrue(date(2017,  4, 25) in self.holidays)  # Liberation Day
        self.assertTrue(date(2017,  5,  1) in self.holidays)  # Labour Day
        self.assertTrue(date(2017,  6, 10) in self.holidays)  # Portugal Day
        self.assertTrue(date(2017,  6, 15) in self.holidays)  # Corpus Christi
        self.assertTrue(date(2017,  8, 15) in self.holidays)  # Assumption Day
        self.assertTrue(date(2017, 10,  5) in self.holidays)  # Republic Day
        self.assertTrue(date(2017, 11,  1) in self.holidays)  # All Saints Day
        self.assertTrue(date(2017, 12,  1) in self.holidays)  # Independence
        self.assertTrue(date(2017, 12,  8) in self.holidays)  # Immaculate
        self.assertTrue(date(2017, 12, 25) in self.holidays)  # Christmas


class TestNorway(unittest.TestCase):

    def setUp(self):
        self.holidays_without_sundays = holidays.Norway(include_sundays=False)
        self.holidays_with_sundays = holidays.Norway()

    def test_new_years(self):
        self.assertTrue('1900-01-01' in self.holidays_without_sundays)
        self.assertTrue('2017-01-01' in self.holidays_without_sundays)
        self.assertTrue('2999-01-01' in self.holidays_without_sundays)

    def test_easter(self):
        self.assertTrue('2000-04-20' in self.holidays_without_sundays)
        self.assertTrue('2000-04-21' in self.holidays_without_sundays)
        self.assertTrue('2000-04-23' in self.holidays_without_sundays)
        self.assertTrue('2000-04-24' in self.holidays_without_sundays)

        self.assertTrue('2010-04-01' in self.holidays_without_sundays)
        self.assertTrue('2010-04-02' in self.holidays_without_sundays)
        self.assertTrue('2010-04-04' in self.holidays_without_sundays)
        self.assertTrue('2010-04-05' in self.holidays_without_sundays)

        self.assertTrue('2021-04-01' in self.holidays_without_sundays)
        self.assertTrue('2021-04-02' in self.holidays_without_sundays)
        self.assertTrue('2021-04-04' in self.holidays_without_sundays)
        self.assertTrue('2021-04-05' in self.holidays_without_sundays)

        self.assertTrue('2024-03-28' in self.holidays_without_sundays)
        self.assertTrue('2024-03-29' in self.holidays_without_sundays)
        self.assertTrue('2024-03-31' in self.holidays_without_sundays)
        self.assertTrue('2024-04-01' in self.holidays_without_sundays)

    def test_workers_day(self):
        self.assertFalse('1900-05-01' in self.holidays_without_sundays)
        self.assertFalse('1946-05-01' in self.holidays_without_sundays)
        self.assertTrue('1947-05-01' in self.holidays_without_sundays)
        self.assertTrue('2017-05-01' in self.holidays_without_sundays)
        self.assertTrue('2999-05-01' in self.holidays_without_sundays)

    def test_constitution_day(self):
        self.assertFalse('1900-05-17' in self.holidays_without_sundays)
        self.assertFalse('1946-05-17' in self.holidays_without_sundays)
        self.assertTrue('1947-05-17' in self.holidays_without_sundays)
        self.assertTrue('2017-05-17' in self.holidays_without_sundays)
        self.assertTrue('2999-05-17' in self.holidays_without_sundays)

    def test_pentecost(self):
        self.assertTrue('2000-06-11' in self.holidays_without_sundays)
        self.assertTrue('2000-06-12' in self.holidays_without_sundays)

        self.assertTrue('2010-05-23' in self.holidays_without_sundays)
        self.assertTrue('2010-05-24' in self.holidays_without_sundays)

        self.assertTrue('2021-05-23' in self.holidays_without_sundays)
        self.assertTrue('2021-05-24' in self.holidays_without_sundays)

        self.assertTrue('2024-05-19' in self.holidays_without_sundays)
        self.assertTrue('2024-05-20' in self.holidays_without_sundays)

    def test_christmas(self):
        self.assertTrue('1901-12-25' in self.holidays_without_sundays)
        self.assertTrue('1901-12-26' in self.holidays_without_sundays)

        self.assertTrue('2016-12-25' in self.holidays_without_sundays)
        self.assertTrue('2016-12-26' in self.holidays_without_sundays)

        self.assertTrue('2500-12-25' in self.holidays_without_sundays)
        self.assertTrue('2500-12-26' in self.holidays_without_sundays)

    def test_sundays(self):
        """
        Sundays are considered holidays in Norway
        :return:
        """
        self.assertTrue('1989-12-31' in self.holidays_with_sundays)
        self.assertTrue('2017-02-05' in self.holidays_with_sundays)
        self.assertTrue('2017-02-12' in self.holidays_with_sundays)
        self.assertTrue('2032-02-29' in self.holidays_with_sundays)

    def test_not_holiday(self):
        """
        Note: Sundays in Norway are considered holidays,
        so make sure none of these are actually sundays

        TODO: Should add more dates that are often confused for being a holiday
        :return:
        """
        self.assertFalse('2017-02-06' in self.holidays_without_sundays)
        self.assertFalse('2017-02-07' in self.holidays_without_sundays)
        self.assertFalse('2017-02-08' in self.holidays_without_sundays)
        self.assertFalse('2017-02-09' in self.holidays_without_sundays)
        self.assertFalse('2017-02-10' in self.holidays_without_sundays)

        self.assertFalse('2001-12-24' in self.holidays_without_sundays)
        self.assertFalse('2001-05-16' in self.holidays_without_sundays)
        self.assertFalse('2001-05-18' in self.holidays_without_sundays)
        self.assertFalse('1999-12-31' in self.holidays_without_sundays)
        self.assertFalse('2016-12-31' in self.holidays_without_sundays)
        self.assertFalse('2016-12-27' in self.holidays_without_sundays)
        self.assertFalse('2016-12-28' in self.holidays_without_sundays)

        self.assertFalse('2017-02-06' in self.holidays_with_sundays)
        self.assertFalse('2017-02-07' in self.holidays_with_sundays)
        self.assertFalse('2017-02-08' in self.holidays_with_sundays)
        self.assertFalse('2017-02-09' in self.holidays_with_sundays)
        self.assertFalse('2017-02-10' in self.holidays_with_sundays)

        self.assertFalse('2001-12-24' in self.holidays_with_sundays)
        self.assertFalse('2001-05-16' in self.holidays_with_sundays)
        self.assertFalse('2001-05-18' in self.holidays_with_sundays)
        self.assertFalse('1999-12-31' in self.holidays_with_sundays)
        self.assertFalse('2016-12-31' in self.holidays_with_sundays)
        self.assertFalse('2016-12-27' in self.holidays_with_sundays)
        self.assertFalse('2016-12-28' in self.holidays_with_sundays)


<<<<<<< HEAD
class TestItaly(unittest.TestCase):

    def setUp(self):
        self.holidays = holidays.IT()

    def test_2017(self):
        # https://www.giorni-festivi.it/
        self.assertTrue(date(2017, 1, 1) in self.holidays)
        self.assertTrue(date(2017, 1, 6) in self.holidays)
        self.assertTrue(date(2017, 4, 16) in self.holidays)
        self.assertTrue(date(2017, 4, 17) in self.holidays)
        self.assertTrue(date(2017, 4, 25) in self.holidays)
        self.assertTrue(date(2017, 5, 1) in self.holidays)
        self.assertTrue(date(2017, 6, 2) in self.holidays)
        self.assertTrue(date(2017, 8, 15) in self.holidays)
        self.assertTrue(date(2017, 11, 1) in self.holidays)
        self.assertTrue(date(2017, 12, 8) in self.holidays)
        self.assertTrue(date(2017, 12, 25) in self.holidays)
        self.assertTrue(date(2017, 12, 26) in self.holidays)

    def test_new_years(self):
        for year in range(1974, 2100):
            self.assertTrue(date(year, 1, 1) in self.holidays)

    def test_easter(self):
        self.assertTrue(date(2017, 4, 16) in self.holidays)

    def test_easter_monday(self):
        self.assertTrue(date(2017, 4, 17) in self.holidays)

    def test_republic_day_before_1948(self):
        self.holidays = holidays.IT(years=[1947])
        self.assertFalse(date(1947, 6, 2) in self.holidays)

    def test_republic_day_after_1948(self):
        self.holidays = holidays.IT(years=[1948])
        self.assertTrue(date(1948, 6, 2) in self.holidays)

    def test_liberation_day_before_1946(self):
        self.holidays = holidays.IT(years=1945)
        self.assertFalse(date(1945, 4, 25) in self.holidays)

    def test_liberation_day_after_1946(self):
        self.holidays = holidays.IT(years=1946)
        self.assertTrue(date(1946, 4, 25) in self.holidays)

    def test_christmas(self):
        self.holidays = holidays.IT(years=2017)
        self.assertTrue(date(2017, 12, 25) in self.holidays)

    def test_saint_stephan(self):
        self.holidays = holidays.IT(years=2017)
        self.assertTrue(date(2017, 12, 26) in self.holidays)

    def test_province_specific_days(self):
        provMI = (holidays.IT(prov='MI', years=[2017]))
        provRM = (holidays.IT(prov='RM', years=[2017]))
        self.assertTrue("2017-12-08" in provMI)
        self.assertTrue("2017-06-29" in provRM)


class TestSweden(unittest.TestCase):

    def setUp(self):
        self.holidays_without_sundays = holidays.Sweden(include_sundays=False)
        self.holidays_with_sundays = holidays.Sweden()

    def test_new_years(self):
        self.assertTrue('1900-01-01' in self.holidays_without_sundays)
        self.assertTrue('2017-01-01' in self.holidays_without_sundays)
        self.assertTrue('2999-01-01' in self.holidays_without_sundays)

    def test_easter(self):
        self.assertFalse('2000-04-20' in self.holidays_without_sundays)
        self.assertTrue('2000-04-21' in self.holidays_without_sundays)
        self.assertTrue('2000-04-23' in self.holidays_without_sundays)
        self.assertTrue('2000-04-24' in self.holidays_without_sundays)

        self.assertFalse('2010-04-01' in self.holidays_without_sundays)
        self.assertTrue('2010-04-02' in self.holidays_without_sundays)
        self.assertTrue('2010-04-04' in self.holidays_without_sundays)
        self.assertTrue('2010-04-05' in self.holidays_without_sundays)

        self.assertFalse('2021-04-01' in self.holidays_without_sundays)
        self.assertTrue('2021-04-02' in self.holidays_without_sundays)
        self.assertTrue('2021-04-04' in self.holidays_without_sundays)
        self.assertTrue('2021-04-05' in self.holidays_without_sundays)

        self.assertFalse('2024-03-28' in self.holidays_without_sundays)
        self.assertTrue('2024-03-29' in self.holidays_without_sundays)
        self.assertTrue('2024-03-31' in self.holidays_without_sundays)
        self.assertTrue('2024-04-01' in self.holidays_without_sundays)

    def test_workers_day(self):
        self.assertFalse('1800-05-01' in self.holidays_without_sundays)
        self.assertFalse('1879-05-01' in self.holidays_without_sundays)
        self.assertTrue('1890-05-01' in self.holidays_without_sundays)
        self.assertTrue('2017-05-01' in self.holidays_without_sundays)
        self.assertTrue('2999-05-01' in self.holidays_without_sundays)

    def test_constitution_day(self):
        self.assertFalse('1900-06-06' in self.holidays_without_sundays)
        self.assertFalse('2004-06-06' in self.holidays_without_sundays)
        self.assertTrue('2005-06-06' in self.holidays_without_sundays)
        self.assertTrue('2017-06-06' in self.holidays_without_sundays)
        self.assertTrue('2999-06-06' in self.holidays_without_sundays)

    def test_pentecost(self):
        self.assertTrue('2000-06-11' in self.holidays_without_sundays)
        self.assertTrue('2000-06-12' in self.holidays_without_sundays)

        self.assertTrue('2010-05-23' in self.holidays_without_sundays)
        self.assertTrue('2010-05-24' in self.holidays_without_sundays)

        self.assertTrue('2021-05-23' in self.holidays_without_sundays)
        self.assertTrue('2021-05-24' in self.holidays_without_sundays)

        self.assertTrue('2024-05-19' in self.holidays_without_sundays)
        self.assertTrue('2024-05-20' in self.holidays_without_sundays)

    def test_christmas(self):
        self.assertTrue('1901-12-25' in self.holidays_without_sundays)
        self.assertTrue('1901-12-26' in self.holidays_without_sundays)

        self.assertTrue('2016-12-25' in self.holidays_without_sundays)
        self.assertTrue('2016-12-26' in self.holidays_without_sundays)

        self.assertTrue('2500-12-25' in self.holidays_without_sundays)
        self.assertTrue('2500-12-26' in self.holidays_without_sundays)

    def test_sundays(self):
        """
        Sundays are considered holidays in Sweden
        :return:
        """
        self.assertTrue('1989-12-31' in self.holidays_with_sundays)
        self.assertTrue('2017-02-05' in self.holidays_with_sundays)
        self.assertTrue('2017-02-12' in self.holidays_with_sundays)
        self.assertTrue('2032-02-29' in self.holidays_with_sundays)

    def test_not_holiday(self):
        """
        Note: Sundays in Sweden are considered holidays,
        so make sure none of these are actually sundays
        :return:
        """
        self.assertFalse('2017-02-06' in self.holidays_without_sundays)
        self.assertFalse('2017-02-07' in self.holidays_without_sundays)
        self.assertFalse('2017-02-08' in self.holidays_without_sundays)
        self.assertFalse('2017-02-09' in self.holidays_without_sundays)
        self.assertFalse('2017-02-10' in self.holidays_without_sundays)
        self.assertFalse('2016-12-27' in self.holidays_without_sundays)
        self.assertFalse('2016-12-28' in self.holidays_without_sundays)

        self.assertFalse('2017-02-06' in self.holidays_with_sundays)
        self.assertFalse('2017-02-07' in self.holidays_with_sundays)
        self.assertFalse('2017-02-08' in self.holidays_with_sundays)
        self.assertFalse('2017-02-09' in self.holidays_with_sundays)
        self.assertFalse('2017-02-10' in self.holidays_with_sundays)
        self.assertFalse('2016-12-27' in self.holidays_with_sundays)
        self.assertFalse('2016-12-28' in self.holidays_with_sundays)


class TestJapan(unittest.TestCase):
    def setUp(self):
        self.holidays = holidays.Japan(observed=False)

    def test_new_years_day(self):
        self.assertTrue(date(1949, 1, 1) in self.holidays)
        self.assertTrue(date(2017, 1, 1) in self.holidays)
        self.assertTrue(date(2050, 1, 1) in self.holidays)

    def test_coming_of_age(self):
        self.assertTrue(date(1999, 1, 15)in self.holidays)
        self.assertTrue(date(2000, 1, 10)in self.holidays)
        self.assertTrue(date(2017, 1, 9)in self.holidays)
        self.assertTrue(date(2030, 1, 14)in self.holidays)
        self.assertTrue(date(2050, 1, 10)in self.holidays)

        self.assertFalse(date(2000, 1, 15)in self.holidays)
        self.assertFalse(date(2017, 1, 15)in self.holidays)
        self.assertFalse(date(2030, 1, 15)in self.holidays)

    def test_foundation_day(self):
        self.assertTrue(date(1949, 2, 11) in self.holidays)
        self.assertTrue(date(2017, 2, 11) in self.holidays)
        self.assertTrue(date(2050, 2, 11) in self.holidays)

    def test_vernal_equinox_day(self):
        self.assertTrue(date(1960, 3, 20) in self.holidays)
        self.assertTrue(date(1970, 3, 21) in self.holidays)
        self.assertTrue(date(1980, 3, 20) in self.holidays)
        self.assertTrue(date(1990, 3, 21) in self.holidays)
        self.assertTrue(date(2000, 3, 20) in self.holidays)
        self.assertTrue(date(2010, 3, 21) in self.holidays)
        self.assertTrue(date(2017, 3, 20) in self.holidays)
        self.assertTrue(date(2020, 3, 20) in self.holidays)
        self.assertTrue(date(2030, 3, 20) in self.holidays)
        self.assertTrue(date(2040, 3, 20) in self.holidays)

    def test_showa_day(self):
        self.assertTrue(date(1950, 4, 29) in self.holidays)
        self.assertTrue(date(1990, 4, 29) in self.holidays)
        self.assertTrue(date(2010, 4, 29) in self.holidays)

    def test_constitution_memorial_day(self):
        self.assertTrue(date(1950, 5, 3) in self.holidays)
        self.assertTrue(date(2000, 5, 3) in self.holidays)
        self.assertTrue(date(2050, 5, 3) in self.holidays)

    def test_greenery_day(self):
        self.assertFalse(date(1950, 5, 4) in self.holidays)
        self.assertTrue(date(2007, 5, 4) in self.holidays)
        self.assertTrue(date(2050, 5, 4) in self.holidays)

    def test_childrens_day(self):
        self.assertTrue(date(1950, 5, 5) in self.holidays)
        self.assertTrue(date(2000, 5, 5) in self.holidays)
        self.assertTrue(date(2050, 5, 5) in self.holidays)

    def test_marine_day(self):
        self.assertFalse(date(1950, 7, 20) in self.holidays)
        self.assertTrue(date(2000, 7, 20) in self.holidays)
        self.assertTrue(date(2003, 7, 21) in self.holidays)
        self.assertTrue(date(2017, 7, 17) in self.holidays)
        self.assertTrue(date(2050, 7, 18) in self.holidays)

    def test_mountain_day(self):
        self.assertFalse(date(1950, 8, 11) in self.holidays)
        self.assertFalse(date(2015, 8, 11) in self.holidays)
        self.assertTrue(date(2016, 8, 11) in self.holidays)
        self.assertTrue(date(2017, 8, 11) in self.holidays)
        self.assertTrue(date(2050, 8, 11) in self.holidays)

    def test_respect_for_the_aged_day(self):
        self.assertFalse(date(1965, 9, 15) in self.holidays)
        self.assertTrue(date(1966, 9, 15) in self.holidays)
        self.assertTrue(date(2002, 9, 15) in self.holidays)
        self.assertTrue(date(2003, 9, 15) in self.holidays)
        self.assertFalse(date(2004, 9, 15) in self.holidays)
        self.assertTrue(date(2004, 9, 20) in self.holidays)
        self.assertTrue(date(2017, 9, 18) in self.holidays)
        self.assertTrue(date(2050, 9, 19) in self.holidays)

    def test_autumnal_equinox_day(self):
        self.assertTrue(date(2000, 9, 23) in self.holidays)
        self.assertTrue(date(2010, 9, 23) in self.holidays)
        self.assertTrue(date(2017, 9, 23) in self.holidays)
        self.assertTrue(date(2020, 9, 22) in self.holidays)
        self.assertTrue(date(2030, 9, 23) in self.holidays)

    def test_health_and_sports_day(self):
        self.assertFalse(date(1965, 10, 10) in self.holidays)
        self.assertTrue(date(1966, 10, 10) in self.holidays)
        self.assertTrue(date(1999, 10, 10) in self.holidays)
        self.assertFalse(date(2000, 10, 10) in self.holidays)
        self.assertTrue(date(2000, 10, 9) in self.holidays)
        self.assertTrue(date(2017, 10, 9) in self.holidays)
        self.assertTrue(date(2050, 10, 10) in self.holidays)

    def test_culture_day(self):
        self.assertTrue(date(1950, 11, 3) in self.holidays)
        self.assertTrue(date(2000, 11, 3) in self.holidays)
        self.assertTrue(date(2050, 11, 3) in self.holidays)

    def test_labour_thanks_giving_day(self):
        self.assertTrue(date(1950, 11, 23) in self.holidays)
        self.assertTrue(date(2000, 11, 23) in self.holidays)
        self.assertTrue(date(2050, 11, 23) in self.holidays)

    def test_emperors_birthday(self):
        self.assertTrue(date(1989, 12, 23) in self.holidays)
        self.assertTrue(date(2017, 12, 23) in self.holidays)
        self.assertTrue(date(2050, 12, 23) in self.holidays)

    def test_invalid_years(self):
        self.assertRaises(NotImplementedError,
                          lambda: date(1948, 1, 1) in self.holidays)
        self.assertRaises(NotImplementedError,
                          lambda: date(2051, 1, 1) in self.holidays)


class TestFR(unittest.TestCase):

    def setUp(self):
        self.holidays = holidays.France()
        self.prov_holidays = dict((prov, holidays.France(prov=prov))
                                  for prov in holidays.France.PROVINCES)

    def test_2017(self):
        self.assertTrue(date(2017, 1, 1) in self.holidays)
        self.assertTrue(date(2017, 4, 17) in self.holidays)
        self.assertTrue(date(2017, 5, 1) in self.holidays)
        self.assertTrue(date(2017, 5, 8) in self.holidays)
        self.assertTrue(date(2017, 5, 25) in self.holidays)
        self.assertTrue(date(2017, 6, 5) in self.holidays)
        self.assertTrue(date(2017, 7, 14) in self.holidays)

    def test_alsace_moselle(self):
        am_holidays = self.prov_holidays['Alsace-Moselle']
        self.assertTrue(date(2017, 4, 14) in am_holidays)
        self.assertTrue(date(2017, 12, 26) in am_holidays)


class TestBelgium(unittest.TestCase):

    def setUp(self):
        self.holidays = holidays.BE()

    def test_2017(self):
        # https://www.belgium.be/nl/over_belgie/land/belgie_in_een_notendop/feestdagen
        self.assertTrue(date(2017, 1, 1) in self.holidays)
        self.assertTrue(date(2017, 4, 16) in self.holidays)
        self.assertTrue(date(2017, 4, 17) in self.holidays)
        self.assertTrue(date(2017, 5, 1) in self.holidays)
        self.assertTrue(date(2017, 5, 25) in self.holidays)
        self.assertTrue(date(2017, 6, 4) in self.holidays)
        self.assertTrue(date(2017, 6, 5) in self.holidays)
        self.assertTrue(date(2017, 7, 21) in self.holidays)
        self.assertTrue(date(2017, 8, 15) in self.holidays)
        self.assertTrue(date(2017, 11, 1) in self.holidays)
        self.assertTrue(date(2017, 11, 11) in self.holidays)
        self.assertTrue(date(2017, 12, 25) in self.holidays)
=======
class TestSouthAfrica(unittest.TestCase):

    def setUp(self):
        self.holidays = holidays.ZA()

    def test_new_years(self):
        self.assertTrue('1900-01-01' in self.holidays)
        self.assertTrue('2017-01-01' in self.holidays)
        self.assertTrue('2999-01-01' in self.holidays)
        self.assertTrue('2017-01-02' in self.holidays)  # sunday

    def test_easter(self):
        self.assertTrue(date(2017, 4, 14) in self.holidays)
        self.assertTrue(date(2017, 4, 17) in self.holidays)
        self.assertTrue(date(1994, 4, 1) in self.holidays)

    def test_static(self):
        self.assertTrue('2004-08-09' in self.holidays)

    def test_not_holiday(self):
        self.assertFalse('2016-12-28' in self.holidays)
        self.assertFalse('2015-03-02' in self.holidays)
>>>>>>> d9dd26ce


if __name__ == "__main__":
    unittest.main()<|MERGE_RESOLUTION|>--- conflicted
+++ resolved
@@ -3034,7 +3034,6 @@
         self.assertFalse('2016-12-28' in self.holidays_with_sundays)
 
 
-<<<<<<< HEAD
 class TestItaly(unittest.TestCase):
 
     def setUp(self):
@@ -3358,7 +3357,8 @@
         self.assertTrue(date(2017, 11, 1) in self.holidays)
         self.assertTrue(date(2017, 11, 11) in self.holidays)
         self.assertTrue(date(2017, 12, 25) in self.holidays)
-=======
+
+
 class TestSouthAfrica(unittest.TestCase):
 
     def setUp(self):
@@ -3381,7 +3381,6 @@
     def test_not_holiday(self):
         self.assertFalse('2016-12-28' in self.holidays)
         self.assertFalse('2015-03-02' in self.holidays)
->>>>>>> d9dd26ce
 
 
 if __name__ == "__main__":
