--- conflicted
+++ resolved
@@ -5476,7 +5476,10 @@
     pass
 
 
-<<<<<<< HEAD
+class NIC(Nicaragua):
+    pass
+
+
 class Serbia(HolidayBase):
     # https://en.wikipedia.org/wiki/Public_holidays_in_Serbia
 
@@ -5520,7 +5523,8 @@
 
 
 class RS(Serbia):
-=======
-class NIC(Nicaragua):
->>>>>>> f1cb850b
+    pass
+
+
+class SRB(Serbia):
     pass