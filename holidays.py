--- conflicted
+++ resolved
@@ -5284,7 +5284,6 @@
     pass
 
 
-<<<<<<< HEAD
 class Singapore(HolidayBase):
 
     # Holidays Act: https://sso.agc.gov.sg/Act/HA1998
@@ -5618,7 +5617,9 @@
 
 
 class SG(Singapore):
-=======
+    pass
+
+
 class Serbia(HolidayBase):
     # https://en.wikipedia.org/wiki/Public_holidays_in_Serbia
 
@@ -5662,5 +5663,4 @@
 
 
 class RS(Serbia):
->>>>>>> 4fbaf2f1
     pass