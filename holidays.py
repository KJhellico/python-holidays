# -*- coding: utf-8 -*-

#  holidays.py
#  -----------
#  A fast, efficient Python library for generating country, province and state
#  specific sets of holidays on the fly. It aims to make determining whether a
#  specific date is a holiday as fast and flexible as possible.
#
#  Author:  ryanss <ryanssdev@icloud.com>
#  Website: https://github.com/ryanss/holidays.py
#  License: MIT (see LICENSE file)
#  Version: 0.4.1 (January 5, 2016)


from datetime import date, datetime
from dateutil.easter import easter
from dateutil.parser import parse
from dateutil.relativedelta import relativedelta as rd
from dateutil.relativedelta import MO, TU, WE, TH, FR, SA
import six


__version__ = '0.4.1'


MONDAY, TUESDAY, WEDNESDAY, THURSDAY, FRIDAY, SATURDAY, SUNDAY = range(7)
WEEKEND = (SATURDAY, SUNDAY)


class HolidayBase(dict):
    PROVINCES = []

    def __init__(self, years=[], expand=True, observed=True,
                 prov=None, state=None):
        self.observed = observed
        self.expand = expand
        if isinstance(years, int):
            years = [years, ]
        self.years = set(years)
        if not getattr(self, 'prov', False):
            self.prov = prov
        self.state = state
        for year in list(self.years):
            self._populate(year)

    def __setattr__(self, key, value):
        if key == 'observed' and len(self) > 0:
            dict.__setattr__(self, key, value)
            if value is True:
                # Add (Observed) dates
                years = list(self.years)
                self.years = set()
                self.clear()
                for year in years:
                    self._populate(year)
            else:
                # Remove (Observed) dates
                for k, v in list(self.items()):
                    if v.find("Observed") >= 0:
                        del self[k]
        else:
            return dict.__setattr__(self, key, value)

    def __keytransform__(self, key):
        if isinstance(key, datetime):
            key = key.date()
        elif isinstance(key, date):
            key = key
        elif isinstance(key, int) or isinstance(key, float):
            key = datetime.utcfromtimestamp(key).date()
        elif isinstance(key, six.string_types):
            try:
                key = parse(key).date()
            except:
                raise ValueError("Cannot parse date from string '%s'" % key)
        else:
            raise TypeError("Cannot convert type '%s' to date." % type(key))
        if self.expand and key.year not in self.years:
            self.years.add(key.year)
            self._populate(key.year)
        return key

    def __contains__(self, key):
        return dict.__contains__(self, self.__keytransform__(key))

    def __getitem__(self, key):
        return dict.__getitem__(self, self.__keytransform__(key))

    def __setitem__(self, key, value):
        if key in self:
            if self.get(key).find(value) < 0 \
                    and value.find(self.get(key)) < 0:
                value = "%s, %s" % (value, self.get(key))
            else:
                value = self.get(key)
        return dict.__setitem__(self, self.__keytransform__(key), value)

    def update(self, *args):
        args = list(args)
        for arg in args:
            if isinstance(arg, dict):
                for key, value in list(arg.items()):
                    self[key] = value
            elif isinstance(arg, list):
                for item in arg:
                    self[item] = "Holiday"
            else:
                self[arg] = "Holiday"

    def append(self, *args):
        return self.update(*args)

    def get(self, key, default=None):
        return dict.get(self, self.__keytransform__(key), default)

    def get_list(self, key):
        return [h for h in self.get(key, "").split(", ") if h]

    def pop(self, key, default=None):
        if default is None:
            return dict.pop(self, self.__keytransform__(key))
        return dict.pop(self, self.__keytransform__(key), default)

    def __eq__(self, other):
        return (dict.__eq__(self, other) and self.__dict__ == other.__dict__)

    def __ne__(self, other):
        return (dict.__ne__(self, other) or self.__dict__ != other.__dict__)

    def __add__(self, other):
        if isinstance(other, int) and other == 0:
            # Required to sum() list of holidays
            # sum([h1, h2]) is equivalent to (0 + h1 + h2)
            return self
        elif not isinstance(other, HolidayBase):
            raise TypeError()
        HolidaySum = createHolidaySum(self, other)
        country = (getattr(self, 'country', None) or
                   getattr(other, 'country', None))
        if self.country and other.country and self.country != other.country:
            c1 = self.country
            if not isinstance(c1, list):
                c1 = [c1]
            c2 = other.country
            if not isinstance(c2, list):
                c2 = [c2]
            country = c1 + c2
        prov = getattr(self, 'prov', None) or getattr(other, 'prov', None)
        if self.prov and other.prov and self.prov != other.prov:
            p1 = self.prov if isinstance(self.prov, list) else [self.prov]
            p2 = other.prov if isinstance(other.prov, list) else [other.prov]
            prov = p1 + p2
        return HolidaySum(years=(self.years | other.years),
                          expand=(self.expand or other.expand),
                          observed=(self.observed or other.observed),
                          country=country, prov=prov)

    def __radd__(self, other):
        return self.__add__(other)

    def _populate(self, year):
        pass


def createHolidaySum(h1, h2):

    class HolidaySum(HolidayBase):

        def __init__(self, country, **kwargs):
            self.country = country
            self.holidays = []
            if getattr(h1, 'holidays', False):
                for h in h1.holidays:
                    self.holidays.append(h)
            else:
                self.holidays.append(h1)
            if getattr(h2, 'holidays', False):
                for h in h2.holidays:
                    self.holidays.append(h)
            else:
                self.holidays.append(h2)
            HolidayBase.__init__(self, **kwargs)

        def _populate(self, year):
            for h in self.holidays[::-1]:
                h._populate(year)
                self.update(h)

    return HolidaySum


class Canada(HolidayBase):

    PROVINCES = ['AB', 'BC', 'MB', 'NB', 'NL', 'NS', 'NT', 'NU', 'ON', 'PE',
                 'QC', 'SK', 'YU']

    def __init__(self, **kwargs):
        self.country = 'CA'
        self.prov = kwargs.pop('prov', 'ON')
        HolidayBase.__init__(self, **kwargs)

    def _populate(self, year):
        # New Year's Day
        if year >= 1867:
            name = "New Year's Day"
            self[date(year, 1, 1)] = name
            if self.observed and date(year, 1, 1).weekday() == 6:
                self[date(year, 1, 1) + rd(days=+1)] = name + " (Observed)"
            elif self.observed and date(year, 1, 1).weekday() == 5:
                # Add Dec 31st from the previous year without triggering
                # the entire year to be added
                expand = self.expand
                self.expand = False
                self[date(year, 1, 1) + rd(days=-1)] = name + " (Observed)"
                self.expand = expand
            # The next year's observed New Year's Day can be in this year
            # when it falls on a Friday (Jan 1st is a Saturday)
            if self.observed and date(year, 12, 31).weekday() == 4:
                self[date(year, 12, 31)] = name + " (Observed)"

        # Islander Day
        if self.prov == 'PE' and year >= 2010:
            self[date(year, 2, 1) + rd(weekday=MO(+3))] = "Islander Day"
        elif self.prov == 'PE' and year == 2009:
            self[date(year, 2, 1) + rd(weekday=MO(+2))] = "Islander Day"

        # Family Day / Louis Riel Day (MB)
        if self.prov in ('AB', 'SK', 'ON') and year >= 2008:
            self[date(year, 2, 1) + rd(weekday=MO(+3))] = "Family Day"
        elif self.prov in ('AB', 'SK') and year >= 2007:
            self[date(year, 2, 1) + rd(weekday=MO(+3))] = "Family Day"
        elif self.prov == 'AB' and year >= 1990:
            self[date(year, 2, 1) + rd(weekday=MO(+3))] = "Family Day"
        elif self.prov == 'BC' and year >= 2013:
            self[date(year, 2, 1) + rd(weekday=MO(+2))] = "Family Day"
        elif self.prov == 'MB' and year >= 2008:
            self[date(year, 2, 1) + rd(weekday=MO(+3))] = "Louis Riel Day"

        # St. Patrick's Day
        if self.prov == 'NL' and year >= 1900:
            dt = date(year, 3, 17)
            # Nearest Monday to March 17
            dt1 = date(year, 3, 17) + rd(weekday=MO(-1))
            dt2 = date(year, 3, 17) + rd(weekday=MO(+1))
            if dt2 - dt <= dt - dt1:
                self[dt2] = "St. Patrick's Day"
            else:
                self[dt1] = "St. Patrick's Day"

        # Good Friday
        if self.prov != 'QC' and year >= 1867:
            self[easter(year) + rd(weekday=FR(-1))] = "Good Friday"

        # Easter Monday
        if self.prov == 'QC' and year >= 1867:
            self[easter(year) + rd(weekday=MO)] = "Easter Monday"

        # St. George's Day
        if self.prov == 'NL' and year == 2010:
            # 4/26 is the Monday closer to 4/23 in 2010
            # but the holiday was observed on 4/19? Crazy Newfies!
            self[date(2010, 4, 19)] = "St. George's Day"
        elif self.prov == 'NL' and year >= 1990:
            dt = date(year, 4, 23)
            # Nearest Monday to April 23
            dt1 = dt + rd(weekday=MO(-1))
            dt2 = dt + rd(weekday=MO(+1))
            if dt2 - dt < dt - dt1:
                self[dt2] = "St. George's Day"
            else:
                self[dt1] = "St. George's Day"

        # Victoria Day / National Patriotes Day (QC)
        if self.prov not in ('NB', 'NS', 'PE', 'NL', 'QC') and year >= 1953:
            self[date(year, 5, 24) + rd(weekday=MO(-1))] = "Victoria Day"
        elif self.prov == 'QC' and year >= 1953:
            name = "National Patriotes Day"
            self[date(year, 5, 24) + rd(weekday=MO(-1))] = name

        # National Aboriginal Day
        if self.prov == 'NT' and year >= 1996:
            self[date(year, 6, 21)] = "National Aboriginal Day"

        # St. Jean Baptiste Day
        if self.prov == 'QC' and year >= 1925:
            self[date(year, 6, 24)] = "St. Jean Baptiste Day"
            if self.observed and date(year, 6, 24).weekday() == 6:
                self[date(year, 6, 25)] = "St. Jean Baptiste Day (Observed)"

        # Discovery Day
        if self.prov == 'NL' and year >= 1997:
            dt = date(year, 6, 24)
            # Nearest Monday to June 24
            dt1 = dt + rd(weekday=MO(-1))
            dt2 = dt + rd(weekday=MO(+1))
            if dt2 - dt <= dt - dt1:
                self[dt2] = "Discovery Day"
            else:
                self[dt1] = "Discovery Day"
        elif self.prov == 'YU' and year >= 1912:
            self[date(year, 8, 1) + rd(weekday=MO(+3))] = "Discovery Day"

        # Canada Day / Memorial Day (NL)
        if self.prov != 'NL' and year >= 1867:
            name = "Canada Day"
            self[date(year, 7, 1)] = name
            if self.observed and date(year, 7, 1).weekday() in (5, 6):
                self[date(year, 7, 1) + rd(weekday=MO)] = name + " (Observed)"
        elif year >= 1867:
            name = "Memorial Day"
            self[date(year, 7, 1)] = name
            if self.observed and date(year, 7, 1).weekday() in (5, 6):
                self[date(year, 7, 1) + rd(weekday=MO)] = name + " (Observed)"

        # Nunavut Day
        if self.prov == 'NU' and year >= 2001:
            self[date(year, 7, 9)] = "Nunavut Day"
            if self.observed and date(year, 7, 9).weekday() == 6:
                self[date(year, 7, 10)] = "Nunavut Day (Observed)"
        elif self.prov == 'NU' and year == 2000:
            self[date(2000, 4, 1)] = "Nunavut Day"

        # Civic Holiday
        if self.prov in ('SK', 'ON', 'MB', 'NT') and year >= 1900:
            self[date(year, 8, 1) + rd(weekday=MO)] = "Civic Holiday"
        elif self.prov in ('BC') and year >= 1974:
            self[date(year, 8, 1) + rd(weekday=MO)] = "British Columbia Day"

        # Labour Day
        if year >= 1894:
            self[date(year, 9, 1) + rd(weekday=MO)] = "Labour Day"

        # Thanksgiving
        if self.prov not in ('NB', 'NS', 'PE', 'NL') and year >= 1931:
            self[date(year, 10, 1) + rd(weekday=MO(+2))] = "Thanksgiving"

        # Remembrance Day
        name = "Remembrance Day"
        provinces = ('ON', 'QC', 'NS', 'NL', 'NT', 'PE', 'SK')
        if self.prov not in provinces and year >= 1931:
            self[date(year, 11, 11)] = name
        elif self.prov in ('NS', 'NL', 'NT', 'PE', 'SK') and year >= 1931:
            self[date(year, 11, 11)] = name
            if self.observed and date(year, 11, 11).weekday() == 6:
                name = name + " (Observed)"
                self[date(year, 11, 11) + rd(weekday=MO)] = name

        # Christmas Day
        if year >= 1867:
            self[date(year, 12, 25)] = "Christmas Day"
            if self.observed and date(year, 12, 25).weekday() == 5:
                self[date(year, 12, 24)] = "Christmas Day (Observed)"
            elif self.observed and date(year, 12, 25).weekday() == 6:
                self[date(year, 12, 26)] = "Christmas Day (Observed)"

        # Boxing Day
        if year >= 1867:
            name = "Boxing Day"
            name_observed = name + " (Observed)"
            if self.observed and date(year, 12, 26).weekday() in (5, 6):
                self[date(year, 12, 26) + rd(weekday=MO)] = name_observed
            elif self.observed and date(year, 12, 26).weekday() == 0:
                self[date(year, 12, 27)] = name_observed
            else:
                self[date(year, 12, 26)] = name


class CA(Canada):
    pass


class Colombia(HolidayBase):
    # https://es.wikipedia.org/wiki/Anexo:D%C3%ADas_festivos_en_Colombia

    def __init__(self, **kwargs):
        self.country = 'CO'
        HolidayBase.__init__(self, **kwargs)

    def _populate(self, year):

        # Fixed date holidays!
        # If observed=True and they fall on a weekend they are not observed.
        # If observed=False there are 18 holidays

        # New Year's Day
        if self.observed and date(year, 1, 1).weekday() in WEEKEND:
            pass
        else:
            self[date(year, 1, 1)] = "Año Nuevo [New Year's Day]"

        # Labor Day
        self[date(year, 5, 1)] = "Día del Trabajo [Labour Day]"

        # Independence Day
        name = "Día de la Independencia [Independence Day]"
        if self.observed and date(year, 7, 20).weekday() in WEEKEND:
            pass
        else:
            self[date(year, 7, 20)] = name

        # Battle of Boyaca
        self[date(year, 8, 7)] = "Batalla de Boyacá [Battle of Boyacá]"

        # Immaculate Conception
        if self.observed and date(year, 12, 8).weekday() in WEEKEND:
            pass
        else:
            self[date(year, 12, 8)
                 ] = "La Inmaculada Concepción [Immaculate Conception]"

        # Christmas
        self[date(year, 12, 25)] = "Navidad [Christmas]"

        # Emiliani Law holidays!
        # Unless they fall on a Monday they are observed the following monday

        #  Epiphany
        name = "Día de los Reyes Magos [Epiphany]"
        if date(year, 1, 6).weekday() == 0 or not self.observed:
            self[date(year, 1, 6)] = name
        else:
            self[date(year, 1, 6) + rd(weekday=MO)] = name + "(Observed)"

        # Saint Joseph's Day
        name = "Día de San José [Saint Joseph's Day]"
        if date(year, 3, 19).weekday() == 0 or not self.observed:
            self[date(year, 3, 19)] = name
        else:
            self[date(year, 3, 19) + rd(weekday=MO)] = name + "(Observed)"

        # Saint Peter and Saint Paul's Day
        name = "San Pedro y San Pablo [Saint Peter and Saint Paul]"
        if date(year, 6, 29).weekday() == 0 or not self.observed:
            self[date(year, 6, 29)] = name
        else:
            self[date(year, 6, 29) + rd(weekday=MO)] = name + "(Observed)"

        # Assumption of Mary
        name = "La Asunción [Assumption of Mary]"
        if date(year, 8, 15).weekday() == 0 or not self.observed:
            self[date(year, 8, 15)] = name
        else:
            self[date(year, 8, 15) + rd(weekday=MO)] = name + "(Observed)"

        # Discovery of America
        name = "Descubrimiento de América [Discovery of America]"
        if date(year, 10, 12).weekday() == 0 or not self.observed:
            self[date(year, 10, 12)] = name
        else:
            self[date(year, 10, 12) + rd(weekday=MO)] = name + "(Observed)"

        # All Saints’ Day
        name = "Dia de Todos los Santos [All Saint's Day]"
        if date(year, 11, 1).weekday() == 0 or not self.observed:
            self[date(year, 11, 1)] = name
        else:
            self[date(year, 11, 1) + rd(weekday=MO)] = name + "(Observed)"

        # Independence of Cartagena
        name = "Independencia de Cartagena [Independence of Cartagena]"
        if date(year, 11, 11).weekday() == 0 or not self.observed:
            self[date(year, 11, 11)] = name
        else:
            self[date(year, 11, 11) + rd(weekday=MO)] = name + "(Observed)"

        # Holidays based on Easter

        # Maundy Thursday
        self[easter(year) + rd(weekday=TH(-1))
             ] = "Jueves Santo [Maundy Thursday]"

        # Good Friday
        self[easter(year) + rd(weekday=FR(-1))
             ] = "Viernes Santo [Good Friday]"

        # Holidays based on Easter but are observed the following monday
        # (unless they occur on a monday)

        # Ascension of Jesus
        name = "Ascensión del señor [Ascension of Jesus]"
        hdate = easter(year) + rd(days=+39)
        if hdate.weekday() == 0 or not self.observed:
            self[hdate] = name
        else:
            self[hdate + rd(weekday=MO)] = name + "(Observed)"

        # Corpus Christi
        name = "Corpus Christi [Corpus Christi]"
        hdate = easter(year) + rd(days=+60)
        if hdate.weekday() == 0 or not self.observed:
            self[hdate] = name
        else:
            self[hdate + rd(weekday=MO)] = name + "(Observed)"

        # Sacred Heart
        name = "Sagrado Corazón [Sacred Heart]"
        hdate = easter(year) + rd(days=+68)
        if hdate.weekday() == 0 or not self.observed:
            self[hdate] = name
        else:
            self[hdate + rd(weekday=MO)] = name + "(Observed)"


class CO(Colombia):
    pass


class Mexico(HolidayBase):

    def __init__(self, **kwargs):
        self.country = 'MX'
        HolidayBase.__init__(self, **kwargs)

    def _populate(self, year):
        # New Year's Day
        name = "Año Nuevo [New Year's Day]"
        self[date(year, 1, 1)] = name
        if self.observed and date(year, 1, 1).weekday() == 6:
            self[date(year, 1, 1) + rd(days=+1)] = name + " (Observed)"
        elif self.observed and date(year, 1, 1).weekday() == 5:
            # Add Dec 31st from the previous year without triggering
            # the entire year to be added
            expand = self.expand
            self.expand = False
            self[date(year, 1, 1) + rd(days=-1)] = name + " (Observed)"
            self.expand = expand
        # The next year's observed New Year's Day can be in this year
        # when it falls on a Friday (Jan 1st is a Saturday)
        if self.observed and date(year, 12, 31).weekday() == 4:
            self[date(year, 12, 31)] = name + " (Observed)"

        # Constitution Day
        name = "Día de la Constitución [Constitution Day]"
        if 2006 >= year >= 1917:
            self[date(year, 2, 5)] = name
        elif year >= 2007:
            self[date(year, 2, 1) + rd(weekday=MO(+1))] = name

        # Benito Juárez's birthday
        name = "Natalicio de Benito Juárez [Benito Juárez's birthday]"
        if 2006 >= year >= 1917:
            self[date(year, 3, 21)] = name
        elif year >= 2007:
            self[date(year, 3, 1) + rd(weekday=MO(+3))] = name

        # Labor Day
        if year >= 1923:
            self[date(year, 5, 1)] = "Día del Trabajo [Labour Day]"
            if self.observed and date(year, 5, 1).weekday() == 5:
                self[date(year, 5, 1) + rd(days=-1)] = name + " (Observed)"
            elif self.observed and date(year, 5, 1).weekday() == 6:
                self[date(year, 5, 1) + rd(days=+1)] = name + " (Observed)"

        # Independence Day
        name = "Día de la Independencia [Independence Day]"
        self[date(year, 9, 16)] = name
        if self.observed and date(year, 9, 16).weekday() == 5:
            self[date(year, 9, 16) + rd(days=-1)] = name + " (Observed)"
        elif self.observed and date(year, 9, 16).weekday() == 6:
            self[date(year, 9, 16) + rd(days=+1)] = name + " (Observed)"

        # Revolution Day
        name = "Día de la Revolución [Revolution Day]"
        if 2006 >= year >= 1917:
            self[date(year, 11, 20)] = name
        elif year >= 2007:
            self[date(year, 11, 1) + rd(weekday=MO(+3))] = name

        # Change of Federal Government
        # Every six years--next observance 2018
        name = "Transmisión del Poder Ejecutivo Federal"
        name += " [Change of Federal Government]"
        if (2018 - year) % 6 == 0:
            self[date(year, 12, 1)] = name
            if self.observed and date(year, 12, 1).weekday() == 5:
                self[date(year, 12, 1) + rd(days=-1)] = name + " (Observed)"
            elif self.observed and date(year, 12, 1).weekday() == 6:
                self[date(year, 12, 1) + rd(days=+1)] = name + " (Observed)"

        # Christmas
        self[date(year, 12, 25)] = "Navidad [Christmas]"
        if self.observed and date(year, 12, 25).weekday() == 5:
            self[date(year, 12, 25) + rd(days=-1)] = name + " (Observed)"
        elif self.observed and date(year, 12, 25).weekday() == 6:
            self[date(year, 12, 25) + rd(days=+1)] = name + " (Observed)"


class MX(Mexico):
    pass


class UnitedStates(HolidayBase):
    # https://en.wikipedia.org/wiki/Public_holidays_in_the_United_States

    STATES = ['AL', 'AK', 'AS', 'AZ', 'AR', 'CA', 'CO', 'CT', 'DE', 'DC', 'FL',
              'GA', 'GU', 'HI', 'ID', 'IL', 'IN', 'IA', 'KS', 'KY', 'LA', 'ME',
              'MD', 'MH', 'MA', 'MI', 'FM', 'MN', 'MS', 'MO', 'MT', 'NE', 'NV',
              'NH', 'NJ', 'NM', 'NY', 'NC', 'ND', 'MP', 'OH', 'OK', 'OR', 'PW',
              'PA', 'PR', 'RI', 'SC', 'SD', 'TN', 'TX', 'UT', 'VT', 'VA', 'VI',
              'WA', 'WV', 'WI', 'WY']

    def __init__(self, **kwargs):
        self.country = 'US'
        HolidayBase.__init__(self, **kwargs)

    def _populate(self, year):
        # New Year's Day
        if year > 1870:
            name = "New Year's Day"
            self[date(year, 1, 1)] = name
            if self.observed and date(year, 1, 1).weekday() == 6:
                self[date(year, 1, 1) + rd(days=+1)] = name + " (Observed)"
            elif self.observed and date(year, 1, 1).weekday() == 5:
                # Add Dec 31st from the previous year without triggering
                # the entire year to be added
                expand = self.expand
                self.expand = False
                self[date(year, 1, 1) + rd(days=-1)] = name + " (Observed)"
                self.expand = expand
            # The next year's observed New Year's Day can be in this year
            # when it falls on a Friday (Jan 1st is a Saturday)
            if self.observed and date(year, 12, 31).weekday() == 4:
                self[date(year, 12, 31)] = name + " (Observed)"

        # Epiphany
        if self.state == 'PR':
            self[date(year, 1, 6)] = "Epiphany"

        # Three King's Day
        if self.state == 'VI':
            self[date(year, 1, 6)] = "Three King's Day"

        # Lee Jackson Day
        name = "Lee Jackson Day"
        if self.state == 'VA' and year >= 2000:
            dt = date(year, 1, 1) + rd(weekday=MO(+3)) + rd(weekday=FR(-1))
            self[dt] = name
        elif self.state == 'VA' and year >= 1983:
            self[date(year, 1, 1) + rd(weekday=MO(+3))] = name
        elif self.state == 'VA' and year >= 1889:
            self[date(year, 1, 19)] = name

        # Inauguration Day
        if self.state in ('DC', 'LA', 'MD', 'VA') and year >= 1789:
            name = "Inauguration Day"
            if (year - 1789) % 4 == 0 and year >= 1937:
                self[date(year, 1, 20)] = name
                if date(year, 1, 20).weekday() == 6:
                    self[date(year, 1, 21)] = name + " (Observed)"
            elif (year - 1789) % 4 == 0:
                self[date(year, 3, 4)] = name
                if date(year, 3, 4).weekday() == 6:
                    self[date(year, 3, 5)] = name + " (Observed)"

        # Martin Luther King, Jr. Day
        if year >= 1986:
            name = "Martin Luther King, Jr. Day"
            if self.state == 'AL':
                name = "Robert E. Lee/Martin Luther King Birthday"
            elif self.state in ('AS', 'MS'):
                name = ("Dr. Martin Luther King Jr. "
                        "and Robert E. Lee's Birthdays")
            elif self.state in ('AZ', 'NH'):
                name = "Dr. Martin Luther King Jr./Civil Rights Day"
            elif self.state == 'GA' and year < 2012:
                name = "Robert E. Lee's Birthday"
            elif self.state == 'ID' and year >= 2006:
                name = "Martin Luther King, Jr. - Idaho Human Rights Day"
            if self.state != 'GA' or year < 2012:
                self[date(year, 1, 1) + rd(weekday=MO(+3))] = name

        # Lincoln's Birthday
        name = "Lincoln's Birthday"
        if (self.state in ('CT', 'IL', 'IA', 'NJ', 'NY') and year >= 1971) \
                or (self.state == 'CA' and year >= 1971 and year <= 2009):
            self[date(year, 2, 12)] = name
            if self.observed and date(year, 2, 12).weekday() == 5:
                self[date(year, 2, 11)] = name + " (Observed)"
            elif self.observed and date(year, 2, 12).weekday() == 6:
                self[date(year, 2, 13)] = name + " (Observed)"

        # Susan B. Anthony Day
        if (self.state == 'CA' and year >= 2014) \
                or (self.state == 'FL' and year >= 2011) \
                or (self.state == 'NY' and year >= 2004) \
                or (self.state == 'WI' and year >= 1976):
            self[date(year, 2, 15)] = "Susan B. Anthony Day"

        # Washington's Birthday
        name = "Washington's Birthday"
        if self.state == 'AL':
            name = "George Washington/Thomas Jefferson Birthday"
        elif self.state == 'AS':
            name = "George Washington's Birthday and Daisy Gatson Bates Day"
        elif self.state in ('PR', 'VI'):
            name = "Presidents' Day"
        if self.state not in ('DE', 'FL', 'GA', 'NM', 'PR'):
            if year > 1970:
                self[date(year, 2, 1) + rd(weekday=MO(+3))] = name
            elif year >= 1879:
                self[date(year, 2, 22)] = name
        elif self.state == 'GA':
            if date(year, 12, 24).weekday() != 2:
                self[date(year, 12, 24)] = name
            else:
                self[date(year, 12, 26)] = name
        elif self.state in ('PR', 'VI'):
            self[date(year, 2, 1) + rd(weekday=MO(+3))] = name

        # Mardi Gras
        if self.state == 'LA' and year >= 1857:
            self[easter(year) + rd(days=-47)] = "Mardi Gras"

        # Guam Discovery Day
        if self.state == 'GU' and year >= 1970:
            self[date(year, 3, 1) + rd(weekday=MO)] = "Guam Discovery Day"

        # Casimir Pulaski Day
        if self.state == 'IL' and year >= 1978:
            self[date(year, 3, 1) + rd(weekday=MO)] = "Casimir Pulaski Day"

        # Texas Independence Day
        if self.state == 'TX' and year >= 1874:
            self[date(year, 3, 2)] = "Texas Independence Day"

        # Town Meeting Day
        if self.state == 'VT' and year >= 1800:
            self[date(year, 3, 1) + rd(weekday=TU)] = "Town Meeting Day"

        # Evacuation Day
        if self.state == 'MA' and year >= 1901:
            name = "Evacuation Day"
            self[date(year, 3, 17)] = name
            if date(year, 3, 17).weekday() in (5, 6):
                self[date(year, 3, 17) + rd(weekday=MO)] = name + " (Observed)"

        # Emancipation Day
        if self.state == 'PR':
            self[date(year, 3, 22)] = "Emancipation Day"
            if self.observed and date(year, 3, 22).weekday() == 6:
                self[date(year, 3, 23)] = "Emancipation Day (Observed)"

        # Prince Jonah Kuhio Kalanianaole Day
        if self.state == 'HI' and year >= 1949:
            name = "Prince Jonah Kuhio Kalanianaole Day"
            self[date(year, 3, 26)] = name
            if self.observed and date(year, 3, 26).weekday() == 5:
                self[date(year, 3, 25)] = name + " (Observed)"
            elif self.observed and date(year, 3, 26).weekday() == 6:
                self[date(year, 3, 27)] = name + " (Observed)"

        # Steward's Day
        name = "Steward's Day"
        if self.state == 'AK' and year >= 1955:
            self[date(year, 4, 1) + rd(days=-1, weekday=MO(-1))] = name
        elif self.state == 'AK' and year >= 1918:
            self[date(year, 3, 30)] = name

        # César Chávez Day
        name = "César Chávez Day"
        if self.state == 'CA' and year >= 1995:
            self[date(year, 3, 31)] = name
            if self.observed and date(year, 3, 31).weekday() == 6:
                self[date(year, 4, 1)] = name + " (Observed)"
        elif self.state == 'TX' and year >= 2000:
            self[date(year, 3, 31)] = name

        # Transfer Day
        if self.state == 'VI':
            self[date(year, 3, 31)] = "Transfer Day"

        # Emancipation Day
        if self.state == 'DC' and year >= 2005:
            name = "Emancipation Day"
            self[date(year, 4, 16)] = name
            if self.observed and date(year, 4, 16).weekday() == 5:
                self[date(year, 4, 15)] = name + " (Observed)"
            elif self.observed and date(year, 4, 16).weekday() == 6:
                self[date(year, 4, 17)] = name + " (Observed)"

        # Patriots' Day
        if self.state in ('ME', 'MA') and year >= 1969:
            self[date(year, 4, 1) + rd(weekday=MO(+3))] = "Patriots' Day"
        elif self.state in ('ME', 'MA') and year >= 1894:
            self[date(year, 4, 19)] = "Patriots' Day"

        # Holy Thursday
        if self.state == 'VI':
            self[easter(year) + rd(weekday=TH(-1))] = "Holy Thursday"

        # Good Friday
        if self.state in ('CT', 'DE', 'GU', 'IN', 'KY', 'LA',
                          'NJ', 'NC', 'PR', 'TN', 'TX', 'VI'):
            self[easter(year) + rd(weekday=FR(-1))] = "Good Friday"

        # Easter Monday
        if self.state == 'VI':
            self[easter(year) + rd(weekday=MO)] = "Easter Monday"

        # Confederate Memorial Day
        name = "Confederate Memorial Day"
        if self.state in ('AL', 'GA', 'MS', 'SC') and year >= 1866:
            self[date(year, 4, 1) + rd(weekday=MO(+4))] = name
        elif self.state == 'TX' and year >= 1931:
            self[date(year, 1, 19)] = name

        # San Jacinto Day
        if self.state == 'TX' and year >= 1875:
            self[date(year, 4, 21)] = "San Jacinto Day"

        # Arbor Day
        if self.state == 'NE' and year >= 1989:
            self[date(year, 4, 30) + rd(weekday=FR(-1))] = "Arbor Day"
        elif self.state == 'NE' and year >= 1875:
            self[date(year, 4, 22)] = "Arbor Day"

        # Primary Election Day
        if self.state == 'IN' and \
                ((year >= 2006 and year % 2 == 0) or year >= 2015):
            dt = date(year, 5, 1) + rd(weekday=MO)
            self[dt + rd(days=+1)] = "Primary Election Day"

        # Truman Day
        if self.state == 'MO' and year >= 1949:
            name = "Truman Day"
            self[date(year, 5, 8)] = name
            if self.observed and date(year, 5, 8).weekday() == 5:
                self[date(year, 5, 7)] = name + " (Observed)"
            elif self.observed and date(year, 5, 8).weekday() == 6:
                self[date(year, 5, 10)] = name + " (Observed)"

        # Memorial Day
        if year > 1970:
            self[date(year, 5, 31) + rd(weekday=MO(-1))] = "Memorial Day"
        elif year >= 1888:
            self[date(year, 5, 30)] = "Memorial Day"

        # Jefferson Davis Birthday
        name = "Jefferson Davis Birthday"
        if self.state == 'AL' and year >= 1890:
            self[date(year, 6, 1) + rd(weekday=MO)] = name

        # Kamehameha Day
        if self.state == 'HI' and year >= 1872:
            self[date(year, 6, 11)] = "Kamehameha Day"
            if self.observed and year >= 2011:
                if date(year, 6, 11).weekday() == 5:
                    self[date(year, 6, 10)] = "Kamehameha Day (Observed)"
                elif date(year, 6, 11).weekday() == 6:
                    self[date(year, 6, 12)] = "Kamehameha Day (Observed)"

        # Emancipation Day In Texas
        if self.state == 'TX' and year >= 1980:
            self[date(year, 6, 19)] = "Emancipation Day In Texas"

        # West Virginia Day
        name = "West Virginia Day"
        if self.state == 'WV' and year >= 1927:
            self[date(year, 6, 20)] = name
            if self.observed and date(year, 6, 20).weekday() == 5:
                self[date(year, 6, 19)] = name + " (Observed)"
            elif self.observed and date(year, 6, 20).weekday() == 6:
                self[date(year, 6, 21)] = name + " (Observed)"

        # Emancipation Day in US Virgin Islands
        if self.state == 'VI':
            self[date(year, 7, 3)] = "Emancipation Day"

        # Independence Day
        if year > 1870:
            name = "Independence Day"
            self[date(year, 7, 4)] = name
            if self.observed and date(year, 7, 4).weekday() == 5:
                self[date(year, 7, 4) + rd(days=-1)] = name + " (Observed)"
            elif self.observed and date(year, 7, 4).weekday() == 6:
                self[date(year, 7, 4) + rd(days=+1)] = name + " (Observed)"

        # Liberation Day (Guam)
        if self.state == 'GU' and year >= 1945:
            self[date(year, 7, 21)] = "Liberation Day (Guam)"

        # Pioneer Day
        if self.state == 'UT' and year >= 1849:
            name = "Pioneer Day"
            self[date(year, 7, 24)] = name
            if self.observed and date(year, 7, 24).weekday() == 5:
                self[date(year, 7, 24) + rd(days=-1)] = name + " (Observed)"
            elif self.observed and date(year, 7, 24).weekday() == 6:
                self[date(year, 7, 24) + rd(days=+1)] = name + " (Observed)"

        # Constitution Day
        if self.state == 'PR':
            self[date(year, 7, 25)] = "Constitution Day"
            if self.observed and date(year, 7, 25).weekday() == 6:
                self[date(year, 7, 26)] = "Constitution Day (Observed)"

        # Victory Day
        if self.state == 'RI' and year >= 1948:
            self[date(year, 8, 1) + rd(weekday=MO(+2))] = "Victory Day"

        # Statehood Day (Hawaii)
        if self.state == 'HI' and year >= 1959:
            self[date(year, 8, 1) + rd(weekday=FR(+3))] = "Statehood Day"

        # Bennington Battle Day
        if self.state == 'VT' and year >= 1778:
            name = "Bennington Battle Day"
            self[date(year, 8, 16)] = name
            if self.observed and date(year, 8, 16).weekday() == 5:
                self[date(year, 8, 15)] = name + " (Observed)"
            elif self.observed and date(year, 8, 16).weekday() == 6:
                self[date(year, 8, 17)] = name + " (Observed)"

        # Lyndon Baines Johnson Day
        if self.state == 'TX' and year >= 1973:
            self[date(year, 8, 27)] = "Lyndon Baines Johnson Day"

        # Labor Day
        if year >= 1894:
            self[date(year, 9, 1) + rd(weekday=MO)] = "Labor Day"

        # Columbus Day
        if self.state not in ('AK', 'DE', 'FL', 'HI', 'NV'):
            if self.state == 'SD':
                name = "Native American Day"
            elif self.state == 'VI':
                name = "Columbus Day and Puerto Rico Friendship Day"
            else:
                name = "Columbus Day"
            if year >= 1970:
                self[date(year, 10, 1) + rd(weekday=MO(+2))] = name
            elif year >= 1937:
                self[date(year, 10, 12)] = name

        # Alaska Day
        if self.state == 'AK' and year >= 1867:
            self[date(year, 10, 18)] = "Alaska Day"
            if self.observed and date(year, 10, 18).weekday() == 5:
                self[date(year, 10, 18) + rd(days=-1)] = name + " (Observed)"
            elif self.observed and date(year, 10, 18).weekday() == 6:
                self[date(year, 10, 18) + rd(days=+1)] = name + " (Observed)"

        # Nevada Day
        if self.state == 'NV' and year >= 1933:
            dt = date(year, 10, 31)
            if year >= 2000:
                dt += rd(weekday=FR(-1))
            self[dt] = "Nevada Day"
            if self.observed and dt.weekday() == 5:
                self[dt + rd(days=-1)] = "Nevada Day (Observed)"
            elif self.observed and dt.weekday() == 6:
                self[dt + rd(days=+1)] = "Nevada Day (Observed)"

        # Liberty Day
        if self.state == 'VI':
            self[date(year, 11, 1)] = "Liberty Day"

        # Election Day
        if (self.state in ('DE', 'HI', 'IL', 'IN', 'LA',
                           'MT', 'NH', 'NJ', 'NY', 'WV') and
                year >= 2008 and year % 2 == 0) \
                or (self.state in ('IN', 'NY') and year >= 2015):
            dt = date(year, 11, 1) + rd(weekday=MO)
            self[dt + rd(days=+1)] = "Election Day"

        # All Souls' Day
        if self.state == 'GU':
            self[date(year, 11, 2)] = "All Souls' Day"

        # Veterans Day
        if year > 1953:
            name = "Veterans Day"
        else:
            name = "Armistice Day"
        if 1978 > year > 1970:
            self[date(year, 10, 1) + rd(weekday=MO(+4))] = name
        elif year >= 1938:
            self[date(year, 11, 11)] = name
            if self.observed and date(year, 11, 11).weekday() == 5:
                self[date(year, 11, 11) + rd(days=-1)] = name + " (Observed)"
            elif self.observed and date(year, 11, 11).weekday() == 6:
                self[date(year, 11, 11) + rd(days=+1)] = name + " (Observed)"

        # Discovery Day
        if self.state == 'PR':
            self[date(year, 11, 19)] = "Discovery Day"
            if self.observed and date(year, 11, 19).weekday() == 6:
                self[date(year, 11, 20)] = "Discovery Day (Observed)"

        # Thanksgiving
        if year > 1870:
            self[date(year, 11, 1) + rd(weekday=TH(+4))] = "Thanksgiving"

        # Day After Thanksgiving
        # Friday After Thanksgiving
        # Lincoln's Birthday
        # American Indian Heritage Day
        # Family Day
        # New Mexico Presidents' Day
        if (self.state in ('DE', 'FL', 'NH', 'NC', 'OK', 'TX', 'WV') and
                year >= 1975) \
                or (self.state == 'IN' and year >= 2010) \
                or (self.state == 'MD' and year >= 2008) \
                or self.state in ('NV', 'NM'):
            if self.state in ('DE', 'NH', 'NC', 'OK', 'WV'):
                name = "Day After Thanksgiving"
            elif self.state in ('FL', 'TX'):
                name = "Friday After Thanksgiving"
            elif self.state == 'IN':
                name = "Lincoln's Birthday"
            elif self.state == 'MD' and year >= 2008:
                name = "American Indian Heritage Day"
            elif self.state == 'NV':
                name = "Family Day"
            elif self.state == 'NM':
                name = "Presidents' Day"
            dt = date(year, 11, 1) + rd(weekday=TH(+4))
            self[dt + rd(days=+1)] = name

        # Robert E. Lee's Birthday
        if self.state == 'GA' and year >= 2012:
            name = "Robert E. Lee's Birthday"
            self[date(year, 11, 29) + rd(weekday=FR(-1))] = name

        # Lady of Camarin Day
        if self.state == 'GU':
            self[date(year, 12, 8)] = "Lady of Camarin Day"

        # Christmas Eve
        if self.state == 'AS' or \
                (self.state in ('KS', 'MI', 'NC') and year >= 2013) or \
                (self.state == 'TX' and year >= 1981) or \
                (self.state == 'WI' and year >= 2012):
            name = "Christmas Eve"
            self[date(year, 12, 24)] = name
            name = name + " (Observed)"
            # If on Friday, observed on Thursday
            if self.observed and date(year, 12, 24).weekday() == 4:
                self[date(year, 12, 24) + rd(days=-1)] = name
            # If on Saturday or Sunday, observed on Friday
            elif self.observed and date(year, 12, 24).weekday() in (5, 6):
                self[date(year, 12, 24) + rd(weekday=FR(-1))] = name

        # Christmas Day
        if year > 1870:
            name = "Christmas Day"
            self[date(year, 12, 25)] = "Christmas Day"
            if self.observed and date(year, 12, 25).weekday() == 5:
                self[date(year, 12, 25) + rd(days=-1)] = name + " (Observed)"
            elif self.observed and date(year, 12, 25).weekday() == 6:
                self[date(year, 12, 25) + rd(days=+1)] = name + " (Observed)"

        # Day After Christmas
        if self.state == 'NC' and year >= 2013:
            name = "Day After Christmas"
            self[date(year, 12, 26)] = name
            name = name + " (Observed)"
            # If on Saturday or Sunday, observed on Monday
            if self.observed and date(year, 12, 26).weekday() in (5, 6):
                self[date(year, 12, 26) + rd(weekday=MO)] = name
            # If on Monday, observed on Tuesday
            elif self.observed and date(year, 12, 26).weekday() == 0:
                self[date(year, 12, 26) + rd(days=+1)] = name
        elif self.state == 'TX' and year >= 1981:
            self[date(year, 12, 26)] = "Day After Christmas"
        elif self.state == 'VI':
            self[date(year, 12, 26)] = "Christmas Second Day"

        # New Year's Eve
        if (self.state in ('KY', 'MI') and year >= 2013) or \
                (self.state == 'WI' and year >= 2012):
            name = "New Year's Eve"
            self[date(year, 12, 31)] = name
            if self.observed and date(year, 12, 31).weekday() == 5:
                self[date(year, 12, 30)] = name + " (Observed)"


class US(UnitedStates):
    pass


class NewZealand(HolidayBase):
    PROVINCES = ['NTL', 'AUK', 'TKI', 'HKB', 'WGN', 'MBH', 'NSN', 'CAN',
                 'STC', 'WTL', 'OTA', 'STL', 'CIT']

    def __init__(self, **kwargs):
        self.country = 'NZ'
        HolidayBase.__init__(self, **kwargs)

    def _populate(self, year):
        # Bank Holidays Act 1873
        # The Employment of Females Act 1873
        # Factories Act 1894
        # Industrial Conciliation and Arbitration Act 1894
        # Labour Day Act 1899
        # Anzac Day Act 1920, 1949, 1956
        # New Zealand Day Act 1973
        # Waitangi Day Act 1960, 1976
        # Sovereign's Birthday Observance Act 1937, 1952
        # Holidays Act 1981, 2003
        if year < 1894:
            return

        # New Year's Day
        name = "New Year's Day"
        jan1 = date(year, 1, 1)
        self[jan1] = name
        if self.observed and jan1.weekday() in WEEKEND:
            self[date(year, 1, 3)] = name + " (Observed)"

        name = "Day after New Year's Day"
        jan2 = date(year, 1, 2)
        self[jan2] = name
        if self.observed and jan2.weekday() in WEEKEND:
            self[date(year, 1, 4)] = name + " (Observed)"

        # Waitangi Day
        if year > 1973:
            name = "New Zealand Day"
            if year > 1976:
                name = "Waitangi Day"
            feb6 = date(year, 2, 6)
            self[feb6] = name
            if self.observed and year >= 2014 and feb6.weekday() in WEEKEND:
                self[feb6 + rd(weekday=MO)] = name + " (Observed)"

        # Easter
        self[easter(year) + rd(weekday=FR(-1))] = "Good Friday"
        self[easter(year) + rd(weekday=MO)] = "Easter Monday"

        # Anzac Day
        if year > 1920:
            name = "Anzac Day"
            apr25 = date(year, 4, 25)
            self[apr25] = name
            if self.observed and year >= 2014 and apr25.weekday() in WEEKEND:
                self[apr25 + rd(weekday=MO)] = name + " (Observed)"

        # Sovereign's Birthday
        if year >= 1952:
            name = "Queen's Birthday"
        elif year > 1901:
            name = "King's Birthday"
        if year == 1952:
            self[date(year, 6, 2)] = name  # Elizabeth II
        elif year > 1937:
            self[date(year, 6, 1) + rd(weekday=MO(+1))] = name  # EII & GVI
        elif year == 1937:
            self[date(year, 6, 9)] = name   # George VI
        elif year == 1936:
            self[date(year, 6, 23)] = name  # Edward VIII
        elif year > 1911:
            self[date(year, 6, 3)] = name   # George V
        elif year > 1901:
            # http://paperspast.natlib.govt.nz/cgi-bin/paperspast?a=d&d=NZH19091110.2.67
            self[date(year, 11, 9)] = name  # Edward VII

        # Labour Day
        name = "Labour Day"
        if year >= 1910:
            self[date(year, 10, 1) + rd(weekday=MO(+4))] = name
        elif year > 1899:
            self[date(year, 10, 1) + rd(weekday=WE(+2))] = name

        # Christmas Day
        name = "Christmas Day"
        dec25 = date(year, 12, 25)
        self[dec25] = name
        if self.observed and dec25.weekday() in WEEKEND:
            self[date(year, 12, 27)] = name + " (Observed)"

        # Boxing Day
        name = "Boxing Day"
        dec26 = date(year, 12, 26)
        self[dec26] = name
        if self.observed and dec26.weekday() in WEEKEND:
            self[date(year, 12, 28)] = name + " (Observed)"

        # Province Anniversary Day
        if self.prov in ('NTL', 'Northland', 'AUK', 'Auckland'):
            if 1963 < year <= 1973 and self.prov in ('NTL', 'Northland'):
                name = "Waitangi Day"
                dt = date(year, 2, 6)
            else:
                name = "Auckland Anniversary Day"
                dt = date(year, 1, 29)
            if dt.weekday() in (TUESDAY, WEDNESDAY, THURSDAY):
                self[dt + rd(weekday=MO(-1))] = name
            else:
                self[dt + rd(weekday=MO)] = name

        elif self.prov in ('TKI', 'Taranaki', 'New Plymouth'):
            name = "Taranaki Anniversary Day"
            self[date(year, 3, 1) + rd(weekday=MO(+2))] = name

        elif self.prov in ('HKB', "Hawke's Bay"):
            name = "Hawke's Bay Anniversary Day"
            labour_day = date(year, 10, 1) + rd(weekday=MO(+4))
            self[labour_day + rd(weekday=FR(-1))] = name

        elif self.prov in ('WGN', 'Wellington'):
            name = "Wellington Anniversary Day"
            jan22 = date(year, 1, 22)
            if jan22.weekday() in (TUESDAY, WEDNESDAY, THURSDAY):
                self[jan22 + rd(weekday=MO(-1))] = name
            else:
                self[jan22 + rd(weekday=MO)] = name

        elif self.prov in ('MBH', 'Marlborough'):
            name = "Marlborough Anniversary Day"
            labour_day = date(year, 10, 1) + rd(weekday=MO(+4))
            self[labour_day + rd(weeks=1)] = name

        elif self.prov in ('NSN', 'Nelson'):
            name = "Nelson Anniversary Day"
            feb1 = date(year, 2, 1)
            if feb1.weekday() in (TUESDAY, WEDNESDAY, THURSDAY):
                self[feb1 + rd(weekday=MO(-1))] = name
            else:
                self[feb1 + rd(weekday=MO)] = name

        elif self.prov in ('CAN', 'Canterbury'):
            name = "Canterbury Anniversary Day"
            showday = date(year, 11, 1) + rd(weekday=TU) + rd(weekday=FR(+2))
            self[showday] = name

        elif self.prov in ('STC', 'South Canterbury'):
            name = "South Canterbury Anniversary Day"
            dominion_day = date(year, 9, 1) + rd(weekday=MO(4))
            self[dominion_day] = name

        elif self.prov in ('WTL', 'Westland'):
            name = "Westland Anniversary Day"
            dec1 = date(year, 12, 1)
            # Observance varies?!?!
            if year == 2005:     # special case?!?!
                self[date(year, 12, 5)] = name
            elif dec1.weekday() in (TUESDAY, WEDNESDAY, THURSDAY):
                self[dec1 + rd(weekday=MO(-1))] = name
            else:
                self[dec1 + rd(weekday=MO)] = name

        elif self.prov in ('OTA', 'Otago'):
            name = "Otago Anniversary Day"
            mar23 = date(year, 3, 23)
            # there is no easily determined single day of local observance?!?!
            if mar23.weekday() in (TUESDAY, WEDNESDAY, THURSDAY):
                dt = mar23 + rd(weekday=MO(-1))
            else:
                dt = mar23 + rd(weekday=MO)
            if dt == easter(year) + rd(weekday=MO):    # Avoid Easter Monday
                dt += rd(days=1)
            self[dt] = name

        elif self.prov in ('STL', 'Southland'):
            name = "Southland Anniversary Day"
            jan17 = date(year, 1, 17)
            if year > 2011:
                self[easter(year) + rd(weekday=TU)] = name
            else:
                if jan17.weekday() in (TUESDAY, WEDNESDAY, THURSDAY):
                    self[jan17 + rd(weekday=MO(-1))] = name
                else:
                    self[jan17 + rd(weekday=MO)] = name

        elif self.prov in ('CIT', 'Chatham Islands'):
            name = "Chatham Islands Anniversary Day"
            nov30 = date(year, 11, 30)
            if nov30.weekday() in (TUESDAY, WEDNESDAY, THURSDAY):
                self[nov30 + rd(weekday=MO(-1))] = name
            else:
                self[nov30 + rd(weekday=MO)] = name


class NZ(NewZealand):
    pass


class Australia(HolidayBase):
    PROVINCES = ['ACT', 'NSW', 'NT', 'QLD', 'SA', 'TAS', 'VIC', 'WA']

    def __init__(self, **kwargs):
        self.country = 'AU'
        self.prov = kwargs.pop('prov', kwargs.pop('state', 'ACT'))
        HolidayBase.__init__(self, **kwargs)

    def _populate(self, year):
        # ACT:  Holidays Act 1958
        # NSW:  Public Holidays Act 2010
        # NT:   Public Holidays Act 2013
        # QLD:  Holidays Act 1983
        # SA:   Holidays Act 1910
        # TAS:  Statutory Holidays Act 2000
        # VIC:  Public Holidays Act 1993
        # WA:   Public and Bank Holidays Act 1972

        # TODO do more research on history of Aus holidays

        # New Year's Day
        name = "New Year's Day"
        jan1 = date(year, 1, 1)
        self[jan1] = name
        if self.observed and jan1.weekday() in WEEKEND:
            self[jan1 + rd(weekday=MO)] = name + " (Observed)"

        # Australia Day
        jan26 = date(year, 1, 26)
        if year >= 1935:
            if self.prov == 'NSW' and year < 1946:
                name = "Anniversary Day"
            else:
                name = "Australia Day"
            self[jan26] = name
            if self.observed and year >= 1946 and jan26.weekday() in WEEKEND:
                self[jan26 + rd(weekday=MO)] = name + " (Observed)"
        elif year >= 1888 and self.prov != 'SA':
            name = "Anniversary Day"
            self[jan26] = name

        # Adelaide Cup
        if self.prov == 'SA':
            name = "Adelaide Cup"
            if year >= 2006:
                # subject to proclamation ?!?!
                self[date(year, 3, 1) + rd(weekday=MO(+2))] = name
            else:
                self[date(year, 3, 1) + rd(weekday=MO(+3))] = name

        # Canberra Day
        if self.prov == 'ACT':
            name = "Canberra Day"
            self[date(year, 3, 1) + rd(weekday=MO(+1))] = name

        # Easter
        self[easter(year) + rd(weekday=FR(-1))] = "Good Friday"
        if self.prov in ('ACT', 'NSW', 'NT', 'QLD', 'SA', 'VIC'):
            self[easter(year) + rd(weekday=SA(-1))] = "Easter Saturday"
        if self.prov == 'NSW':
            self[easter(year)] = "Easter Sunday"
        self[easter(year) + rd(weekday=MO)] = "Easter Monday"

        # Anzac Day
        if year > 1920:
            name = "Anzac Day"
            apr25 = date(year, 4, 25)
            self[apr25] = name
            if self.observed:
                if apr25.weekday() == SATURDAY and self.prov in ('WA', 'NT'):
                    self[apr25 + rd(weekday=MO)] = name + " (Observed)"
                elif (apr25.weekday() == SUNDAY and
                      self.prov in ('ACT', 'QLD', 'SA', 'WA', 'NT')):
                    self[apr25 + rd(weekday=MO)] = name + " (Observed)"

        # Western Australia Day
        if self.prov == 'WA' and year > 1832:
            if year >= 2015:
                name = "Western Australia Day"
            else:
                name = "Foundation Day"
            self[date(year, 6, 1) + rd(weekday=MO(+1))] = name

        # Sovereign's Birthday
        if year >= 1952:
            name = "Queen's Birthday"
        elif year > 1901:
            name = "King's Birthday"
        if year >= 1936:
            name = "Queen's Birthday"
            if self.prov == 'QLD':
                if year == 2012:
                    self[date(year, 10, 1)] = name
                    self[date(year, 6, 11)] = "Queen's Diamond Jubilee"
                else:
                    dt = date(year, 6, 1) + rd(weekday=MO(+2))
                    self[dt] = name
            elif self.prov == 'WA':
                # by proclamation ?!?!
                self[date(year, 10, 1) + rd(weekday=MO(-1))] = name
            else:
                dt = date(year, 6, 1) + rd(weekday=MO(+2))
                self[dt] = name
        elif year > 1911:
            self[date(year, 6, 3)] = name   # George V
        elif year > 1901:
            self[date(year, 11, 9)] = name  # Edward VII

        # Picnic Day
        if self.prov == 'NT':
            name = "Picnic Day"
            self[date(year, 8, 1) + rd(weekday=MO)] = name

        # Labour Day
        name = "Labour Day"
        if self.prov in ('NSW', 'ACT', 'SA'):
            self[date(year, 10, 1) + rd(weekday=MO)] = name
        elif self.prov == 'WA':
            self[date(year, 3, 1) + rd(weekday=MO)] = name
        elif self.prov == 'VIC':
            self[date(year, 3, 1) + rd(weekday=MO(+2))] = name
        elif self.prov == 'QLD':
            if 2013 <= year <= 2015:
                self[date(year, 10, 1) + rd(weekday=MO)] = name
            else:
                self[date(year, 5, 1) + rd(weekday=MO)] = name
        elif self.prov == 'NT':
            name = "May Day"
            self[date(year, 5, 1) + rd(weekday=MO)] = name
        elif self.prov == 'TAS':
            name = "Eight Hours Day"
            self[date(year, 3, 1) + rd(weekday=MO(+2))] = name

        # Family & Community Day
        if self.prov == 'ACT':
            name = "Family & Community Day"
            if 2007 <= year <= 2009:
                self[date(year, 11, 1) + rd(weekday=TU)] = name
            elif year == 2010:
                # first Monday of the September/October school holidays
                # moved to the second Monday if this falls on Labour day
                # TODO need a formula for the ACT school holidays then
                # http://www.cmd.act.gov.au/communication/holidays
                self[date(year, 9, 26)] = name
            elif year == 2011:
                self[date(year, 10, 10)] = name
            elif year == 2012:
                self[date(year, 10, 8)] = name
            elif year == 2013:
                self[date(year, 9, 30)] = name
            elif year == 2014:
                self[date(year, 9, 29)] = name
            elif year == 2015:
                self[date(year, 9, 28)] = name
            elif year == 2016:
                self[date(year, 9, 26)] = name
            elif 2017 <= year <= 2020:
                labour_day = date(year, 10, 1) + rd(weekday=MO)
                if year == 2017:
                    dt = date(year, 9, 23) + rd(weekday=MO)
                elif year == 2018:
                    dt = date(year, 9, 29) + rd(weekday=MO)
                elif year == 2019:
                    dt = date(year, 9, 28) + rd(weekday=MO)
                elif year == 2020:
                    dt = date(year, 9, 26) + rd(weekday=MO)
                if dt == labour_day:
                    dt += rd(weekday=MO(+1))
                self[date(year, 9, 26)] = name

        # Melbourne Cup
        if self.prov == 'VIC':
            name = "Melbourne Cup"
            self[date(year, 11, 1) + rd(weekday=TU)] = name

        # Christmas Day
        name = "Christmas Day"
        dec25 = date(year, 12, 25)
        self[dec25] = name
        if self.observed and dec25.weekday() in WEEKEND:
            self[date(year, 12, 27)] = name + " (Observed)"

        # Boxing Day
        if self.prov == 'SA':
            name = "Proclamation Day"
        else:
            name = "Boxing Day"
        dec26 = date(year, 12, 26)
        self[dec26] = name
        if self.observed and dec26.weekday() in WEEKEND:
            self[date(year, 12, 28)] = name + " (Observed)"


class AU(Australia):
    pass


class Germany(HolidayBase):
    """Official holidays for Germany in it's current form.

    This class doesn't return any holidays before 1990-10-03.

    Before that date the current Germany was separated into the "German
    Democratic Republic" and the "Federal Republic of Germany" which both had
    somewhat different holidays. Since this class is called "Germany" it
    doesn't really make sense to include the days from the two former
    countries.

    Note that Germany doesn't have rules for holidays that happen on a
    Sunday. Those holidays are still holiday days but there is no additional
    day to make up for the "lost" day.

    Also note that German holidays are partly declared by each province there
    are some weired edge cases:

        - "Mariä Himmelfahrt" is only a holiday in Bavaria (BY) if your
          municipality is mothly catholic which in term depends on census data.
          Since we don't have this data but most municipalities in Bavaria
          *are* mostly catholic, we count that as holiday for whole Bavaria.
        - There is an "Augsburger Friedensfest" which only exists in the town
          Augsburg. This is excluded for Bavaria.
        - "Gründonnerstag" (Thursday before easter) is not a holiday but pupil
           don't have to go to school (but only in Baden Württemberg) which is
           solved by adjusting school holidays to include this day. It is
           excluded from our list.
        - "Fronleichnam" is a holiday in certain, explicitly defined
          municipalities in Saxony (SN) and Thuringia (TH). We exclude it from
          both provinces.
    """

    PROVINCES = ['BW', 'BY', 'BE', 'BB', 'HB', 'HH', 'HE', 'MV', 'NI', 'NW',
                 'RP', 'SL', 'SN', 'ST', 'SH', 'TH']

    def __init__(self, **kwargs):
        self.country = 'DE'
        self.prov = kwargs.pop('prov', 'SH')
        HolidayBase.__init__(self, **kwargs)

    def _populate(self, year):
        if year <= 1989:
            return

        if year > 1990:

            self[date(year, 1, 1)] = 'Neujahr'

            if self.prov in ('BW', 'BY', 'ST'):
                self[date(year, 1, 6)] = 'Heilige Drei Könige'

            self[easter(year) - rd(days=2)] = 'Karfreitag'

            if self.prov == 'BB':
                # will always be a Sunday and we have no "observed" rule so
                # this is pretty pointless but it's nonetheless an official
                # holiday by law
                self[easter(year)] = 'Ostern'

            self[easter(year) + rd(days=1)] = 'Ostermontag'

            self[date(year, 5, 1)] = 'Maifeiertag'

            self[easter(year) + rd(days=39)] = 'Christi Himmelfahrt'

            if self.prov == 'BB':
                # will always be a Sunday and we have no "observed" rule so
                # this is pretty pointless but it's nonetheless an official
                # holiday by law
                self[easter(year) + rd(days=49)] = 'Pfingsten'

            self[easter(year) + rd(days=50)] = 'Pfingstmontag'

            if self.prov in ('BW', 'BY', 'HE', 'NW', 'RP', 'SL'):
                self[easter(year) + rd(days=60)] = 'Fronleichnam'

            if self.prov in ('BY', 'SL'):
                self[date(year, 8, 15)] = 'Mariä Himmelfahrt'

            self[date(year, 10, 3)] = 'Tag der Deutschen Einheit'

        if self.prov in ('BB', 'MV', 'SN', 'ST', 'TH'):
            self[date(year, 10, 31)] = 'Reformationstag'

        if self.prov in ('BW', 'BY', 'NW', 'RP', 'SL'):
            self[date(year, 11, 1)] = 'Allerheiligen'

        if self.prov == 'SN':
            # can be calculated as "last wednesday before year-11-23" which is
            # why we need to go back two wednesdays if year-11-23 happens to be
            # a wednesday
            base_data = date(year, 11, 23)
            weekday_delta = WE(-2) if base_data.weekday() == 2 else WE(-1)
            self[base_data + rd(weekday=weekday_delta)] = 'Buß- und Bettag'

        self[date(year, 12, 25)] = 'Erster Weihnachtstag'
        self[date(year, 12, 26)] = 'Zweiter Weihnachtstag'


class DE(Germany):
    pass


class Austria(HolidayBase):
    PROVINCES = ['B', 'K', 'N', 'O', 'S', 'ST', 'T', 'V', 'W']

    def __init__(self, **kwargs):
        self.country = 'AT'
        self.prov = kwargs.pop('prov', kwargs.pop('state', 'W'))
        HolidayBase.__init__(self, **kwargs)

    def _populate(self, year):
        # public holidays
        self[date(year, 1, 1)] = "Neujahr"
        self[date(year, 1, 6)] = "Heilige Drei Könige"
        self[easter(year) + rd(weekday=MO)] = "Ostermontag"
        self[date(year, 5, 1)] = "Staatsfeiertag"
        self[easter(year) + rd(days=39)] = "Christi Himmelfahrt"
        self[easter(year) + rd(days=50)] = "Pfingstmontag"
        self[easter(year) + rd(days=60)] = "Fronleichnam"
        self[date(year, 8, 15)] = "Maria Himmelfahrt"
        if 1919 <= year <= 1934:
            self[date(year, 11, 12)] = "Nationalfeiertag"
        if year >= 1967:
            self[date(year, 10, 26)] = "Nationalfeiertag"
        self[date(year, 11, 1)] = "Allerheiligen"
        self[date(year, 12, 8)] = "Maria Empfängnis"
        self[date(year, 12, 25)] = "Christtag"
        self[date(year, 12, 26)] = "Stefanitag"


class AT(Austria):
    pass


<<<<<<< HEAD
=======
class Denmark(HolidayBase):
    # https://en.wikipedia.org/wiki/Public_holidays_in_Denmark

    def __init__(self, **kwargs):
        self.country = 'DK'
        HolidayBase.__init__(self, **kwargs)

    def _populate(self, year):
        # Public holidays
        self[date(year, 1, 1)] = "Nytårsdag"
        self[easter(year) + rd(weekday=TH(-1))] = "Skærtorsdag"
        self[easter(year) + rd(weekday=FR(-1))] = "Langfredag"
        self[easter(year)] = "Påskedag"
        self[easter(year) + rd(weekday=MO)] = "Anden påskedag"
        self[easter(year) + rd(weekday=FR(+4))] = "Store bededag"
        self[easter(year) + rd(days=39)] = "Kristi himmelfartsdag"
        self[easter(year) + rd(days=49)] = "Pinsedag"
        self[easter(year) + rd(days=50)] = "Anden pinsedag"
        self[date(year, 12, 25)] = "Juledag"
        self[date(year, 12, 26)] = "Anden juledag"


class DK(Denmark):
    pass


>>>>>>> dde68c67
class UnitedKingdom(HolidayBase):
    # https://en.wikipedia.org/wiki/Public_holidays_in_the_United_Kingdom

    def __init__(self, **kwargs):
        self.country = 'UK'
        HolidayBase.__init__(self, **kwargs)

    def _populate(self, year):

        # New Year's Day
        if year >= 1974:
            name = "New Year's Day"
            self[date(year, 1, 1)] = name
            if self.observed and date(year, 1, 1).weekday() == 6:
                self[date(year, 1, 1) + rd(days=+1)] = name + " (Observed)"
            elif self.observed and date(year, 1, 1).weekday() == 5:
                self[date(year, 1, 1) + rd(days=+2)] = name + " (Observed)"

        # St. Patrick's Day
        name = "St. Patrick's Day"
        self[date(year, 3, 17)] = name
        if self.observed and date(year, 3, 17).weekday() in (5, 6):
            self[date(year, 3, 17) + rd(weekday=MO)] = name + " (Observed)"

        # Good Friday
        self[easter(year) + rd(weekday=FR(-1))] = "Good Friday"

        # Easter Monday
        self[easter(year) + rd(weekday=MO)] = "Easter Monday"

        # May Day bank holiday (first Monday in May)
        if year >= 1978:
            name = "May Day"
            if date(year, 5, 1).weekday() == 0:
                self[date(year, 5, 1)] = name
            elif date(year, 5, 1).weekday() == 1:
                self[date(year, 5, 1) + rd(days=+6)] = name
            elif date(year, 5, 1).weekday() == 2:
                self[date(year, 5, 1) + rd(days=+5)] = name
            elif date(year, 5, 1).weekday() == 3:
                self[date(year, 5, 1) + rd(days=+4)] = name
            elif date(year, 5, 1).weekday() == 4:
                self[date(year, 5, 1) + rd(days=+3)] = name
            elif date(year, 5, 1).weekday() == 5:
                self[date(year, 5, 1) + rd(days=+2)] = name
            elif date(year, 5, 1).weekday() == 6:
                self[date(year, 5, 1) + rd(days=+1)] = name

        # Spring bank holiday (last Monday in May)
        if year >= 1971:
            name = "Spring Bank Holiday"

            if date(year, 5, 31).weekday() == 0:
                self[date(year, 5, 31)] = name
            else:
                self[date(year, 5, 31) + rd(weekday=MO(-1))] = name

        # Late Summer bank holiday (last Monday in August)
        if year >= 1971:
            name = "Late Summer Bank Holiday"

            if date(year, 8, 31).weekday() == 0:
                self[date(year, 8, 31)] = name
            else:
                self[date(year, 8, 31) + rd(weekday=MO(-1))] = name

        # Christmas Day
        name = "Christmas Day"
        # Christmas
        self[date(year, 12, 25)] = name
        if self.observed and date(year, 12, 25).weekday() == 5:
            self[date(year, 12, 27)] = name + " (Observed)"
        elif self.observed and date(year, 12, 25).weekday() == 6:
            self[date(year, 12, 27)] = name + " (Observed)"

        # Boxing Day
        name = "Boxing Day"
        self[date(year, 12, 26)] = name
        if self.observed and date(year, 12, 26).weekday() == 5:
            self[date(year, 12, 28)] = name + " (Observed)"
        elif self.observed and date(year, 12, 26).weekday() == 6:
            self[date(year, 12, 28)] = name + " (Observed)"


class UK(UnitedKingdom):
    pass<|MERGE_RESOLUTION|>--- conflicted
+++ resolved
@@ -1609,8 +1609,6 @@
     pass
 
 
-<<<<<<< HEAD
-=======
 class Denmark(HolidayBase):
     # https://en.wikipedia.org/wiki/Public_holidays_in_Denmark
 
@@ -1637,7 +1635,6 @@
     pass
 
 
->>>>>>> dde68c67
 class UnitedKingdom(HolidayBase):
     # https://en.wikipedia.org/wiki/Public_holidays_in_the_United_Kingdom
 
