--- conflicted
+++ resolved
@@ -15,7 +15,7 @@
     rev: 23.1.0
     hooks:
       - id: black
-        exclude: (^docs|^scripts)
+        exclude: (^docs|^scripts/i18n/msgfmt.py)
         language_version: python3
 
   - repo: https://github.com/pycqa/flake8
@@ -25,20 +25,16 @@
         additional_dependencies:
           - flake8-print
         args: [--max-line-length=79]
-        exclude: (^docs|^scripts)
+        exclude: (^docs|^scripts/i18n/msgfmt.py)
 
   - repo: https://github.com/pre-commit/mirrors-isort
     rev: v5.10.1
     hooks:
       - id: isort
-<<<<<<< HEAD
-        exclude: (^docs|^scripts)
-=======
         # holidays/countries/__init__.py is excluded due to a bug whereby
         # black and isort don't agree and enter into an infinite fix loop.
         # TODO remove this exclusion when isort and black play nice again.
-        exclude: ^docs/|^holidays/countries/__init__.py
->>>>>>> 64c2b263
+        exclude: ^docs/|^holidays/countries/__init__.py|^scripts/i18n/msgfmt.py
 
   - repo: https://github.com/pre-commit/mirrors-mypy
     rev: v1.0.0
