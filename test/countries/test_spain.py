--- conflicted
+++ resolved
@@ -27,41 +27,6 @@
             for prov in holidays.ES.subdivisions
         }
 
-<<<<<<< HEAD
-    def test_fixed_holidays(self):
-        fixed_days_whole_country = (
-            (1, 1),
-            (1, 6),
-            (5, 1),
-            (8, 15),
-            (10, 12),
-            (11, 1),
-            (12, 6),
-            (12, 8),
-            (12, 25),
-        )
-        for y, (m, d) in product(range(1950, 2050), fixed_days_whole_country):
-            if y == 2022:
-                continue
-            self.assertIn(date(y, m, d), self.holidays)
-
-    def test_fixed_holidays_observed(self):
-        fixed_days_whole_country = (
-            (1, 1),
-            (1, 6),
-            (5, 1),
-            (8, 15),
-            (10, 12),
-            (11, 2),
-            (12, 7),
-            (12, 8),
-            (12, 25),
-        )
-        for m, d in fixed_days_whole_country:
-            self.assertIn(date(2020, m, d), self.holidays_observed)
-
-=======
->>>>>>> c8798aa2
     def test_variable_days_in_2016(self):
         for prov, prov_holidays in self.prov_holidays.items():
             self.assertEqual(
@@ -155,27 +120,6 @@
                     )
 
                 year_province_days = deepcopy(province_days)
-<<<<<<< HEAD
-                if prov == "ML":
-                    year_province_days.update(
-                        {
-                            (eid_al_fitr.month, eid_al_fitr.day): {prov}
-                            for eid_al_fitr in _islamic_to_gre(year, 10, 1)
-                        }
-                    )
-                    year_province_days.update(
-                        {
-                            (eid_al_adha.month, eid_al_adha.day): {prov}
-                            for eid_al_adha in _islamic_to_gre(year, 12, 10)
-                        }
-                    )
-
-                if year == 2022:
-                    year_province_days.update(
-                        {(7, 25): {"GA", "MD", "NC", "PV"}}
-                    )
-=======
->>>>>>> c8798aa2
 
                 for fest_day, fest_prov in year_province_days.items():
                     self.assertEqual(
