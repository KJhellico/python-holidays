#  python-holidays
#  ---------------
#  A fast, efficient Python library for generating country, province and state
#  specific sets of holidays on the fly. It aims to make determining whether a
#  specific date is a holiday as fast and flexible as possible.
#
#  Authors: dr-prodigy <dr.prodigy.github@gmail.com> (c) 2017-2023
#           ryanss <ryanssdev@icloud.com> (c) 2014-2017
#  Website: https://github.com/dr-prodigy/python-holidays
#  License: MIT (see LICENSE file)

<<<<<<< HEAD
from datetime import date

from holidays.countries.ukraine import Ukraine
from test.common import TestCase


class TestUkraine(TestCase):
    def setUp(self):
        super().setUp(Ukraine)

        self.holidays = Ukraine(observed=False)
        self.holidays_full = Ukraine(observed=True)

    @classmethod
    def setUpClass(cls):
        super().setUpClass(Ukraine)
=======
from holidays.countries.ukraine import Ukraine, UA, UKR
from test.common import TestCase


class TestUkraine(TestCase):
    def setUp(self):
        self.holidays = Ukraine()
        self.holidays_no_observed = Ukraine(observed=False)

    def test_country_aliases(self):
        self.assertCountryAliases(Ukraine, UA, UKR)

    def test_no_holidays(self):
        self.assertNoHolidays(Ukraine(years=1917))

    def test_new_year_day(self):
        self.assertHoliday(f"{year}-01-01" for year in range(1918, 1930))
        self.assertNoHoliday(f"{year}-01-01" for year in range(1930, 1948))
        self.assertNoHolidayName("Новий рік", Ukraine(years=range(1930, 1948)))
        self.assertHoliday(f"{year}-01-01" for year in range(1948, 2050))

        dt = (
            "2011-01-03",
            "2012-01-02",
            "2017-01-02",
            "2022-01-03",
            "2023-01-02",
        )
        self.assertHoliday(dt)
        self.assertNoHoliday(self.holidays_no_observed, dt)

    def test_christmas_julian_day(self):
        self.assertNoHoliday(f"{year}-01-07" for year in range(1918, 1991))
        self.assertNoHolidayName(
            "Різдво Христове (за юліанським календарем)",
            Ukraine(years=range(1918, 1991)),
        )
        self.assertHoliday(f"{year}-01-07" for year in range(1991, 2050))

        dt = (
            "2012-01-09",
            "2017-01-09",
            "2018-01-08",
            "2023-01-09",
            "2024-01-08",
        )
        self.assertHoliday(dt)
        self.assertNoHoliday(self.holidays_no_observed, dt)

    def test_womens_day(self):
        self.assertNoHoliday(f"{year}-03-08" for year in range(1918, 1966))
        self.assertNoHolidayName(
            "Міжнародний жіночий день", Ukraine(years=range(1918, 1966))
        )
        self.assertHoliday(f"{year}-03-08" for year in range(1966, 2050))

        dt = (
            "2014-03-10",
            "2015-03-09",
            "2020-03-09",
            "2025-03-10",
        )
        self.assertHoliday(dt)
        self.assertNoHoliday(self.holidays_no_observed, dt)

    def test_easter(self):
        name = "Великдень (Пасха)"
        self.assertNoHolidayName(name, Ukraine(years=range(1918, 1991)))

        self.assertHolidaysName(
            name,
            "2010-04-04",
            "2011-04-24",
            "2012-04-15",
            "2013-05-05",
            "2014-04-20",
            "2015-04-12",
            "2016-05-01",
            "2017-04-16",
            "2018-04-08",
            "2019-04-28",
            "2020-04-19",
            "2021-05-02",
            "2022-04-24",
            "2023-04-16",
        )
>>>>>>> a5b56ca6

        dt = (
            "2010-04-05",
            "2011-04-25",
            "2012-04-16",
            "2013-05-06",
            "2014-04-21",
            "2015-04-13",
            "2016-05-03",
            "2017-04-17",
            "2018-04-09",
            "2019-04-29",
            "2020-04-20",
            "2021-05-04",
            "2022-04-25",
            "2023-04-17",
            # special cases
            "2000-05-03",
            "2005-05-03",
            "2027-05-04",
            "2032-05-04",
            "2062-05-02",
            "2073-05-02",
            "2078-05-10",
            "2084-05-02",
        )
        self.assertHoliday(dt)
        self.assertNoHoliday(self.holidays_no_observed, dt)

    def test_trinity(self):
        name = "Трійця"
        self.assertNoHolidayName(name, Ukraine(years=range(1918, 1991)))

        self.assertHolidaysName(
            name,
            "2010-05-23",
            "2011-06-12",
            "2012-06-03",
            "2013-06-23",
            "2014-06-08",
            "2015-05-31",
            "2016-06-19",
            "2017-06-04",
            "2018-05-27",
            "2019-06-16",
            "2020-06-07",
            "2021-06-20",
            "2022-06-12",
            "2023-06-04",
        )

        dt = (
            "2010-05-24",
            "2011-06-13",
            "2012-06-04",
            "2013-06-24",
            "2014-06-09",
            "2015-06-01",
            "2016-06-20",
            "2017-06-05",
            "2018-05-28",
            "2019-06-17",
            "2020-06-08",
            "2021-06-21",
            "2022-06-13",
            "2023-06-05",
        )
        self.assertHoliday(dt)
        self.assertNoHoliday(self.holidays_no_observed, dt)

    def test_labour_day(self):
        name_before = "День міжнародної солідарності трудящих"
        name_after = "День праці"
        self.assertHoliday(f"{year}-05-01" for year in range(1918, 2050))
        self.assertHoliday(f"{year}-05-02" for year in range(1929, 2018))
        self.assertNoHoliday("1928-05-02", "2018-05-02")
        self.assertNoHolidayName(name_after, Ukraine(years=range(1918, 2018)))
        self.assertNoHolidayName(name_before, Ukraine(years=range(2018, 2050)))

        dt = (
            "2010-05-03",
            "2010-05-04",
            "2011-05-03",
            "2015-05-04",
            "2016-05-03",
            "2021-05-03",
            "2022-05-02",
        )
        self.assertHoliday(dt)
        self.assertNoHoliday(self.holidays_no_observed, dt)

    def test_victory_day(self):
        name = (
            "День перемоги над нацизмом у Другій світовій війні "
            "(День перемоги)"
        )
        self.assertHoliday(f"{year}-05-09" for year in range(1965, 2050))
        self.assertNoHoliday("1944-05-09", "1947-05-09", "1964-05-09")
        self.assertNoHolidayName(name, Ukraine(years=range(1918, 2016)))
        self.assertHoliday(
            "1945-05-09", "1945-09-03", "1946-05-09", "1946-09-03"
        )

        dt = (
            "2010-05-10",
            "2015-05-11",
            "2020-05-11",
            "2021-05-10",
        )
        self.assertHoliday(dt)
        self.assertNoHoliday(self.holidays_no_observed, dt)

    def test_constitution_day(self):
        self.assertNoHoliday(f"{year}-06-28" for year in range(1918, 1997))
        self.assertNoHolidayName(
            "День Конституції України", Ukraine(years=range(1918, 1997))
        )
        self.assertHoliday(f"{year}-06-28" for year in range(1997, 2050))

        dt = (
            "2014-06-30",
            "2015-06-29",
            "2020-06-29",
            "2025-06-30",
        )
        self.assertHoliday(dt)
        self.assertNoHoliday(self.holidays_no_observed, dt)

    def test_statehood_day(self):
        self.assertNoHoliday(f"{year}-07-28" for year in range(1918, 2022))
        self.assertNoHolidayName(
            "День Української Державності", Ukraine(years=range(1918, 2022))
        )
        self.assertHoliday(f"{year}-07-28" for year in range(2022, 2050))

        dt = ("2024-07-29",)
        self.assertHoliday(dt)
        self.assertNoHoliday(self.holidays_no_observed, dt)

    def test_independence_day(self):
        self.assertNoHoliday(f"{year}-08-24" for year in range(1918, 1992))
        self.assertNoHolidayName(
            "День незалежності України", Ukraine(years=range(1918, 1991))
        )
        self.assertHoliday("1991-07-16")
        self.assertNoHoliday("1990-07-16", "1992-07-16")
        self.assertHoliday(f"{year}-08-24" for year in range(1992, 2050))

        dt = (
            "2013-08-26",
            "2014-08-25",
            "2019-08-26",
        )
        self.assertHoliday(dt)
        self.assertNoHoliday(self.holidays_no_observed, dt)

    def test_defenders_day(self):
        name_before = "День захисника України"
        name_after = "День захисників і захисниць України"
        self.assertNoHoliday(f"{year}-10-14" for year in range(1918, 2015))
        self.assertHoliday(f"{year}-10-14" for year in range(2015, 2050))
        self.assertNoHolidayName(name_before, Ukraine(years=range(1918, 2015)))
        self.assertNoHolidayName(name_before, Ukraine(years=range(2021, 2050)))
        self.assertNoHolidayName(name_after, Ukraine(years=range(1918, 2021)))

        dt = (
            "2017-10-16",
            "2018-10-15",
            "2023-10-16",
        )
        self.assertHoliday(dt)
        self.assertNoHoliday(self.holidays_no_observed, dt)

    def test_october_revolution_day(self):
        self.assertHoliday(f"{year}-11-07" for year in range(1918, 2000))
        self.assertHoliday(f"{year}-11-08" for year in range(1918, 2000))
        self.assertNoHoliday(f"{year}-11-07" for year in range(2000, 2050))
        self.assertNoHoliday(f"{year}-11-08" for year in range(2000, 2050))
        self.assertNoHolidayName(
            "Річниця Великої Жовтневої соціалістичної революції",
            Ukraine(years=range(2000, 2050)),
        )

        dt = (
            "1997-11-10",
            "1999-11-09",
        )
        self.assertHoliday(dt)
        self.assertNoHoliday(self.holidays_no_observed, dt)

    def test_christmas_gregorian_day(self):
        self.assertNoHoliday(f"{year}-12-25" for year in range(1918, 2017))
        self.assertNoHolidayName(
            "Різдво Христове (за григоріанським календарем)",
            Ukraine(years=range(1918, 2017)),
        )
        self.assertHoliday(f"{year}-12-25" for year in range(2017, 2050))

        dt = (
            "2021-12-27",
            "2022-12-26",
        )
        self.assertHoliday(dt)
        self.assertNoHoliday(self.holidays_no_observed, dt)

    def test_old_holidays(self):
        self.assertHoliday(f"{year}-01-22" for year in range(1918, 1951))
        self.assertNoHoliday(f"{year}-01-22" for year in range(1951, 2050))
        self.assertNoHolidayName(
            "День пам’яті 9 січня 1905 року", Ukraine(years=range(1951, 2050))
        )

        self.assertHoliday(f"{year}-03-18" for year in range(1918, 1929))
        self.assertNoHoliday(f"{year}-03-18" for year in range(1929, 2050))
        self.assertNoHolidayName(
            "День Паризької Комуни", Ukraine(years=range(1929, 2050))
        )

        self.assertHoliday(f"{year}-12-05" for year in range(1937, 1981))
        self.assertNoHoliday(f"{year}-12-05" for year in range(1981, 2050))
        self.assertHoliday(f"{year}-10-07" for year in range(1981, 1991))
        self.assertNoHoliday(f"{year}-10-07" for year in range(1991, 2050))
        self.assertNoHolidayName(
            "День Конституції СРСР", Ukraine(years=range(1918, 1937))
        )
        self.assertNoHolidayName(
            "День Конституції СРСР", Ukraine(years=range(1991, 2050))
        )

    def test_2018(self):
        # https://www.buhoblik.org.ua/kadry-zarplata/vremya/3678-3678-normi-trivalosti-robochogo-chasu.html
        self.assertHolidayDates(
            "2018-01-01",
            "2018-01-07",
            "2018-01-08",
            "2018-03-08",
            "2018-04-08",
            "2018-04-09",
            "2018-05-01",
            "2018-05-09",
            "2018-05-27",
            "2018-05-28",
            "2018-06-28",
            "2018-08-24",
            "2018-10-14",
            "2018-10-15",
            "2018-12-25",
        )

    def test_2019(self):
        # https://www.buhoblik.org.ua/kadry-zarplata/vremya/3946-3946-normi-trivalosti-robochogo-chasu.html
        self.assertHolidayDates(
            "2019-01-01",
            "2019-01-07",
            "2019-03-08",
            "2019-04-28",
            "2019-04-29",
            "2019-05-01",
            "2019-05-09",
            "2019-06-16",
            "2019-06-17",
            "2019-06-28",
            "2019-08-24",
            "2019-08-26",
            "2019-10-14",
            "2019-12-25",
        )

    def test_2020(self):
        # https://www.buhoblik.org.ua/kadry-zarplata/vremya/4058-4058-normi-trivalosti-robochogo-chasu.html
        self.assertHolidayDates(
            "2020-01-01",
            "2020-01-07",
            "2020-03-08",
            "2020-03-09",
            "2020-04-19",
            "2020-04-20",
            "2020-05-01",
            "2020-05-09",
            "2020-05-11",
            "2020-06-07",
            "2020-06-08",
            "2020-06-28",
            "2020-06-29",
            "2020-08-24",
            "2020-10-14",
            "2020-12-25",
        )

    def test_2021(self):
        # https://www.buhoblik.org.ua/kadry-zarplata/vremya/4221-4221-norma-trivalosti-robochogo-chasu.html
        self.assertHolidayDates(
            "2021-01-01",
            "2021-01-07",
            "2021-03-08",
            "2021-05-01",
            "2021-05-02",
            "2021-05-03",
            "2021-05-04",
            "2021-05-09",
            "2021-05-10",
            "2021-06-20",
            "2021-06-21",
            "2021-06-28",
            "2021-08-24",
            "2021-10-14",
            "2021-12-25",
            "2021-12-27",
        )

    def test_2022(self):
        # https://www.buhoblik.org.ua/kadry-zarplata/vremya/4246-norma-trivalosti-robochogo-chasu-2022.html
<<<<<<< HEAD
        self.assertIn(date(2022, 1, 1), self.holidays)
        self.assertIn(date(2022, 1, 7), self.holidays)
        self.assertIn(date(2022, 3, 8), self.holidays)
        self.assertIn(date(2022, 4, 24), self.holidays)
        self.assertIn(date(2022, 5, 1), self.holidays)
        self.assertIn(date(2022, 5, 9), self.holidays)
        self.assertIn(date(2022, 6, 12), self.holidays)
        self.assertIn(date(2022, 6, 28), self.holidays)
        self.assertIn(date(2022, 7, 28), self.holidays)
        self.assertIn(date(2022, 8, 24), self.holidays)
        self.assertIn(date(2022, 10, 14), self.holidays)
        self.assertIn(date(2022, 12, 25), self.holidays)

    def test_old_holidays(self):
        self.assertIn(date(2018, 5, 1), self.holidays)
        self.assertIn(date(2016, 5, 2), self.holidays)
        self.assertIn(date(1991, 7, 16), self.holidays)
        self.assertIn(date(1950, 1, 22), self.holidays)
        self.assertIn(date(1999, 11, 7), self.holidays)
        self.assertIn(date(1999, 11, 8), self.holidays)
        self.assertIn(date(1945, 5, 9), self.holidays)
        self.assertIn(date(1945, 9, 3), self.holidays)
        self.assertIn(date(1981, 10, 7), self.holidays)
        self.assertIn(date(1937, 12, 5), self.holidays)
        self.assertIn(date(1918, 3, 18), self.holidays)

    def test_observed(self):
        for dt in [
            # New Year's Day
            date(2000, 1, 3),
            date(2005, 1, 3),
            date(2006, 1, 2),
            date(2011, 1, 3),
            date(2012, 1, 2),
            date(2017, 1, 2),
            date(2022, 1, 3),
            # Christmas Day (Julian calendar)
            date(1996, 1, 8),
            date(2001, 1, 8),
            date(2006, 1, 9),
            date(2007, 1, 8),
            date(2012, 1, 9),
            date(2017, 1, 9),
            date(2018, 1, 8),
            # Women's Day
            date(1997, 3, 10),
            date(2003, 3, 10),
            date(2008, 3, 10),
            date(2009, 3, 9),
            date(2014, 3, 10),
            date(2015, 3, 9),
            date(2020, 3, 9),
            # Easter
            date(1995, 4, 24),
            date(1996, 4, 15),
            date(1997, 4, 28),
            date(2000, 5, 3),
            date(2001, 4, 16),
            date(2002, 5, 6),
            date(2003, 4, 28),
            date(2004, 4, 12),
            date(2005, 5, 3),
            date(2006, 4, 24),
            date(2007, 4, 9),
            date(2008, 4, 28),
            date(2009, 4, 20),
            date(2010, 4, 5),
            date(2011, 4, 25),
            date(2012, 4, 16),
            date(2013, 5, 6),
            date(2014, 4, 21),
            date(2015, 4, 13),
            date(2016, 5, 3),
            date(2017, 4, 17),
            date(2018, 4, 9),
            date(2019, 4, 29),
            date(2020, 4, 20),
            date(2021, 5, 4),
            date(2022, 4, 25),
            date(2062, 5, 2),  # rare case
            # Holy trinity
            date(1995, 6, 12),
            date(1996, 6, 3),
            date(1997, 6, 16),
            date(1999, 5, 31),
            date(2000, 6, 19),
            date(2001, 6, 4),
            date(2002, 6, 24),
            date(2003, 6, 16),
            date(2004, 5, 31),
            date(2005, 6, 20),
            date(2006, 6, 12),
            date(2007, 5, 28),
            date(2008, 6, 16),
            date(2009, 6, 8),
            date(2010, 5, 24),
            date(2011, 6, 13),
            date(2012, 6, 4),
            date(2013, 6, 24),
            date(2014, 6, 9),
            date(2015, 6, 1),
            date(2016, 6, 20),
            date(2017, 6, 5),
            date(2018, 5, 28),
            date(2019, 6, 17),
            date(2020, 6, 8),
            date(2021, 6, 21),
            date(2022, 6, 13),
            # Labour Day
            date(1999, 5, 3),
            date(1999, 5, 4),
            date(2004, 5, 3),
            date(2004, 5, 4),
            date(2009, 5, 4),
            date(2010, 5, 3),
            date(2010, 5, 4),
            date(2011, 5, 3),
            date(2015, 5, 4),
            date(2021, 5, 3),
            date(2022, 5, 2),
            # Victory Day
            date(1999, 5, 10),
            date(2004, 5, 10),
            date(2009, 5, 11),
            date(2010, 5, 10),
            date(2015, 5, 11),
            date(2020, 5, 11),
            date(2021, 5, 10),
            # Constitution Day
            date(1997, 6, 30),
            date(2003, 6, 30),
            date(2008, 6, 30),
            date(2009, 6, 29),
            date(2014, 6, 30),
            date(2015, 6, 29),
            date(2020, 6, 29),
            # Independence Day
            date(1996, 8, 26),
            date(1997, 8, 25),
            date(2002, 8, 26),
            date(2003, 8, 25),
            date(2008, 8, 25),
            date(2013, 8, 26),
            date(2014, 8, 25),
            date(2019, 8, 26),
            # Day of the defender of Ukraine
            date(2017, 10, 16),
            date(2018, 10, 15),
            # October Revolution
            date(1997, 11, 10),
            date(1999, 11, 9),
            # Christmas Day (Gregorian calendar)
            date(2021, 12, 27),
            date(2022, 12, 26),
        ]:
            self.assertIn(dt, self.holidays_full)
            self.assertEqual(self.holidays_full.get(dt)[:11], "Вихідний за")

    def test_i18n_default(self):
        def run_tests(languages):
            for language in languages:
                ua = Ukraine(language=language)
                self.assertEqual(ua["2022-01-01"], "Новий рік")
                self.assertEqual(
                    ua["2022-12-25"],
                    "Різдво Христове (за григоріанським календарем)",
                )

        run_tests((Ukraine.default_language, None, "invalid"))

        self.set_locale("en")
        run_tests((Ukraine.default_language,))

    def test_i18n_en(self):
        language = "en"
        ua_en = Ukraine(language=language)
        self.assertEqual(ua_en["2022-01-01"], "New Year's Day")
        self.assertEqual(ua_en["2022-01-07"], "Christmas (Julian calendar)")
        self.assertEqual(ua_en["2022-12-25"], "Christmas (Gregorian calendar)")
        self.assertEqual(ua_en["2023-01-02"], "New Year's Day (Observed)")

        self.set_locale(language)
        for language in (None, language, "invalid"):
            ua_en = Ukraine(language=language)
            self.assertEqual(ua_en["2022-01-01"], "New Year's Day")
            self.assertEqual(
                ua_en["2022-01-07"], "Christmas (Julian calendar)"
            )
            self.assertEqual(
                ua_en["2022-12-25"], "Christmas (Gregorian calendar)"
            )
            self.assertEqual(ua_en["2023-01-02"], "New Year's Day (Observed)")
=======
        self.assertHolidayDates(
            "2022-01-01",
            "2022-01-03",
            "2022-01-07",
            "2022-03-08",
            "2022-04-24",
            "2022-04-25",
            "2022-05-01",
            "2022-05-02",
            "2022-05-09",
            "2022-06-12",
            "2022-06-13",
            "2022-06-28",
            "2022-07-28",
            "2022-08-24",
            "2022-10-14",
            "2022-12-25",
            "2022-12-26",
        )
>>>>>>> a5b56ca6
<|MERGE_RESOLUTION|>--- conflicted
+++ resolved
@@ -9,10 +9,7 @@
 #  Website: https://github.com/dr-prodigy/python-holidays
 #  License: MIT (see LICENSE file)
 
-<<<<<<< HEAD
-from datetime import date
-
-from holidays.countries.ukraine import Ukraine
+from holidays.countries.ukraine import Ukraine, UA, UKR
 from test.common import TestCase
 
 
@@ -20,21 +17,11 @@
     def setUp(self):
         super().setUp(Ukraine)
 
-        self.holidays = Ukraine(observed=False)
-        self.holidays_full = Ukraine(observed=True)
+        self.holidays_no_observed = Ukraine(observed=False)
 
     @classmethod
     def setUpClass(cls):
         super().setUpClass(Ukraine)
-=======
-from holidays.countries.ukraine import Ukraine, UA, UKR
-from test.common import TestCase
-
-
-class TestUkraine(TestCase):
-    def setUp(self):
-        self.holidays = Ukraine()
-        self.holidays_no_observed = Ukraine(observed=False)
 
     def test_country_aliases(self):
         self.assertCountryAliases(Ukraine, UA, UKR)
@@ -113,7 +100,6 @@
             "2022-04-24",
             "2023-04-16",
         )
->>>>>>> a5b56ca6
 
         dt = (
             "2010-04-05",
@@ -426,200 +412,6 @@
 
     def test_2022(self):
         # https://www.buhoblik.org.ua/kadry-zarplata/vremya/4246-norma-trivalosti-robochogo-chasu-2022.html
-<<<<<<< HEAD
-        self.assertIn(date(2022, 1, 1), self.holidays)
-        self.assertIn(date(2022, 1, 7), self.holidays)
-        self.assertIn(date(2022, 3, 8), self.holidays)
-        self.assertIn(date(2022, 4, 24), self.holidays)
-        self.assertIn(date(2022, 5, 1), self.holidays)
-        self.assertIn(date(2022, 5, 9), self.holidays)
-        self.assertIn(date(2022, 6, 12), self.holidays)
-        self.assertIn(date(2022, 6, 28), self.holidays)
-        self.assertIn(date(2022, 7, 28), self.holidays)
-        self.assertIn(date(2022, 8, 24), self.holidays)
-        self.assertIn(date(2022, 10, 14), self.holidays)
-        self.assertIn(date(2022, 12, 25), self.holidays)
-
-    def test_old_holidays(self):
-        self.assertIn(date(2018, 5, 1), self.holidays)
-        self.assertIn(date(2016, 5, 2), self.holidays)
-        self.assertIn(date(1991, 7, 16), self.holidays)
-        self.assertIn(date(1950, 1, 22), self.holidays)
-        self.assertIn(date(1999, 11, 7), self.holidays)
-        self.assertIn(date(1999, 11, 8), self.holidays)
-        self.assertIn(date(1945, 5, 9), self.holidays)
-        self.assertIn(date(1945, 9, 3), self.holidays)
-        self.assertIn(date(1981, 10, 7), self.holidays)
-        self.assertIn(date(1937, 12, 5), self.holidays)
-        self.assertIn(date(1918, 3, 18), self.holidays)
-
-    def test_observed(self):
-        for dt in [
-            # New Year's Day
-            date(2000, 1, 3),
-            date(2005, 1, 3),
-            date(2006, 1, 2),
-            date(2011, 1, 3),
-            date(2012, 1, 2),
-            date(2017, 1, 2),
-            date(2022, 1, 3),
-            # Christmas Day (Julian calendar)
-            date(1996, 1, 8),
-            date(2001, 1, 8),
-            date(2006, 1, 9),
-            date(2007, 1, 8),
-            date(2012, 1, 9),
-            date(2017, 1, 9),
-            date(2018, 1, 8),
-            # Women's Day
-            date(1997, 3, 10),
-            date(2003, 3, 10),
-            date(2008, 3, 10),
-            date(2009, 3, 9),
-            date(2014, 3, 10),
-            date(2015, 3, 9),
-            date(2020, 3, 9),
-            # Easter
-            date(1995, 4, 24),
-            date(1996, 4, 15),
-            date(1997, 4, 28),
-            date(2000, 5, 3),
-            date(2001, 4, 16),
-            date(2002, 5, 6),
-            date(2003, 4, 28),
-            date(2004, 4, 12),
-            date(2005, 5, 3),
-            date(2006, 4, 24),
-            date(2007, 4, 9),
-            date(2008, 4, 28),
-            date(2009, 4, 20),
-            date(2010, 4, 5),
-            date(2011, 4, 25),
-            date(2012, 4, 16),
-            date(2013, 5, 6),
-            date(2014, 4, 21),
-            date(2015, 4, 13),
-            date(2016, 5, 3),
-            date(2017, 4, 17),
-            date(2018, 4, 9),
-            date(2019, 4, 29),
-            date(2020, 4, 20),
-            date(2021, 5, 4),
-            date(2022, 4, 25),
-            date(2062, 5, 2),  # rare case
-            # Holy trinity
-            date(1995, 6, 12),
-            date(1996, 6, 3),
-            date(1997, 6, 16),
-            date(1999, 5, 31),
-            date(2000, 6, 19),
-            date(2001, 6, 4),
-            date(2002, 6, 24),
-            date(2003, 6, 16),
-            date(2004, 5, 31),
-            date(2005, 6, 20),
-            date(2006, 6, 12),
-            date(2007, 5, 28),
-            date(2008, 6, 16),
-            date(2009, 6, 8),
-            date(2010, 5, 24),
-            date(2011, 6, 13),
-            date(2012, 6, 4),
-            date(2013, 6, 24),
-            date(2014, 6, 9),
-            date(2015, 6, 1),
-            date(2016, 6, 20),
-            date(2017, 6, 5),
-            date(2018, 5, 28),
-            date(2019, 6, 17),
-            date(2020, 6, 8),
-            date(2021, 6, 21),
-            date(2022, 6, 13),
-            # Labour Day
-            date(1999, 5, 3),
-            date(1999, 5, 4),
-            date(2004, 5, 3),
-            date(2004, 5, 4),
-            date(2009, 5, 4),
-            date(2010, 5, 3),
-            date(2010, 5, 4),
-            date(2011, 5, 3),
-            date(2015, 5, 4),
-            date(2021, 5, 3),
-            date(2022, 5, 2),
-            # Victory Day
-            date(1999, 5, 10),
-            date(2004, 5, 10),
-            date(2009, 5, 11),
-            date(2010, 5, 10),
-            date(2015, 5, 11),
-            date(2020, 5, 11),
-            date(2021, 5, 10),
-            # Constitution Day
-            date(1997, 6, 30),
-            date(2003, 6, 30),
-            date(2008, 6, 30),
-            date(2009, 6, 29),
-            date(2014, 6, 30),
-            date(2015, 6, 29),
-            date(2020, 6, 29),
-            # Independence Day
-            date(1996, 8, 26),
-            date(1997, 8, 25),
-            date(2002, 8, 26),
-            date(2003, 8, 25),
-            date(2008, 8, 25),
-            date(2013, 8, 26),
-            date(2014, 8, 25),
-            date(2019, 8, 26),
-            # Day of the defender of Ukraine
-            date(2017, 10, 16),
-            date(2018, 10, 15),
-            # October Revolution
-            date(1997, 11, 10),
-            date(1999, 11, 9),
-            # Christmas Day (Gregorian calendar)
-            date(2021, 12, 27),
-            date(2022, 12, 26),
-        ]:
-            self.assertIn(dt, self.holidays_full)
-            self.assertEqual(self.holidays_full.get(dt)[:11], "Вихідний за")
-
-    def test_i18n_default(self):
-        def run_tests(languages):
-            for language in languages:
-                ua = Ukraine(language=language)
-                self.assertEqual(ua["2022-01-01"], "Новий рік")
-                self.assertEqual(
-                    ua["2022-12-25"],
-                    "Різдво Христове (за григоріанським календарем)",
-                )
-
-        run_tests((Ukraine.default_language, None, "invalid"))
-
-        self.set_locale("en")
-        run_tests((Ukraine.default_language,))
-
-    def test_i18n_en(self):
-        language = "en"
-        ua_en = Ukraine(language=language)
-        self.assertEqual(ua_en["2022-01-01"], "New Year's Day")
-        self.assertEqual(ua_en["2022-01-07"], "Christmas (Julian calendar)")
-        self.assertEqual(ua_en["2022-12-25"], "Christmas (Gregorian calendar)")
-        self.assertEqual(ua_en["2023-01-02"], "New Year's Day (Observed)")
-
-        self.set_locale(language)
-        for language in (None, language, "invalid"):
-            ua_en = Ukraine(language=language)
-            self.assertEqual(ua_en["2022-01-01"], "New Year's Day")
-            self.assertEqual(
-                ua_en["2022-01-07"], "Christmas (Julian calendar)"
-            )
-            self.assertEqual(
-                ua_en["2022-12-25"], "Christmas (Gregorian calendar)"
-            )
-            self.assertEqual(ua_en["2023-01-02"], "New Year's Day (Observed)")
-=======
         self.assertHolidayDates(
             "2022-01-01",
             "2022-01-03",
@@ -639,4 +431,38 @@
             "2022-12-25",
             "2022-12-26",
         )
->>>>>>> a5b56ca6
+
+        def test_i18n_default(self):
+            def run_tests(languages):
+                for language in languages:
+                    ua = Ukraine(language=language)
+                    self.assertEqual(ua["2022-01-01"], "Новий рік")
+                    self.assertEqual(
+                        ua["2022-12-25"],
+                        "Різдво Христове (за григоріанським календарем)",
+                    )
+
+            run_tests((Ukraine.default_language, None, "invalid"))
+
+            self.set_locale("en")
+            run_tests((Ukraine.default_language,))
+
+    def test_i18n_en(self):
+        language = "en"
+        ua_en = Ukraine(language=language)
+        self.assertEqual(ua_en["2022-01-01"], "New Year's Day")
+        self.assertEqual(ua_en["2022-01-07"], "Christmas (Julian calendar)")
+        self.assertEqual(ua_en["2022-12-25"], "Christmas (Gregorian calendar)")
+        self.assertEqual(ua_en["2023-01-02"], "New Year's Day (Observed)")
+
+        self.set_locale(language)
+        for language in (None, language, "invalid"):
+            ua_en = Ukraine(language=language)
+            self.assertEqual(ua_en["2022-01-01"], "New Year's Day")
+            self.assertEqual(
+                ua_en["2022-01-07"], "Christmas (Julian calendar)"
+            )
+            self.assertEqual(
+                ua_en["2022-12-25"], "Christmas (Gregorian calendar)"
+            )
+            self.assertEqual(ua_en["2023-01-02"], "New Year's Day (Observed)")