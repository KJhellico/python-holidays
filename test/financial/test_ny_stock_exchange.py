#  python-holidays
#  ---------------
#  A fast, efficient Python library for generating country, province and state
#  specific sets of holidays on the fly. It aims to make determining whether a
#  specific date is a holiday as fast and flexible as possible.
#
#  Authors: dr-prodigy <maurizio.montel@gmail.com> (c) 2017-2022
#           ryanss <ryanssdev@icloud.com> (c) 2014-2017
#  Website: https://github.com/dr-prodigy/python-holidays
#  License: MIT (see LICENSE file)

import unittest
from datetime import date, timedelta

from dateutil.relativedelta import relativedelta, WE, SA, SU

import holidays
from holidays.constants import APR, AUG, DEC, FEB, JAN, JUL, JUN, MAR, MAY
from holidays.constants import NOV, OCT, SEP


class TestNewYorkStockExchange(unittest.TestCase):
    def setUp(self):
        self.holidays = holidays.NewYorkStockExchange()

    def test_new_years(self):
        for dt in [
            date(1900, JAN, 1),
            date(1930, JAN, 1),
            date(1950, JAN, 2),
            date(1999, JAN, 1),
            date(1999, DEC, 31),
            date(2010, JAN, 1),
            date(2018, JAN, 1),
            date(2019, JAN, 1),
            date(2020, JAN, 1),
            date(2021, JAN, 1),
            date(2021, DEC, 31),
            date(2027, DEC, 31),
        ]:
            self.assertIn(dt, self.holidays)
            self.assertNotIn(dt + relativedelta(days=-1), self.holidays)
            self.assertNotIn(dt + relativedelta(days=+1), self.holidays)
            self.assertNotIn(dt + relativedelta(days=+7), self.holidays)

    def test_mlk(self):
        for dt in [
            date(1999, JAN, 18),
            date(2000, JAN, 17),
            date(2010, JAN, 18),
            date(2018, JAN, 15),
            date(2019, JAN, 21),
            date(2020, JAN, 20),
            date(2021, JAN, 18),
            date(2022, JAN, 17),
        ]:
            self.assertIn(dt, self.holidays)
            self.assertNotIn(dt + relativedelta(days=-1), self.holidays)
            self.assertNotIn(dt + relativedelta(days=+1), self.holidays)
            self.assertNotIn(dt + relativedelta(days=+7), self.holidays)
            self.assertNotIn(dt + relativedelta(days=-7), self.holidays)

        for dt in [
            date(1997, JAN, 20),
            date(1985, JAN, 21),
        ]:
            self.assertNotIn(dt, self.holidays)

    def test_lincoln(self):
        for dt in [
            date(1900, FEB, 12),
            date(1930, FEB, 12),
            date(1953, FEB, 12),
            date(1968, FEB, 12),
        ]:
            self.assertIn(dt, self.holidays)
            self.assertNotIn(dt + relativedelta(days=-1), self.holidays)
            self.assertNotIn(dt + relativedelta(days=+1), self.holidays)
            self.assertNotIn(dt + relativedelta(days=+7), self.holidays)
            self.assertNotIn(dt + relativedelta(days=-7), self.holidays)

        for dt in [
            date(1954, FEB, 12),
            date(1967, FEB, 10),
            date(1967, FEB, 11),
            date(1967, FEB, 12),
            date(1967, FEB, 13),
            date(1969, FEB, 12),
            date(2015, FEB, 12),
        ]:
            self.assertNotIn(dt, self.holidays)

    def test_washington(self):
        for dt in [
            date(1900, FEB, 22),
            date(1930, FEB, 21),
            date(1950, FEB, 22),
            date(1960, FEB, 22),
            date(1965, FEB, 22),
            date(1970, FEB, 23),
            date(1971, FEB, 15),
            date(1999, FEB, 15),
            date(2000, FEB, 21),
            date(2010, FEB, 15),
            date(2018, FEB, 19),
            date(2019, FEB, 18),
            date(2020, FEB, 17),
            date(2021, FEB, 15),
            date(2022, FEB, 21),
        ]:
            self.assertIn(dt, self.holidays)
            self.assertNotIn(dt + relativedelta(days=-1), self.holidays)
            self.assertNotIn(dt + relativedelta(days=+1), self.holidays)
            self.assertNotIn(dt + relativedelta(days=+7), self.holidays)
            self.assertNotIn(dt + relativedelta(days=-7), self.holidays)

    def test_good_friday(self):
        for dt in [
            date(1900, APR, 13),
            date(1901, APR, 5),
            date(1902, MAR, 28),
            date(1999, APR, 2),
            date(2000, APR, 21),
            date(2010, APR, 2),
            date(2018, MAR, 30),
            date(2019, APR, 19),
            date(2020, APR, 10),
            date(2021, APR, 2),
            date(2022, APR, 15),
        ]:
            self.assertIn(dt, self.holidays)
            self.assertNotIn(dt + relativedelta(days=-1), self.holidays)
            self.assertNotIn(dt + relativedelta(days=+1), self.holidays)
            self.assertNotIn(dt + relativedelta(days=+7), self.holidays)
            self.assertNotIn(dt + relativedelta(days=-7), self.holidays)

    def test_memday(self):
        for dt in [
            date(1901, MAY, 30),
            date(1902, MAY, 30),
            date(1930, MAY, 30),
            date(1950, MAY, 30),
            date(1960, MAY, 30),
            date(1965, MAY, 31),
            date(1971, MAY, 31),
            date(1999, MAY, 31),
            date(2000, MAY, 29),
            date(2010, MAY, 31),
            date(2018, MAY, 28),
            date(2019, MAY, 27),
            date(2020, MAY, 25),
            date(2021, MAY, 31),
            date(2022, MAY, 30),
        ]:
            self.assertIn(dt, self.holidays)
            self.assertNotIn(dt + relativedelta(days=-1), self.holidays)
            self.assertNotIn(dt + relativedelta(days=+1), self.holidays)
            self.assertNotIn(dt + relativedelta(days=+7), self.holidays)
            self.assertNotIn(dt + relativedelta(days=-7), self.holidays)

    def test_flagday(self):
        for dt in [
            date(1916, JUN, 14),
            date(1934, JUN, 14),
            date(1935, JUN, 14),
            date(1936, JUN, 15),
            date(1941, JUN, 13),
            date(1953, JUN, 15),
        ]:
            self.assertIn(dt, self.holidays)
            self.assertNotIn(dt + relativedelta(days=-1), self.holidays)
            self.assertNotIn(dt + relativedelta(days=+1), self.holidays)
            self.assertNotIn(dt + relativedelta(days=+7), self.holidays)
            self.assertNotIn(dt + relativedelta(days=-7), self.holidays)

        for dt in [
            date(1954, JUN, 14),
            date(1967, JUN, 14),
            date(2022, JUN, 14),
        ]:
            self.assertNotIn(dt, self.holidays)

    def test_juneteenth(self):
        for dt in [
            date(2021, JUN, 18),
            date(2022, JUN, 20),
        ]:
            self.assertIn(dt, self.holidays)
            self.assertNotIn(dt + relativedelta(days=-1), self.holidays)
            self.assertNotIn(dt + relativedelta(days=+1), self.holidays)
            self.assertNotIn(dt + relativedelta(days=+7), self.holidays)
            self.assertNotIn(dt + relativedelta(days=-7), self.holidays)

        for dt in [
            date(1954, JUN, 18),
            date(1967, JUN, 19),
        ]:
            self.assertNotIn(dt, self.holidays)

    def test_laborday(self):
        for dt in [
            date(1887, SEP, 5),
            date(1901, SEP, 2),
            date(1902, SEP, 1),
            date(1950, SEP, 4),
            date(1999, SEP, 6),
            date(2000, SEP, 4),
            date(2010, SEP, 6),
            date(2018, SEP, 3),
            date(2019, SEP, 2),
            date(2020, SEP, 7),
            date(2021, SEP, 6),
            date(2022, SEP, 5),
        ]:
            self.assertIn(dt, self.holidays)
            self.assertNotIn(dt + relativedelta(days=-1), self.holidays)
            self.assertNotIn(dt + relativedelta(days=+1), self.holidays)
            self.assertNotIn(dt + relativedelta(days=+7), self.holidays)
            self.assertNotIn(dt + relativedelta(days=-7), self.holidays)

        for dt in [
            date(1886, SEP, 6),
        ]:
            self.assertNotIn(dt, self.holidays)

    def test_columbusday(self):
        for dt in [
            date(1909, OCT, 12),
            date(1915, OCT, 12),
            date(1920, OCT, 12),
            date(1935, OCT, 11),
            date(1945, OCT, 12),
            date(1953, OCT, 12),
        ]:
            self.assertIn(dt, self.holidays)
            self.assertNotIn(dt + relativedelta(days=-1), self.holidays)
            self.assertNotIn(dt + relativedelta(days=+1), self.holidays)
            self.assertNotIn(dt + relativedelta(days=+7), self.holidays)
            self.assertNotIn(dt + relativedelta(days=-7), self.holidays)

        for dt in [
            date(1908, OCT, 12),
            date(1954, OCT, 12),
            date(2022, OCT, 12),
        ]:
            self.assertNotIn(dt, self.holidays)

    def test_electionday(self):
        for dt in [
            date(1887, NOV, 1),
            date(1901, NOV, 5),
            date(1902, NOV, 4),
            date(1920, NOV, 2),
            date(1935, NOV, 5),
            date(1950, NOV, 7),
            date(1968, NOV, 5),
            date(1972, NOV, 7),
            date(1976, NOV, 2),
            date(1980, NOV, 4),
        ]:
            self.assertIn(dt, self.holidays)
            self.assertNotIn(dt + relativedelta(days=-1), self.holidays)
            self.assertNotIn(dt + relativedelta(days=+7), self.holidays)
            self.assertNotIn(dt + relativedelta(days=-7), self.holidays)

        for dt in [
            date(1969, NOV, 4),
            date(1970, NOV, 3),
            date(1971, NOV, 2),
            date(1973, NOV, 6),
            date(1974, NOV, 5),
            date(1975, NOV, 4),
            date(1977, NOV, 1),
            date(1978, NOV, 7),
            date(1979, NOV, 6),
            date(1981, NOV, 3),
            date(2021, NOV, 2),
            date(2022, NOV, 1),
        ]:
            self.assertNotIn(dt, self.holidays)

    def test_veteransday(self):
        for dt in [
            date(1918, NOV, 11),
            date(1921, NOV, 11),
            date(1934, NOV, 12),
            date(1938, NOV, 11),
            date(1942, NOV, 11),
            date(1946, NOV, 11),
            date(1950, NOV, 10),
            date(1953, NOV, 11),
        ]:
            self.assertIn(dt, self.holidays)
            self.assertNotIn(dt + relativedelta(days=-1), self.holidays)
            self.assertNotIn(dt + relativedelta(days=+1), self.holidays)
            self.assertNotIn(dt + relativedelta(days=+7), self.holidays)
            self.assertNotIn(dt + relativedelta(days=-7), self.holidays)

        for dt in [
            date(1917, NOV, 12),
            date(1919, NOV, 11),
            date(1920, NOV, 11),
            date(1922, NOV, 10),
            date(1933, NOV, 10),
            date(1954, NOV, 11),
            date(2021, NOV, 11),
            date(2022, NOV, 11),
        ]:
            self.assertNotIn(dt, self.holidays)

    def test_thxgiving(self):
        for dt in [
            date(1901, NOV, 28),
            date(1902, NOV, 27),
            date(1950, NOV, 23),
            date(1999, NOV, 25),
            date(2000, NOV, 23),
            date(2010, NOV, 25),
            date(2018, NOV, 22),
            date(2019, NOV, 28),
            date(2020, NOV, 26),
            date(2021, NOV, 25),
            date(2022, NOV, 24),
        ]:
            self.assertIn(dt, self.holidays)
            self.assertNotIn(dt + relativedelta(days=-1), self.holidays)
            self.assertNotIn(dt + relativedelta(days=+1), self.holidays)
            self.assertNotIn(dt + relativedelta(days=+7), self.holidays)
            self.assertNotIn(dt + relativedelta(days=-7), self.holidays)

    def test_christmas_day(self):
        for dt in [
            date(1901, DEC, 25),
            date(1902, DEC, 25),
            date(1950, DEC, 25),
            date(1999, DEC, 24),
            date(2000, DEC, 25),
            date(2010, DEC, 24),
            date(2018, DEC, 25),
            date(2019, DEC, 25),
            date(2020, DEC, 25),
            date(2021, DEC, 24),
            date(2022, DEC, 26),
        ]:
            self.assertIn(dt, self.holidays)
            self.assertNotIn(dt + relativedelta(days=-1), self.holidays)
            self.assertNotIn(dt + relativedelta(days=+1), self.holidays)
            self.assertNotIn(dt + relativedelta(days=-7), self.holidays)

    def test_special_holidays(self):
        # add to this list as new historical holidays are added
        special_holidays = [
            date(1888, MAR, 12),  # Blizzard of 1888
            date(1888, MAR, 13),  # Blizzard of 1888
            date(1888, NOV, 30),  # Thanksgiving Friday 1888
            date(1889, APR, 29),  # Centennial of Washington Inauguration
            date(1889, APR, 30),  # Centennial of Washington Inauguration
            date(1889, MAY, 1),  # Centennial of Washington Inauguration
            date(1892, OCT, 12),  # Columbian Celebration
            date(1892, OCT, 21),  # Columbian Celebration
            date(1893, APR, 27),  # Columbian Celebration
            date(1897, APR, 27),  # Grant's Birthday
            date(1898, MAY, 4),  # Charter Day
            date(1899, MAY, 29),  # Monday before Decoration Day
            date(1899, JUL, 3),  # Monday before Independence Day
            date(1899, SEP, 29),  # Admiral Dewey Celebration
            date(1900, DEC, 24),  # Christmas Eve
            date(1901, JUL, 5),  # Friday after Independence Day
            date(1901, SEP, 19),  # Funeral of President McKinley
            date(1903, APR, 22),  # Opening of new NYSE building
            date(1917, JUN, 5),  # Draft Registration Day
            date(1918, JAN, 28),  # Heatless Day
            date(1918, FEB, 4),  # Heatless Day
            date(1918, FEB, 11),  # Heatless Day
            date(1918, JUN, 14),  # Heatless Day
            date(1918, SEP, 12),  # Draft Registration Day
            date(1918, NOV, 11),  # Armistice Day
            date(1919, MAR, 25),  # Homecoming Day for 27th Division
            date(1919, MAY, 6),  # Parade Day for 77th Division
            date(1919, SEP, 10),  # Return of General Pershing
            date(1923, AUG, 3),  # Death of President Warren G. Harding
            date(1923, AUG, 10),  # Funeral of President Warren G. Harding
            date(1927, JUN, 13),  # Parade for Colonel Charles Lindbergh
            date(1929, NOV, 29),  # Catch Up Day
            date(1945, AUG, 15),  # V-J Day (WWII)
            date(1945, AUG, 16),  # V-J Day (WWII)
            date(1945, DEC, 24),  # Christmas Eve
            date(1954, DEC, 24),  # Christmas Eve
            date(1956, DEC, 24),  # Christmas Eve
            date(1958, DEC, 26),  # Day after Christmas
            date(1961, MAY, 29),  # Day before Decoration Day
            date(1963, NOV, 25),  # Funeral of President John F. Kennedy
            date(1965, DEC, 24),  # Christmas Eve
            date(1968, APR, 9),  # Day of Mourning for Martin Luther King Jr.
            date(1968, JUL, 5),  # Day after Independence Day
            date(1969, FEB, 10),  # Heavy Snow
            date(1969, MAR, 31),  # Funeral of President Dwight D. Eisenhower
            date(1969, JUL, 21),  # National Participation in Lunar Exploration
            date(1972, DEC, 28),  # Funeral for President Harry S. Truman
            date(1973, JAN, 25),  # Funeral for President Lyndon B. Johnson
            date(1977, JUL, 14),  # Blackout in New Yor City
            date(1994, APR, 27),  # Funeral for President Richard M. Nixon
            date(2001, SEP, 11),  # Closed for Sept 11, 2001 Attacks
            date(2001, SEP, 12),  # Closed for Sept 11, 2001 Attacks
            date(2001, SEP, 13),  # Closed for Sept 11, 2001 Attacks
            date(2001, SEP, 14),  # Closed for Sept 11, 2001 Attacks
            date(
                2004, JUN, 11
            ),  # Day of Mourning for President Ronald W. Reagan
            date(2007, JAN, 2),  # Day of Mourning for President Gerald R. Ford
        ]

        def _make_special_holiday_list(begin, end, days=None, weekends=False):
            _list = []
            for d in (
                begin + timedelta(days=n)
                for n in range((end - begin).days + 1)
            ):
<<<<<<< HEAD
                if not weekends and d.weekday() in holidays.NYSE.weekend:
=======
                if not weekends and d.weekday() in {SA.weekday, SU.weekday}:
>>>>>>> 2cc31518
                    continue
                if days is None or d.isoweekday() in days:
                    _list.append(d)
            return _list

        wwi_holidays = _make_special_holiday_list(
            date(1914, JUL, 31), date(1914, NOV, 27)
        )
        oneoff_bank_holidays = _make_special_holiday_list(
            date(1933, MAR, 6), date(1933, MAR, 14)
        )
        paper_crisis_holidays = _make_special_holiday_list(
            date(1968, JUN, 12), date(1968, DEC, 31), days=[WE]
        )
        for dt in (
            special_holidays
            + wwi_holidays
            + oneoff_bank_holidays
            + paper_crisis_holidays
        ):
            self.assertIn(dt, self.holidays)

        # double check that we catch beginning/ending of holiday periods -
        # covers off-by-one errors
        for dt in [
            date(1914, JUL, 31),  # begin WWI holidays
            date(1933, MAR, 6),  # begin oneoff bank holidays
            date(1968, JUN, 12),  # begin paper crisis holidays
        ]:
            self.assertIn(dt, self.holidays)
            self.assertNotIn(dt - timedelta(days=1), self.holidays)

        for dt in [
            date(1914, NOV, 27),  # end WWI holidays
            date(1933, MAR, 14),  # end oneoff bank holidays
        ]:
            self.assertIn(dt, self.holidays)
            self.assertNotIn(dt + timedelta(days=1), self.holidays)

    def test_all_modern_holidays_present(self):
        nyse_2021 = holidays.NewYorkStockExchange(years=[2021])
        all_holidays = [
            "New Year's Day",
            "Martin Luther King Jr. Day",
            "Washington's Birthday",
            "Good Friday",
            "Memorial Day",
            "Juneteenth National Independence Day (Observed)",
            "Independence Day (Observed)",
            "Labor Day",
            "Thanksgiving Day",
            "Christmas Day (Observed)",
        ]
        for holiday in all_holidays:
            self.assertIn(holiday, nyse_2021.values())<|MERGE_RESOLUTION|>--- conflicted
+++ resolved
@@ -416,11 +416,7 @@
                 begin + timedelta(days=n)
                 for n in range((end - begin).days + 1)
             ):
-<<<<<<< HEAD
-                if not weekends and d.weekday() in holidays.NYSE.weekend:
-=======
                 if not weekends and d.weekday() in {SA.weekday, SU.weekday}:
->>>>>>> 2cc31518
                     continue
                 if days is None or d.isoweekday() in days:
                     _list.append(d)
