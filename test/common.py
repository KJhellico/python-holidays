#  python-holidays
#  ---------------
#  A fast, efficient Python library for generating country, province and state
#  specific sets of holidays on the fly. It aims to make determining whether a
#  specific date is a holiday as fast and flexible as possible.
#
#  Authors: dr-prodigy <dr.prodigy.github@gmail.com> (c) 2017-2023
#           ryanss <ryanssdev@icloud.com> (c) 2014-2017
#  Website: https://github.com/dr-prodigy/python-holidays
#  License: MIT (see LICENSE file)

import os
import subprocess
import sys
import unittest
from pathlib import Path
from typing import Generator

from dateutil.parser import parse

from holidays import HolidayBase
from holidays.constants import SUN


class TestCase(unittest.TestCase):
    """Base class for python-holiday test cases."""

<<<<<<< HEAD
    @classmethod
    def setUpClass(cls, cls_test=None):
        super().setUpClass()

        if cls_test is None:
            return

        if (
            not hasattr(cls_test, "default_language")
            or cls_test.default_language is None
            or len(cls_test.default_language) != 2
        ):
            raise ValueError(
                f"`{cls_test.__name__}.default_language` value is invalid."
            )

        # Generate translation files for a specific entity.
        name = getattr(cls_test, "country", getattr(cls_test, "market", None))
        for po_path in Path(os.path.join("holidays", "locale")).rglob(
            f"{name}.po"
        ):
            po_file = str(po_path)
            mo_file = po_file.replace(".po", ".mo")
            subprocess.run(
                (
                    sys.executable,
                    os.path.join("scripts", "build", "msgfmt.py"),
                    "-o",
                    mo_file,
                    po_file,
                ),
                check=True,
            )

    def setUp(self, cls):
        super().setUp()

        self.set_locale(cls.default_language.lower())
        self.holidays = cls()

    def set_locale(self, language):
        os.environ["LANGUAGE"] = language

    def parse_arguments(self, args):
        date_args = args
=======
    def _parse_arguments(self, args, expand_items=True):
        item_args = args
>>>>>>> d427307b
        instance = None

        if issubclass(args[0].__class__, HolidayBase):
            instance = args[0]
            item_args = args[1:]
        else:
            try:
                instance = getattr(self, "holidays")
                self.assertTrue(
                    issubclass(instance.__class__, HolidayBase),
                    "The `self.holidays` must be a `HolidayBase` subclass.",
                )
            except AttributeError:
                raise ValueError(
                    "Either pass a holidays object (`HolidayBase` subclass) "
                    "as a first argument or initialize `self.holidays` in the "
                    "`setUp()` method."
                )

        items = []
        if expand_items:
            for item_arg in item_args:
                if type(item_arg) in {list, tuple}:
                    items.extend(item_arg)
                elif expand_items and isinstance(item_arg, Generator):
                    items.extend(tuple(item_arg))
                else:
                    items.append(item_arg)
        else:
            items.extend(item_args)

        return instance, items

    def _verify_type(self, holidays):
        self.assertTrue(
            issubclass(holidays.__class__, HolidayBase),
            "`holidays` object must be a subclass of `HolidayBase`",
        )

    def assertCountryAliases(self, cls, alpha_2, alpha_3):
        """Assert country aliases match."""

        self.assertTrue(
            issubclass(cls, HolidayBase),
            "Country holidays object must be a subclass of `HolidayBase`",
        )

        type_error_message = (
            "Country alias object must be a subclass of the country class."
        )
        for alias in (alpha_2, alpha_3):
            self.assertIsNotNone(alias, type_error_message)
            self.assertTrue(issubclass(alias, cls), type_error_message)

        length_error_message = (
            "This method accepts exactly 3 arguments "
            "in this specific order: country base class, country alpha-2 "
            "alias, and country alpha-3 alias. For example: "
            "`self.assertCountryAliases(UnitedStates, US, USA)`"
        )
        if len(alpha_2.__name__) != 2:
            raise ValueError(
                f"{length_error_message}. Alias `{alpha_2.__name__}` doesn't "
                "look like alpha-2 country code."
            )

        if len(alpha_3.__name__) != 3:
            raise ValueError(
                f"{length_error_message}. Alias `{alpha_3.__name__}` doesn't "
                "look like alpha-3 country code."
            )

    def assertHoliday(self, *args):
        """Assert each date is a holiday."""

        holidays, dates = self._parse_arguments(args)
        for dt in dates:
            self.assertIn(dt, holidays, dt)

    def assertHolidayDates(self, *args):
        """Assert holiday dates exactly match expected dates."""

        holidays, dates = self._parse_arguments(args)
        self._verify_type(holidays)

        for dt in dates:  # Check one by one for descriptive error messages.
            self.assertIn(dt, holidays, dt)

        self.assertEqual(
            len(dates),
            len(holidays.keys()),
            set(dates).difference(holidays.keys()),
        )

    def assertHolidayName(self, *args):
        """Assert a holiday with a specific name exists."""

        holidays, names = self._parse_arguments(args)
        for name in names:
            self.assertTrue(holidays.get_named(name))

    def assertHolidays(self, *args):
        """Asserts holidays exactly match expected holidays."""

        holidays, expected_holidays = self._parse_arguments(
            args, expand_items=False
        )
        self._verify_type(holidays)

        # Check one by one for descriptive error messages.
        for dt, name in expected_holidays:
            self.assertIn(dt, holidays)
            self.assertEqual(name, holidays.get(dt), dt)

        self.assertEqual(
            len(holidays),
            len(expected_holidays),
            set(
                (dt.strftime("%Y-%m-%d"), name)
                for dt, name in holidays.items()
            ).difference((dt, name) for dt, name in expected_holidays),
        )

    def assertHolidaysName(self, name, *args):
        """Assert each holiday name matches an expected one."""

        holidays, dates = self._parse_arguments(args)
        for dt in dates:
            self.assertEqual(name, holidays.get(dt), dt)

    def assertNoHoliday(self, *args):
        """Assert each date is not a holiday."""

        holidays, dates = self._parse_arguments(args)
        for dt in dates:
            self.assertNotIn(dt, holidays, dt)

    def assertNoHolidayName(self, *args):
        """Assert a holiday with a specific name doesn't exist."""

        holidays, names = self._parse_arguments(args)
        for name in names:
            self.assertFalse(holidays.get_named(name))

    def assertNoHolidays(self, holidays):
        """Assert holidays dict is empty."""

        self._verify_type(holidays)

        self.assertFalse(holidays)
        self.assertEqual(0, len(holidays))


class SundayHolidays(TestCase):
    """Common class to test countries with Sundays as a holidays."""

    def assertSundays(self, cls):
        holidays = cls(years=1989, include_sundays=True)
        self.assertHoliday(
            holidays,
            "1989-12-31",
        )
        self.assertEqual(53, len([s for s in holidays if s.weekday() == SUN]))

        holidays = cls(years=2032, include_sundays=True)
        self.assertHoliday(
            holidays,
            "2032-01-04",
        )
        self.assertEqual(52, len([s for s in holidays if s.weekday() == SUN]))

        self.assertNoHolidays(cls(include_sundays=True))

        for sunday in (
            "1989-12-31",
            "2017-02-05",
            "2017-02-12",
            "2032-02-29",
        ):
            self.assertEqual(parse(sunday).weekday(), SUN)
            self.assertHoliday(holidays, sunday)

        for non_sunday in (
            "2001-05-16",
            "2001-05-18",
            "2016-12-27",
            "2016-12-28",
            "2017-02-06",
            "2017-02-07",
            "2017-02-08",
            "2017-02-09",
            "2017-02-10",
        ):
            self.assertNotEqual(parse(non_sunday).weekday(), SUN)
            self.assertNoHoliday(holidays, non_sunday)<|MERGE_RESOLUTION|>--- conflicted
+++ resolved
@@ -25,7 +25,6 @@
 class TestCase(unittest.TestCase):
     """Base class for python-holiday test cases."""
 
-<<<<<<< HEAD
     @classmethod
     def setUpClass(cls, cls_test=None):
         super().setUpClass()
@@ -69,12 +68,8 @@
     def set_locale(self, language):
         os.environ["LANGUAGE"] = language
 
-    def parse_arguments(self, args):
-        date_args = args
-=======
     def _parse_arguments(self, args, expand_items=True):
         item_args = args
->>>>>>> d427307b
         instance = None
 
         if issubclass(args[0].__class__, HolidayBase):
