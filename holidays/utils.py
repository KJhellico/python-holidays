#  python-holidays
#  ---------------
#  A fast, efficient Python library for generating country, province and state
#  specific sets of holidays on the fly. It aims to make determining whether a
#  specific date is a holiday as fast and flexible as possible.
#
#  Authors: dr-prodigy <maurizio.montel@gmail.com> (c) 2017-2022
#           ryanss <ryanssdev@icloud.com> (c) 2014-2017
#  Website: https://github.com/dr-prodigy/python-holidays
#  License: MIT (see LICENSE file)

<<<<<<< HEAD
=======
__all__ = (
    "CountryHoliday",
    "country_holidays",
    "financial_holidays",
    "list_supported_countries",
    "list_supported_financial",
)

>>>>>>> 1a2e5ee8
import inspect
import warnings
from datetime import date, timedelta
from functools import lru_cache
from typing import Dict, Iterable, List, Optional, Union

from hijri_converter import convert
from hijri_converter.ummalqura import GREGORIAN_RANGE

from holidays import countries, financial
from holidays.holiday_base import HolidayBase


def country_holidays(
    country: str,
    subdiv: Optional[str] = None,
    years: Optional[Union[int, Iterable[int]]] = None,
    expand: bool = True,
    observed: bool = True,
    prov: Optional[str] = None,
    state: Optional[str] = None,
    language: Optional[str] = None,
) -> HolidayBase:
    """
    Returns a new dictionary-like :py:class:`HolidayBase` object for the public
    holidays of the country matching **country** and other keyword arguments.

    :param country:
        An ISO 3166-1 Alpha-2 country code.

    :param subdiv:
        The subdivision (e.g. state or province); not implemented for all
        countries (see documentation).

    :param years:
        The year(s) to pre-calculate public holidays for at instantiation.

    :param expand:
        Whether the entire year is calculated when one date from that year
        is requested.

    :param observed:
        Whether to include the dates of when public holiday are observed
        (e.g. a holiday falling on a Sunday being observed the following
        Monday). False may not work for all countries.

    :param prov:
        *deprecated* use subdiv instead.

    :param state:
        *deprecated* use subdiv instead.

    :param language:
        The language which the returned holiday names will be translated
        into. It must be an ISO 639-1 (2-letter) language code. If the
        language translation is not supported the original holiday names
        will be used.

    :return:
        A :py:class:`HolidayBase` object matching the **country**.

    The key of the :class:`dict`-like :class:`HolidayBase` object is the
    `date` of the holiday, and the value is the name of the holiday itself.
    Dates where a key is not present are not public holidays (or, if
    **observed** is False, days when a public holiday is observed).

    When passing the `date` as a key, the `date` can be expressed in one of the
    following types:

    * :class:`datetime.date`,
    * :class:`datetime.datetime`,
    * a :class:`str` of any format recognized by :func:`dateutil.parser.parse`,
    * or a :class:`float` or :class:`int` representing a POSIX timestamp.

    The key is always returned as a :class:`datetime.date` object.

    To maximize speed, the list of public holidays is built on the fly as
    needed, one calendar year at a time. When the object is instantiated
    without a **years** parameter, it is empty, but, unless **expand** is set
    to False, as soon as a key is accessed the class will calculate that entire
    year's list of holidays and set the keys with them.

    If you need to list the holidays as opposed to querying individual dates,
    instantiate the class with the **years** parameter.

    Example usage:

    >>> from holidays import country_holidays
    >>> us_holidays = country_holidays('US')
    # For a specific subdivision (e.g. state or province):
    >>> calif_holidays = country_holidays('US', subdiv='CA')

    The below will cause 2015 holidays to be calculated on the fly:

    >>> from datetime import date
    >>> assert date(2015, 1, 1) in us_holidays

    This will be faster because 2015 holidays are already calculated:

    >>> assert date(2015, 1, 2) not in us_holidays

    The :class:`HolidayBase` class also recognizes strings of many formats
    and numbers representing a POSIX timestamp:

    >>> assert '2014-01-01' in us_holidays
    >>> assert '1/1/2014' in us_holidays
    >>> assert 1388597445 in us_holidays

    Show the holiday's name:

    >>> us_holidays.get('2014-01-01')
    "New Year's Day"

    Check a range:

    >>> us_holidays['2014-01-01': '2014-01-03']
    [datetime.date(2014, 1, 1)]

    List all 2020 holidays:

    >>> us_holidays = country_holidays('US', years=2020)
    >>> for day in us_holidays.items():
    ...     print(day)
    (datetime.date(2020, 1, 1), "New Year's Day")
    (datetime.date(2020, 1, 20), 'Martin Luther King Jr. Day')
    (datetime.date(2020, 2, 17), "Washington's Birthday")
    (datetime.date(2020, 5, 25), 'Memorial Day')
    (datetime.date(2020, 7, 4), 'Independence Day')
    (datetime.date(2020, 7, 3), 'Independence Day (Observed)')
    (datetime.date(2020, 9, 7), 'Labor Day')
    (datetime.date(2020, 10, 12), 'Columbus Day')
    (datetime.date(2020, 11, 11), 'Veterans Day')
    (datetime.date(2020, 11, 26), 'Thanksgiving')
    (datetime.date(2020, 12, 25), 'Christmas Day')

    Some holidays are only present in parts of a country:

    >>> us_pr_holidays = country_holidays('US', subdiv='PR')
    >>> assert '2018-01-06' not in us_holidays
    >>> assert '2018-01-06' in us_pr_holidays

    Append custom holiday dates by passing one of:

    * a :class:`dict` with date/name key/value pairs (e.g.
      ``{'2010-07-10': 'My birthday!'}``),
    * a list of dates (as a :class:`datetime.date`, :class:`datetime.datetime`,
      :class:`str`, :class:`int`, or :class:`float`); ``'Holiday'`` will be
      used as a description,
    * or a single date item (of one of the types above); ``'Holiday'`` will be
      used as a description:

    >>> custom_holidays = country_holidays('US', years=2015)
    >>> custom_holidays.update({'2015-01-01': "New Year's Day"})
    >>> custom_holidays.update(['2015-07-01', '07/04/2015'])
    >>> custom_holidays.update(date(2015, 12, 25))
    >>> assert date(2015, 1, 1) in custom_holidays
    >>> assert date(2015, 1, 2) not in custom_holidays
    >>> assert '12/25/2015' in custom_holidays

    For more complex logic, like 4th Monday of January, you can inherit the
    :class:`HolidayBase` class and define your own :meth:`_populate` method.
    See documentation for examples.
    """
    try:
        country_classes = inspect.getmembers(countries, inspect.isclass)
        country_class = next(
            obj for name, obj in country_classes if name == country
        )
        country_holiday: HolidayBase = country_class(
            years=years,
            subdiv=subdiv,
            expand=expand,
            observed=observed,
            prov=prov,
            state=state,
            language=language,
        )
    except StopIteration:
        raise NotImplementedError(f"Country {country} not available")
    return country_holiday


def financial_holidays(
    market: str,
    subdiv: Optional[str] = None,
    years: Optional[Union[int, Iterable[int]]] = None,
    expand: bool = True,
    observed: bool = True,
    language: Optional[str] = None,
) -> HolidayBase:
    """
    Returns a new dictionary-like :py:class:`HolidayBase` object for the public
    holidays of the financial market matching **market** and other keyword
    arguments.

    :param market:
        An ISO 3166-1 Alpha-2 market code.

    :param subdiv:
        Currently not implemented for markets (see documentation).

    :param years:
        The year(s) to pre-calculate public holidays for at instantiation.

    :param expand:
        Whether the entire year is calculated when one date from that year
        is requested.

    :param observed:
        Whether to include the dates of when public holiday are observed
        (e.g. a holiday falling on a Sunday being observed the following
        Monday). False may not work for all countries.

    :param language:
        The language which the returned holiday names will be translated
        into. It must be an ISO 639-1 (2-letter) language code. If the
        language translation is not supported the original holiday names
        will be used.

    :return:
        A :py:class:`HolidayBase` object matching the **market**.

    Example usage:

    >>> from holidays import financial_holidays
    >>> nyse_holidays = financial_holidays('NYSE')

    See :py:func:`country_holidays` documentation for further details and
    examples.
    """
    try:
        financial_classes = inspect.getmembers(financial, inspect.isclass)
        financial_class = next(
            obj for name, obj in financial_classes if name == market
        )
        financial_holiday: HolidayBase = financial_class(
            years=years,
            subdiv=subdiv,
            expand=expand,
            observed=observed,
            language=language,
        )
    except StopIteration:
        raise NotImplementedError(f"Financial market {market} not available")
    return financial_holiday


def CountryHoliday(
    country: str,
    subdiv: Optional[str] = None,
    years: Optional[Union[int, Iterable[int]]] = None,
    expand: bool = True,
    observed: bool = True,
    prov: Optional[str] = None,
    state: Optional[str] = None,
) -> HolidayBase:
    """
    Deprecated name for :py:func:`country_holidays`.

    :meta private:
    """

    warnings.warn(
        "CountryHoliday is deprecated, use country_holidays instead.",
        DeprecationWarning,
    )
    return country_holidays(
        country, subdiv, years, expand, observed, prov, state
    )


def list_supported_countries() -> Dict[str, List[str]]:
    """
    Get all supported countries and their subdivisions.

    :return:
        A dictionary where the key is the ISO 3166-1 Alpha-2 country codes and
        the value is a list of supported subdivision codes.
    """
    return {
        cls.country: cls.subdivisions
        for name, cls in inspect.getmembers(countries, inspect.isclass)
        if len(name) == 2 and issubclass(cls, HolidayBase)
    }


def list_supported_financial() -> Dict[str, List[str]]:
    """
    Get all supported financial markets and their subdivisions.

    :return:
        A dictionary where the key is the market codes and
        the value is a list of supported subdivision codes.
    """
    return {
        cls.market: cls.subdivisions
        for _, cls in inspect.getmembers(financial, inspect.isclass)
        if issubclass(cls, HolidayBase)
    }


def _islamic_to_gre(Gyear: int, Hmonth: int, Hday: int) -> List[date]:
    """
    Find the Gregorian dates of all instances of Islamic (Lunar Hijrī) calendar
    month and day falling within the Gregorian year. There could be up to two
    such instances in a single Gregorian year since the Islamic (Lunar Hijrī)
    calendar is about 11 days shorter.

    Relies on package `hijri_converter
    <https://www.pypy.org/package/hijri_converter>`__.

    :param Gyear:
        The Gregorian year.

    :param Hmonth:
        The Lunar Hijrī (Islamic) month.

    :param Hday:
        The Lunar Hijrī (Islamic) day.

    :return:
        List of Gregorian dates within the Gregorian year specified that
        matches the Islamic (Lunar Hijrī) calendar day and month specified.
    """
    gre_dates: List[date] = []

    # To avoid hijri_converter check range OverflowError.
    dt = (Gyear, Hmonth, Hday)
    dt_min, dt_max = GREGORIAN_RANGE
    if dt < dt_min or dt > dt_max:
        return gre_dates

    Hyear = convert.Gregorian(Gyear, 1, 1).to_hijri().datetuple()[0]
    gres = [
        convert.Hijri(y, Hmonth, Hday).to_gregorian()
        for y in range(Hyear - 1, Hyear + 2)
    ]
    gre_dates.extend(
        (date(*gre.datetuple()) for gre in gres if gre.year == Gyear)
    )

    return gre_dates


class _ChineseLuniSolar:
    def __init__(self) -> None:
        """
        This class has functions that generate Gregorian dates for holidays
        based on the Chinese lunisolar calendar.

        See `Wikipedia
        <https://en.wikipedia.org/wiki/Chinese_New_Year#Dates_in_Chinese_\
        lunisolar_calendar>`__

        Usage example:

        >>> from holidays.utils import _ChineseLuniSolar
        >>> cnls = _ChineseLuniSolar()
        >>> print(cnls.lunar_n_y_date(2010))
        2010-02-14
        """

        # A binary representation starting from year 1901 of the number of
        # days per year, and the number of days from the 1st to the 13th to
        # store the monthly (including the month of the month). 1 means that
        # the month is 30 days. 0 means the month is 29 days.
        # The 12th to 15th digits indicate the month of the next month.
        # If it is 0x0F, it means that there is no leap month.
        self.G_LUNAR_MONTH_DAYS = [
            0xF0EA4,  # 1901
            0xF1D4A,
            0x52C94,
            0xF0C96,
            0xF1536,
            0x42AAC,
            0xF0AD4,
            0xF16B2,
            0x22EA4,
            0xF0EA4,  # 1911
            0x6364A,
            0xF164A,
            0xF1496,
            0x52956,
            0xF055A,
            0xF0AD6,
            0x216D2,
            0xF1B52,
            0x73B24,
            0xF1D24,  # 1921
            0xF1A4A,
            0x5349A,
            0xF14AC,
            0xF056C,
            0x42B6A,
            0xF0DA8,
            0xF1D52,
            0x23D24,
            0xF1D24,
            0x61A4C,  # 1931
            0xF0A56,
            0xF14AE,
            0x5256C,
            0xF16B4,
            0xF0DA8,
            0x31D92,
            0xF0E92,
            0x72D26,
            0xF1526,
            0xF0A56,  # 1941
            0x614B6,
            0xF155A,
            0xF0AD4,
            0x436AA,
            0xF1748,
            0xF1692,
            0x23526,
            0xF152A,
            0x72A5A,
            0xF0A6C,  # 1951
            0xF155A,
            0x52B54,
            0xF0B64,
            0xF1B4A,
            0x33A94,
            0xF1A94,
            0x8152A,
            0xF152E,
            0xF0AAC,
            0x6156A,  # 1961
            0xF15AA,
            0xF0DA4,
            0x41D4A,
            0xF1D4A,
            0xF0C94,
            0x3192E,
            0xF1536,
            0x72AB4,
            0xF0AD4,
            0xF16D2,  # 1971
            0x52EA4,
            0xF16A4,
            0xF164A,
            0x42C96,
            0xF1496,
            0x82956,
            0xF055A,
            0xF0ADA,
            0x616D2,
            0xF1B52,  # 1981
            0xF1B24,
            0x43A4A,
            0xF1A4A,
            0xA349A,
            0xF14AC,
            0xF056C,
            0x60B6A,
            0xF0DAA,
            0xF1D92,
            0x53D24,  # 1991
            0xF1D24,
            0xF1A4C,
            0x314AC,
            0xF14AE,
            0x829AC,
            0xF06B4,
            0xF0DAA,
            0x52D92,
            0xF0E92,
            0xF0D26,  # 2001
            0x42A56,
            0xF0A56,
            0xF14B6,
            0x22AB4,
            0xF0AD4,
            0x736AA,
            0xF1748,
            0xF1692,
            0x53526,
            0xF152A,  # 2011
            0xF0A5A,
            0x4155A,
            0xF156A,
            0x92B54,
            0xF0BA4,
            0xF1B4A,
            0x63A94,
            0xF1A94,
            0xF192A,
            0x42A5C,  # 2021
            0xF0AAC,
            0xF156A,
            0x22B64,
            0xF0DA4,
            0x61D52,
            0xF0E4A,
            0xF0C96,
            0x5192E,
            0xF1956,
            0xF0AB4,  # 2031
            0x315AC,
            0xF16D2,
            0xB2EA4,
            0xF16A4,
            0xF164A,
            0x63496,
            0xF1496,
            0xF0956,
            0x50AB6,
            0xF0B5A,  # 2041
            0xF16D4,
            0x236A4,
            0xF1B24,
            0x73A4A,
            0xF1A4A,
            0xF14AA,
            0x5295A,
            0xF096C,
            0xF0B6A,
            0x31B54,  # 2051
            0xF1D92,
            0x83D24,
            0xF1D24,
            0xF1A4C,
            0x614AC,
            0xF14AE,
            0xF09AC,
            0x40DAA,
            0xF0EAA,
            0xF0E92,  # 2061
            0x31D26,
            0xF0D26,
            0x72A56,
            0xF0A56,
            0xF14B6,
            0x52AB4,
            0xF0AD4,
            0xF16CA,
            0x42E94,
            0xF1694,  # 2071
            0x8352A,
            0xF152A,
            0xF0A5A,
            0x6155A,
            0xF156A,
            0xF0B54,
            0x4174A,
            0xF1B4A,
            0xF1A94,
            0x3392A,  # 2081
            0xF192C,
            0x7329C,
            0xF0AAC,
            0xF156A,
            0x52B64,
            0xF0DA4,
            0xF1D4A,
            0x41C94,
            0xF0C96,
            0x8192E,  # 2091
            0xF0956,
            0xF0AB6,
            0x615AC,
            0xF16D4,
            0xF0EA4,
            0x42E4A,
            0xF164A,
            0xF1516,
            0x22936,  # 2100
        ]
        # Define range of years covered
        self.START_YEAR = 1901
        self.END_YEAR = 2099
        # The 1st day of the 1st month of the Gregorian calendar is 1901/2/19
        self.LUNAR_START_DATE = ((1901, 1, 1),)
        self.SOLAR_START_DATE = date(1901, 2, 19)
        # The Gregorian date for December 30, 2099 is 2100/2/8
        self.LUNAR_END_DATE = (2099, 12, 30)
        self.SOLAR_END_DATE = date(2100, 2, 18)

    @lru_cache()
    def _get_leap_month(self, lunar_year: int) -> int:
        """
        Calculate the leap lunar month in a lunar year.

        :param lunar_year:
            The lunar year.

        :return:
            The number of the leap month if one exists in the year, otherwise
            15.
        """
        return (
            self.G_LUNAR_MONTH_DAYS[lunar_year - self.START_YEAR] >> 16
        ) & 0x0F

    def _lunar_month_days(self, lunar_year: int, lunar_month: int) -> int:
        """
        Calculate the number of days in a lunar month.

        :param lunar_year:
            The lunar year.

        :param lunar_month:
            The lunar month of the lunar year.

        :return:
            The number of days in the lunar month.
        """
        return 29 + (
            (
                self.G_LUNAR_MONTH_DAYS[lunar_year - self.START_YEAR]
                >> lunar_month
            )
            & 0x01
        )

    def _lunar_year_days(self, year: int) -> int:
        """
        Calculate the number of days in a lunar year.

        :param year:
            The lunar year.

        :return:
            The number of days in the lunar year.
        """
        days = 0
        months_day = self.G_LUNAR_MONTH_DAYS[year - self.START_YEAR]
        for i in range(1, 13 if self._get_leap_month(year) == 0x0F else 14):
            day = 29 + ((months_day >> i) & 0x01)
            days += day
        return days

    @lru_cache()
    def _span_days(self, year: int) -> int:
        """
        Calculate the number of days elapsed since self.SOLAR_START_DATE to the
        beginning of the year.

        :param year:
            The year.

        :return:
             The number of days since self.SOLAR_START_DATE.
        """
        span_days = 0
        for y in range(self.START_YEAR, year):
            span_days += self._lunar_year_days(y)
        return span_days

    def lunar_n_y_date(self, year: int) -> date:
        """
        Calculate the Gregorian date of Chinese Lunar New Year.

        This is a faster implementation than calling
        ``lunar_to_gre(year, 1, 1)``.

        :param year:
            The Gregorian year.

        :return:
            The Gregorian date of Chinese Lunar New Year.
        """
        # The Chinese calendar defines the lunar month containing the winter
        # solstice as the eleventh month, which means that Chinese New Year
        # usually falls on the second new moon after the winter solstice
        # (rarely the third if an intercalary month intervenes). In more
        # than 96 percent of the years, Chinese New Year's Day is the closest
        # date to a new moon to lichun (Chinese: 立春; "start of spring") on 4
        # or 5 February, and the first new moon after dahan (Chinese: 大寒;
        # "major cold"). In the Gregorian calendar, the Chinese New Year begins
        # at the new moon that falls between 21 January and 20 February.

        span_days = self._span_days(year)
        # Always in first month (by definition)
        # leap_month = self._get_leap_month(year)
        # for m in range(1, 1 + (1 > leap_month)):
        #     span_days += self._lunar_month_days(year, m)
        return self.SOLAR_START_DATE + timedelta(span_days)

    def lunar_to_gre(
        self, year: int, month: int, day: int, leap: bool = True
    ) -> date:
        """
        Calculate the Gregorian date of a Chinese lunar day and month in a
        given Gregorian year.

        :param year:
            The Gregorian year.

        :param year:
            The Chinese lunar month.

        :param year:
            The Chinese lunar day.

        :return:
            The Gregorian date.
        """
        span_days = self._span_days(year)
        leap_month = self._get_leap_month(year) if leap else 15
        for m in range(1, month + (month > leap_month)):
            span_days += self._lunar_month_days(year, m)
        span_days += day - 1
        return self.SOLAR_START_DATE + timedelta(span_days)

    def vesak_date(self, year: int) -> date:
        """
        Calculate the estimated Gregorian date of Vesak for Thailand, Laos,
        Singapore and Indonesia, corresponding to the fourteenth day of the
        fourth month in the Chinese lunar calendar. See `Wikipedia
        <https://en.wikipedia.org/wiki/Vesak#Dates_of_observance>`__.

        :param year:
            The Gregorian year.

        :return:
            Estimated Gregorian date of Vesak (14th day of 4th month of the
            lunar calendar).
        """
        span_days = self._span_days(year)
        leap_month = self._get_leap_month(year)
        for m in range(1, 4 + (4 > leap_month)):
            span_days += self._lunar_month_days(year, m)
        span_days += 14
        return self.SOLAR_START_DATE + timedelta(span_days)

    def vesak_may_date(self, year: int) -> date:
        """
        Calculate the estimated Gregorian date of Vesak for Sri Lanka, Nepal,
        India, Bangladesh and Malaysia, corresponding to the day of the
        first full moon in May in the Gregorian calendar. See `Wikipedia
        <https://en.wikipedia.org/wiki/Vesak#Dates_of_observance>`__.

        :param year:
            The Gregorian year.

        :return:
            Estimated Gregorian date of Vesak (first full moon in May).
        """
        span_days = self._span_days(year)
        vesak_may_date = self.SOLAR_START_DATE + timedelta(span_days + 14)
        m = 1
        while vesak_may_date.month < 5:
            vesak_may_date += timedelta(self._lunar_month_days(year, m))
            m += 1
        return vesak_may_date

    def s_diwali_date(self, year: int) -> date:
        """
        Calculate the estimated Gregorian date of Southern India (Tamil)
        Diwali.

        Defined as the date of Amāvásyā (new moon) of Kārttikai, which
        corresponds with the months of November or December in the Gregorian
        calendar. See `Wikipedia <https://en.wikipedia.org/wiki/Diwali>`__.

        :param year:
            The Gregorian year.

        :return:
            Estimated Gregorian date of Southern India (Tamil) Diwali.
        """
        span_days = self._span_days(year)
        leap_month = self._get_leap_month(year)
        for m in range(1, 10 + (10 > leap_month)):
            span_days += self._lunar_month_days(year, m)
        span_days -= 2
        return self.SOLAR_START_DATE + timedelta(span_days)

    def thaipusam_date(self, year: int) -> date:
        """
        Calculate the estimated Gregorian date of Thaipusam (Tamil).

        Defined as the date of the full moon in the Tamil month of Thai, which
        corresponds with the months of January or February in the Gregorian
        calendar. See `Wikipedia <https://en.wikipedia.org/wiki/Thaipusam>`__.

        :param year:
            The Gregorian year.

        :return:
            Estimated Gregorian date of Thaipusam (Tamil).
        """
        span_days = self._span_days(year)
        leap_month = self._get_leap_month(year)
        for m in range(1, 1 + (leap_month <= 6)):
            span_days += self._lunar_month_days(year, m)
        span_days -= 15
        return self.SOLAR_START_DATE + timedelta(span_days)<|MERGE_RESOLUTION|>--- conflicted
+++ resolved
@@ -9,8 +9,6 @@
 #  Website: https://github.com/dr-prodigy/python-holidays
 #  License: MIT (see LICENSE file)
 
-<<<<<<< HEAD
-=======
 __all__ = (
     "CountryHoliday",
     "country_holidays",
@@ -19,7 +17,6 @@
     "list_supported_financial",
 )
 
->>>>>>> 1a2e5ee8
 import inspect
 import warnings
 from datetime import date, timedelta
