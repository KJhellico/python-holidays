--- conflicted
+++ resolved
@@ -211,14 +211,9 @@
         expand: bool = True,
         observed: bool = True,
         subdiv: Optional[str] = None,
-<<<<<<< HEAD
-        prov: Optional[str] = None,  # deprecated
-        state: Optional[str] = None,  # deprecated
-        language: Optional[str] = None,
-=======
         prov: Optional[str] = None,  # Deprecated.
         state: Optional[str] = None,  # Deprecated.
->>>>>>> d427307b
+        language: Optional[str] = None,
     ) -> None:
         """
         :param years:
@@ -255,18 +250,12 @@
         super().__init__()
 
         self.expand = expand
-<<<<<<< HEAD
         self.language = language.lower() if language else None
         self.observed = observed
         self.subdiv = subdiv or prov or state
 
         self.tr = gettext  # Default translation method.
 
-=======
-        self.observed = observed
-        self.subdiv = subdiv or prov or state
-
->>>>>>> d427307b
         if prov or state:
             warnings.warn(
                 "Arguments prov and state are deprecated, use subdiv="
@@ -274,7 +263,6 @@
                 DeprecationWarning,
             )
 
-<<<<<<< HEAD
         if not isinstance(self, HolidaySum):
             if (
                 subdiv
@@ -282,15 +270,16 @@
                 not in self.subdivisions + self._deprecated_subdivisions
             ):
                 if hasattr(self, "market"):
-                    raise NotImplementedError(
-                        f"Market {self.market} does not have subdivision "
+                    error = (
+                        f"Market '{self.market}' does not have subdivision "
                         f"'{subdiv}'"
                     )
                 else:
-                    raise NotImplementedError(
-                        f"Country {self.country} does not have subdivision "
+                    error = (
+                        f"Country '{self.country}' does not have subdivision "
                         f"'{subdiv}'"
                     )
+                raise NotImplementedError(error)
 
             name = getattr(self, "country", getattr(self, "market", None))
             if name:
@@ -317,23 +306,6 @@
                         localedir=locale_dir,
                     )
                 self.tr = translator.gettext  # Replace `self.tr()`.
-=======
-        if not isinstance(self, HolidaySum) and (
-            subdiv
-            and subdiv not in self.subdivisions + self._deprecated_subdivisions
-        ):
-            if hasattr(self, "market"):
-                error = (
-                    f"Market '{self.market}' does not have subdivision "
-                    f"'{subdiv}'"
-                )
-            elif hasattr(self, "country"):
-                error = (
-                    f"Country '{self.country}' does not have subdivision "
-                    f"'{subdiv}'"
-                )
-            raise NotImplementedError(error)
->>>>>>> d427307b
 
         if isinstance(years, int):
             self.years = {years}
@@ -362,21 +334,11 @@
 
         to :class:`datetime.date`, which is how it's stored by the class."""
 
-<<<<<<< HEAD
-        if isinstance(key, datetime):
-            out_key = key.date()
-        elif isinstance(key, date):
-            out_key = key
-        elif isinstance(key, int) or isinstance(key, float):
-            out_key = datetime.utcfromtimestamp(key).date()
-        elif isinstance(key, str):
-=======
         # Try to catch `date` and `str` type keys first.
         if type(key) == date:  # Key has `date` type.
             dt = key
 
         elif type(key) == str:  # Key has `str` type.
->>>>>>> d427307b
             try:
                 dt = parse(key).date()
             except (OverflowError, ValueError):
@@ -743,18 +705,12 @@
         return "".join(repr)
 
     def __str__(self) -> str:
-<<<<<<< HEAD
-        if len(self) == 0:
-            obj = copy.copy(self)
-            delattr(obj, "tr")
-            return str(obj.__dict__)
-        return super().__str__()
-=======
         if self:
             return super().__str__()
 
-        return str(self.__dict__)
->>>>>>> d427307b
+        obj = copy.copy(self)
+        delattr(obj, "tr")
+        return str(obj.__dict__)
 
 
 class HolidaySum(HolidayBase):
