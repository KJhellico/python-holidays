--- conflicted
+++ resolved
@@ -20,16 +20,16 @@
 
 
 class Uruguay(HolidayBase):
+    """
     # https://www.ute.com.uy/clientes/tramites-y-servicios/potencia-contratada
     # https://en.wikipedia.org/wiki/Public_holidays_in_Uruguay
+    """
 
     country = "UY"
 
-    def __init__(self, **kwargs):
-        HolidayBase.__init__(self, **kwargs)
+    def _populate(self, year):
+        super()._populate(year)
 
-    def _populate(self, year):
-<<<<<<< HEAD
         # Mandatory paid holidays:
 
         # New Year's Day.
@@ -63,19 +63,8 @@
 
         # Moveable holidays:
 
-        # Carnival days.
-=======
-        super()._populate(year)
-
-        # New Year's Day
-        if not self.observed and date(year, JAN, 1).weekday() in WEEKEND:
-            pass
-        else:
-            self[date(year, JAN, 1)] = "Año Nuevo [New Year's Day]"
-
         # Carnival days
         # revisar este día para futuros casos
->>>>>>> 70e0dfe4
         name = "Día de Carnaval [Carnival's Day]"
         self[easter(year) - rd(days=48)] = name
         self[easter(year) - rd(days=47)] = name
