#  python-holidays
#  ---------------
#  A fast, efficient Python library for generating country, province and state
#  specific sets of holidays on the fly. It aims to make determining whether a
#  specific date is a holiday as fast and flexible as possible.
#
#  Authors: dr-prodigy <maurizio.montel@gmail.com> (c) 2017-2022
#           ryanss <ryanssdev@icloud.com> (c) 2014-2017
#  Website: https://github.com/dr-prodigy/python-holidays
#  License: MIT (see LICENSE file)

from datetime import date
from typing import Dict, Iterable, Optional, Tuple, Union

from dateutil.easter import easter
from dateutil.relativedelta import relativedelta as rd
<<<<<<< HEAD
from dateutil.relativedelta import MO, FR, SA, SU

from holidays.constants import JAN, FEB, MAR, APR, MAY, JUN, JUL, SEP, AUG
from holidays.constants import OCT, NOV, DEC
=======

from holidays.constants import (
    SUN,
    JAN,
    FEB,
    MAR,
    APR,
    MAY,
    JUN,
    JUL,
    SEP,
    AUG,
    OCT,
    NOV,
    DEC,
)
>>>>>>> 75540117
from holidays.holiday_base import HolidayBase
from holidays.utils import _ChineseLuniSolar, _islamic_to_gre


class Singapore(HolidayBase):
    country = "SG"
    special_holidays = {
        2001: ((NOV, 3, "Polling Day"),),
        2006: ((MAY, 6, "Polling Day"),),
        2011: ((MAY, 7, "Polling Day"),),
        2015: (
            # SG50 Public holiday
            # Announced on 14 March 2015
            # https://www.mom.gov.sg/newsroom/press-releases/2015/sg50-public-holiday-on-7-august-2015
            (AUG, 7, "SG50 Public Holiday"),
            (SEP, 11, "Polling Day"),
        ),
        2020: ((JUL, 10, "Polling Day"),),
    }

    def __init__(
        self,
        years: Optional[Union[int, Iterable[int]]] = None,
        expand: bool = True,
        observed: bool = True,
        subdiv: Optional[str] = None,
        prov: Optional[str] = None,
        state: Optional[str] = None,
    ) -> None:
        """
        A subclass of :py:class:`HolidayBase` representing public holidays in
        Singapore.

        Limitations:

        - Prior to 1969: holidays are estimated.
        - Prior to 2000: holidays may not be accurate.
        - 2024 and later: the following four moving date holidays (whose exact
          date is announced yearly) are estimated, and so denoted:

          - Hari Raya Puasa
          - Hari Raya Haji
          - Vesak Day
          - Deepavali

        Sources:

        - `Holidays Act <https://sso.agc.gov.sg/Act/HA1998>`__ (Act 24 of
          1968—Holidays (Amendment) Act 1968)
        - `Ministry of Manpower
          <https://www.mom.gov.sg/employment-practices/public-holidays>`__

        References:

        - `Wikipedia
          <https://en.wikipedia.org/wiki/Public_holidays_in_Singapore>`__

        Country created and maintained by: `Mike Borsetti
        <https://github.com/mborsetti>`__

        See parameters and usage in :py:class:`HolidayBase`.
        """

        self.cnls = _ChineseLuniSolar()
        super().__init__(years, expand, observed, subdiv, prov, state)

    def _populate(self, year) -> None:
        super()._populate(year)

        # New Year's Day
        self[date(year, JAN, 1)] = "New Year's Day"

        # Chinese New Year (two days)
        hol_date = self.cnls.lunar_n_y_date(year)
        self[hol_date] = "Chinese New Year"
        self[hol_date + rd(days=+1)] = "Chinese New Year"

        # Hari Raya Puasa
        # aka Eid al-Fitr
        # Date of observance is announced yearly.
        # An Islamic holiday could fall twice in the same Gregorian year.
        dates_fixed_multiple_obs: Dict[int, Tuple[Tuple[int, int], ...]] = {
            2001: ((DEC, 16),),
            2002: ((DEC, 6),),
            2003: ((NOV, 25),),
            2004: ((NOV, 14),),
            2005: ((NOV, 3),),
            2006: ((OCT, 24),),
            2007: ((OCT, 13),),
            2008: ((OCT, 1),),
            2009: ((SEP, 20),),
            2010: ((SEP, 10),),
            2011: ((AUG, 30),),
            2012: ((AUG, 19),),
            2013: ((AUG, 8),),
            2014: ((JUL, 28),),
            2015: ((JUL, 17),),
            2016: ((JUL, 6),),
            2017: ((JUN, 25),),
            2018: ((JUN, 15),),
            2019: ((JUN, 5),),
            2020: ((MAY, 24),),
            2021: ((MAY, 13),),
            2022: ((MAY, 2),),
            2023: ((APR, 22),),
        }
        if year in dates_fixed_multiple_obs:
            for month_day in dates_fixed_multiple_obs[year]:
                hol_date = date(year, *month_day)
                self[hol_date] = "Hari Raya Puasa"
                # Second day of Hari Raya Puasa (up to and including 1968)
                # Removed since we don't have Hari Raya Puasa dates for the
                # the years <= 1968:
                # if year <= 1968:
                #     self[hol_date + rd(days=+1),
                #                  "Second day of Hari Raya Puasa")
        else:
            for date_obs in _islamic_to_gre(year, 10, 1):
                hol_date = date_obs
                self[hol_date] = "Hari Raya Puasa* (*estimated)"
                # Second day of Hari Raya Puasa (up to and including 1968)
                if year <= 1968:
                    hol_date += rd(days=+1)
                    self[hol_date] = (
                        "Second day of Hari Raya Puasa*" " (*estimated)"
                    )

        # Hari Raya Haji
        # aka Eid al-Adha
        # Date of observance is announced yearly.
        # An Islamic holiday could fall twice in the same Gregorian year.
        dates_fixed_multiple_obs = {
            2001: ((MAR, 6),),
            2002: ((FEB, 23),),
            2003: ((FEB, 12),),
            2004: ((FEB, 1),),
            2005: ((JAN, 21),),
            2006: ((JAN, 10),),
            2007: ((DEC, 20),),
            2008: ((DEC, 8),),
            2009: ((NOV, 27),),
            2010: ((NOV, 17),),
            2011: ((NOV, 6),),
            2012: ((OCT, 26),),
            2013: ((OCT, 15),),
            2014: ((OCT, 5),),
            2015: ((SEP, 24),),
            2016: ((SEP, 12),),
            2017: ((SEP, 1),),
            2018: ((AUG, 22),),
            2019: ((AUG, 11),),
            2020: ((JUL, 31),),
            2021: ((JUL, 20),),
            2022: ((JUL, 9),),
            2023: ((JUN, 29),),
        }
        if year in dates_fixed_multiple_obs:
            for month_day in dates_fixed_multiple_obs[year]:
                hol_date = date(year, *month_day)
                self[hol_date] = "Hari Raya Haji"
        else:
            for date_obs in _islamic_to_gre(year, 12, 10):
                hol_date = date_obs
                self[hol_date] = "Hari Raya Haji* (*estimated)"

        easter_date = easter(year)
        # Good Friday
        self[easter_date + rd(days=-2)] = "Good Friday"

        if year <= 1968:
            # Holy Saturday
            self[easter_date + rd(days=-1)] = "Holy Saturday"

            # Easter Monday
            self[easter_date + rd(days=+1)] = "Easter Monday"

        # Labour Day
        self[date(year, MAY, 1)] = "Labour Day"

        # Vesak Day
        # date of observance is announced yearly
        # https://en.wikipedia.org/wiki/Vesak#Dates_of_observance
        dates_fixed_obs: Dict[int, Tuple[int, int]] = {
            2001: (MAY, 7),
            2002: (MAY, 27),
            2003: (MAY, 15),
            2004: (JUN, 2),
            2005: (MAY, 23),
            2006: (MAY, 12),
            2007: (MAY, 31),
            2008: (MAY, 19),
            2009: (MAY, 9),
            2010: (MAY, 28),
            2011: (MAY, 17),
            2012: (MAY, 5),
            2013: (MAY, 24),
            2014: (MAY, 13),
            2015: (JUN, 1),
            2016: (MAY, 20),
            2017: (MAY, 10),
            2018: (MAY, 29),
            2019: (MAY, 19),
            2020: (MAY, 7),
            2021: (MAY, 26),
            2022: (MAY, 15),
            # 2023 date revised by MOM on 29-sep-22
            # https://www.mom.gov.sg/newsroom/press-releases/2022/0929-revised-date-for-vesak-day-2023
            2023: (JUN, 2),
        }
        if year in dates_fixed_obs:
            hol_date = date(year, *dates_fixed_obs[year])
            self[hol_date] = "Vesak Day"
        else:
            hol_date = self.cnls.vesak_date(year)
            self[hol_date] = "Vesak Day* (*estimated; ~10% chance +/- 1 day)"

        # National Day
        self[date(year, AUG, 9)] = "National Day"

        # Deepavali
        # aka Diwali
        # date of observance is announced yearly
        dates_fixed_obs = {
            2001: (NOV, 14),
            2002: (NOV, 3),
            2003: (OCT, 23),
            2004: (NOV, 11),
            2005: (NOV, 1),
            2006: (OCT, 21),
            2007: (NOV, 8),
            2008: (OCT, 27),
            2009: (OCT, 17),
            2010: (NOV, 5),
            2011: (OCT, 26),
            2012: (NOV, 13),
            2013: (NOV, 2),
            2014: (OCT, 22),
            2015: (NOV, 10),
            2016: (OCT, 29),
            2017: (OCT, 18),
            2018: (NOV, 6),
            2019: (OCT, 27),
            2020: (NOV, 14),
            2021: (NOV, 4),
            2022: (OCT, 24),
            2023: (NOV, 12),
        }
        if year in dates_fixed_obs:
            hol_date = date(year, *dates_fixed_obs[year])
            self[hol_date] = "Deepavali"
        else:
            hol_date = self.cnls.s_diwali_date(year)
            self[hol_date] = "Deepavali* (*estimated; rarely on day after)"

        # Christmas Day
        self[date(year, DEC, 25)] = "Christmas Day"

        # Boxing day (up to and including 1968)
        if year <= 1968:
            self[date(year, DEC, 26)] = "Boxing Day"

        # Check for holidays that fall on a Sunday and implement Section 4(2)
        # of the Holidays Act: "if any day specified in the Schedule falls on
        # a Sunday, the day next following not being itself a public holiday
        # is declared a public holiday in Singapore."
        for (hol_date, hol_name) in list(self.items()):
            if hol_date.year == year and hol_date.weekday() == SU.weekday:
                self[hol_date] += " [Sunday]"
                in_lieu_date = hol_date + rd(days=+1)
                while in_lieu_date in self:
                    in_lieu_date += rd(days=+1)
                self[in_lieu_date] = hol_name + " [In lieu]"


class SG(Singapore):

    # __init__ required for IDE typing and inheritance of docstring.
    def __init__(
        self,
        years: Optional[Union[int, Iterable[int]]] = None,
        expand: bool = True,
        observed: bool = True,
        subdiv: Optional[str] = None,
        prov: Optional[str] = None,
        state: Optional[str] = None,
    ) -> None:
        super().__init__(years, expand, observed, subdiv, prov, state)


class SGP(Singapore):

    # __init__ required for IDE typing and inheritance of docstring.
    def __init__(
        self,
        years: Optional[Union[int, Iterable[int]]] = None,
        expand: bool = True,
        observed: bool = True,
        subdiv: Optional[str] = None,
        prov: Optional[str] = None,
        state: Optional[str] = None,
    ) -> None:
        super().__init__(years, expand, observed, subdiv, prov, state)<|MERGE_RESOLUTION|>--- conflicted
+++ resolved
@@ -14,29 +14,10 @@
 
 from dateutil.easter import easter
 from dateutil.relativedelta import relativedelta as rd
-<<<<<<< HEAD
-from dateutil.relativedelta import MO, FR, SA, SU
+from dateutil.relativedelta import SU
 
 from holidays.constants import JAN, FEB, MAR, APR, MAY, JUN, JUL, SEP, AUG
 from holidays.constants import OCT, NOV, DEC
-=======
-
-from holidays.constants import (
-    SUN,
-    JAN,
-    FEB,
-    MAR,
-    APR,
-    MAY,
-    JUN,
-    JUL,
-    SEP,
-    AUG,
-    OCT,
-    NOV,
-    DEC,
-)
->>>>>>> 75540117
 from holidays.holiday_base import HolidayBase
 from holidays.utils import _ChineseLuniSolar, _islamic_to_gre
 
