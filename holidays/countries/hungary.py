--- conflicted
+++ resolved
@@ -13,15 +13,8 @@
 from datetime import timedelta as td
 
 from dateutil.easter import easter
-<<<<<<< HEAD
-from dateutil.relativedelta import relativedelta as rd
 
-from holidays.constants import WEEKEND, JAN, MAR, APR, MAY, AUG, OCT, NOV, DEC
-=======
-
-from holidays.constants import JAN, MAR, APR, MAY, AUG, OCT, NOV, DEC, MON
-from holidays.constants import TUE, THU
->>>>>>> ee5c45ac
+from holidays.constants import JAN, MAR, APR, MAY, AUG, OCT, NOV, DEC
 from holidays.holiday_base import HolidayBase
 
 
@@ -152,17 +145,10 @@
         self[day] = desc
         # TODO: should it be a separate flag?
         if self.observed and since <= day.year:
-<<<<<<< HEAD
             if self._is_tuesday(day) and before:
-                self[day + rd(days=-1)] = desc + " előtti pihenőnap"
+                self[day + td(days=-1)] = desc + " előtti pihenőnap"
             elif self._is_thursday(day) and after:
-                self[day + rd(days=+1)] = desc + " utáni pihenőnap"
-=======
-            if day.weekday() == TUE and before:
-                self[day + td(days=-1)] = desc + " előtti pihenőnap"
-            elif day.weekday() == THU and after:
                 self[day + td(days=+1)] = desc + " utáni pihenőnap"
->>>>>>> ee5c45ac
 
 
 class HU(Hungary):
