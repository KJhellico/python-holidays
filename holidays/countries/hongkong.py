#  python-holidays
#  ---------------
#  A fast, efficient Python library for generating country, province and state
#  specific sets of holidays on the fly. It aims to make determining whether a
#  specific date is a holiday as fast and flexible as possible.
#
#  Authors: dr-prodigy <maurizio.montel@gmail.com> (c) 2017-2022
#           ryanss <ryanssdev@icloud.com> (c) 2014-2017
#  Website: https://github.com/dr-prodigy/python-holidays
#  License: MIT (see LICENSE file)

from datetime import date

from dateutil.easter import easter
from dateutil.relativedelta import relativedelta as rd
from dateutil.relativedelta import MO, TU, WE, TH, FR, SA, SU

from holidays.constants import JAN, APR, MAY, JUL, SEP, OCT, DEC
from holidays.holiday_base import HolidayBase
from holidays.utils import _ChineseLuniSolar


class HongKong(HolidayBase):
    """
    https://www.gov.hk/en/about/abouthk/holiday/2020.htm
    https://en.wikipedia.org/wiki/Public_holidays_in_Hong_Kong
    """

    country = "HK"

    def __init__(self, **kwargs):
        self.cnls = _ChineseLuniSolar()
        HolidayBase.__init__(self, **kwargs)

    def _populate(self, year):
        super()._populate(year)

        day_following = "The day following "

        # The first day of January
        name = "The first day of January"
        first_date = date(year, JAN, 1)
        if self.observed:
            if first_date.weekday() == SU.weekday:
                self[
                    first_date + rd(days=+1)
                ] = day_following + self.first_lower(name)
                first_date = first_date + rd(days=+1)
            else:
                self[first_date] = name
        else:
            self[first_date] = name

        # Lunar New Year
        name = "Lunar New Year's Day"
        preceding_day_lunar = "The day preceding Lunar New Year's Day"
        second_day_lunar = "The second day of Lunar New Year"
        third_day_lunar = "The third day of Lunar New Year"
        fourth_day_lunar = "The fourth day of Lunar New Year"
        dt = self.cnls.lunar_n_y_date(year)
        new_year_date = date(dt.year, dt.month, dt.day)
        if self.observed:
            self[new_year_date] = name
            if new_year_date.weekday() in (
                MO.weekday,
                TU.weekday,
                WE.weekday,
                TH.weekday,
            ):
                self[new_year_date] = name
                self[new_year_date + rd(days=+1)] = second_day_lunar
                self[new_year_date + rd(days=+2)] = third_day_lunar
            if new_year_date.weekday() == FR.weekday:
                self[new_year_date] = name
                self[new_year_date + rd(days=+1)] = second_day_lunar
                self[new_year_date + rd(days=+3)] = fourth_day_lunar
            if new_year_date.weekday() == SA.weekday:
                self[new_year_date] = name
                self[new_year_date + rd(days=+2)] = third_day_lunar
                self[new_year_date + rd(days=+3)] = fourth_day_lunar
            if new_year_date.weekday() == SU.weekday:
                if year in [2006, 2007, 2010]:
                    self[new_year_date + rd(days=-1)] = preceding_day_lunar
                    self[new_year_date + rd(days=+1)] = second_day_lunar
                    self[new_year_date + rd(days=+2)] = third_day_lunar
                else:
                    self[new_year_date + rd(days=+1)] = second_day_lunar
                    self[new_year_date + rd(days=+2)] = third_day_lunar
                    self[new_year_date + rd(days=+3)] = fourth_day_lunar
        else:
            self[new_year_date] = name
            self[new_year_date + rd(days=+1)] = second_day_lunar
            self[new_year_date + rd(days=+2)] = third_day_lunar

        # Ching Ming Festival
        name = "Ching Ming Festival"
        if self.is_leap_year(year) or (
            self.is_leap_year(year - 1) and year > 2008
        ):
            ching_ming_date = date(year, APR, 4)
        else:
            ching_ming_date = date(year, APR, 5)
        if self.observed:
            if ching_ming_date.weekday() == SU.weekday:
                self[ching_ming_date + rd(days=+1)] = day_following + name
                ching_ming_date = ching_ming_date + rd(days=+1)
            else:
                self[ching_ming_date] = name
        else:
            self[ching_ming_date] = name

        # Easter Holiday
        good_friday = "Good Friday"
        easter_monday = "Easter Monday"
        if self.observed:
            self[easter(year) + rd(weekday=FR(-1))] = good_friday
            self[easter(year) + rd(weekday=SA(-1))] = (
                day_following + good_friday
            )
            if ching_ming_date == easter(year) + rd(weekday=MO):
                self[easter(year) + rd(weekday=MO) + rd(days=+1)] = (
                    day_following + easter_monday
                )
            else:
                self[easter(year) + rd(weekday=MO)] = easter_monday
        else:
            self[easter(year) + rd(weekday=FR(-1))] = good_friday
            self[easter(year) + rd(weekday=SA(-1))] = (
                day_following + good_friday
            )
            self[easter(year) + rd(weekday=MO)] = easter_monday

        # Birthday of the Buddha
        name = "Birthday of the Buddha"
        dt = self.cnls.lunar_to_gre(year, 4, 8)
        buddha_date = date(dt.year, dt.month, dt.day)
        if self.observed:
            if buddha_date.weekday() == SU.weekday:
                self[buddha_date + rd(days=+1)] = day_following + name
            else:
                self[buddha_date] = name
        else:
            self[buddha_date] = name

        # Labour Day
        name = "Labour Day"
        labour_date = date(year, MAY, 1)
        if self.observed:
            if labour_date.weekday() == SU.weekday:
                self[labour_date + rd(days=+1)] = day_following + name
            else:
                self[labour_date] = name
        else:
            self[labour_date] = name

        # Tuen Ng Festival
        name = "Tuen Ng Festival"
        dt = self.cnls.lunar_to_gre(year, 5, 5)
        tuen_ng_date = date(dt.year, dt.month, dt.day)
        if self.observed:
            if tuen_ng_date.weekday() == SU.weekday:
                self[tuen_ng_date + rd(days=+1)] = day_following + name
            else:
                self[tuen_ng_date] = name
        else:
            self[tuen_ng_date] = name

        # Hong Kong Special Administrative Region Establishment Day
        name = "Hong Kong Special Administrative Region Establishment Day"
        hksar_date = date(year, JUL, 1)
        if self.observed:
            if hksar_date.weekday() == SU.weekday:
                self[hksar_date + rd(days=+1)] = day_following + name
            else:
                self[hksar_date] = name
        else:
            self[hksar_date] = name

        # Special holiday on 2015 - The 70th anniversary day of the victory
        # of the Chinese people's war of resistance against Japanese aggression
        name = (
            "The 70th anniversary day of the victory of the Chinese "
            + "people's war of resistance against Japanese aggression"
        )
        if year == 2015:
            self[date(year, SEP, 3)] = name

        # Chinese Mid-Autumn Festival
        name = "Chinese Mid-Autumn Festival"
        dt = self.cnls.lunar_to_gre(year, 8, 15)
        mid_autumn_date = date(dt.year, dt.month, dt.day)
        if self.observed:
<<<<<<< HEAD
            if mid_autumn_date.weekday() == SA.weekday:
                self[mid_autumn_date] = name
=======
            # if Chinese Mid-Autumn Festival lies on Saturday
            # before 1983 public holiday lies on Monday
            # from 1983 to 2010 public holiday lies on same day
            # since 2011 public holiday lies on Monday
            if mid_autumn_date.weekday() == SAT:
                if 1983 <= year <= 2010:
                    self[mid_autumn_date] = name
                else:
                    self[mid_autumn_date + rd(days=+2)] = (
                        "The second day of the " + name + " (Monday)"
                    )
                    mid_autumn_date = mid_autumn_date + rd(days=+2)
>>>>>>> 6f3242d6
            else:
                self[mid_autumn_date + rd(days=+1)] = (
                    day_following + "the " + name
                )
                mid_autumn_date = mid_autumn_date + rd(days=+1)
        else:
            self[mid_autumn_date] = name

        # National Day
        name = "National Day"
        national_date = date(year, OCT, 1)
        if self.observed:
            if (
                national_date.weekday() == SU.weekday
                or national_date == mid_autumn_date
            ):
                self[national_date + rd(days=+1)] = day_following + name
            else:
                self[national_date] = name
        else:
            self[national_date] = name

        # Chung Yeung Festival
        name = "Chung Yeung Festival"
        dt = self.cnls.lunar_to_gre(year, 9, 9)
        chung_yeung_date = date(dt.year, dt.month, dt.day)
        if self.observed:
            if chung_yeung_date.weekday() == SU.weekday:
                self[chung_yeung_date + rd(days=+1)] = day_following + name
            else:
                self[chung_yeung_date] = name
        else:
            self[chung_yeung_date] = name

        # Christmas Day
        name = "Christmas Day"
        first_after_christmas = "The first weekday after " + name
        second_after_christmas = "The second weekday after " + name
        christmas_date = date(year, DEC, 25)
        if self.observed:
            if christmas_date.weekday() == SU.weekday:
                self[christmas_date] = name
                self[christmas_date + rd(days=+1)] = first_after_christmas
                self[christmas_date + rd(days=+2)] = second_after_christmas
            elif christmas_date.weekday() == SA.weekday:
                self[christmas_date] = name
                self[christmas_date + rd(days=+2)] = first_after_christmas
            else:
                self[christmas_date] = name
                self[christmas_date + rd(days=+1)] = first_after_christmas
        else:
            self[christmas_date] = name
            self[christmas_date + rd(days=+1)] = day_following + name

    def is_leap_year(self, year):
        if year % 4 != 0:
            return False
        elif year % 100 != 0:
            return True
        elif year % 400 != 0:
            return False
        else:
            return True

    def first_lower(self, s):
        return s[0].lower() + s[1:]


class HK(HongKong):
    pass


class HKG(HongKong):
    pass<|MERGE_RESOLUTION|>--- conflicted
+++ resolved
@@ -190,15 +190,11 @@
         dt = self.cnls.lunar_to_gre(year, 8, 15)
         mid_autumn_date = date(dt.year, dt.month, dt.day)
         if self.observed:
-<<<<<<< HEAD
-            if mid_autumn_date.weekday() == SA.weekday:
-                self[mid_autumn_date] = name
-=======
             # if Chinese Mid-Autumn Festival lies on Saturday
             # before 1983 public holiday lies on Monday
             # from 1983 to 2010 public holiday lies on same day
             # since 2011 public holiday lies on Monday
-            if mid_autumn_date.weekday() == SAT:
+            if mid_autumn_date.weekday() == SA.weekday:
                 if 1983 <= year <= 2010:
                     self[mid_autumn_date] = name
                 else:
@@ -206,7 +202,6 @@
                         "The second day of the " + name + " (Monday)"
                     )
                     mid_autumn_date = mid_autumn_date + rd(days=+2)
->>>>>>> 6f3242d6
             else:
                 self[mid_autumn_date + rd(days=+1)] = (
                     day_following + "the " + name
