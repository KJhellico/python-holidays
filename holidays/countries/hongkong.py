--- conflicted
+++ resolved
@@ -16,26 +16,7 @@
 from dateutil.relativedelta import MO
 from dateutil.relativedelta import relativedelta as rd
 
-<<<<<<< HEAD
-from holidays.constants import (
-    MON,
-    TUE,
-    WED,
-    THU,
-    JAN,
-    APR,
-    MAY,
-    JUN,
-    JUL,
-    AUG,
-    SEP,
-    OCT,
-    DEC,
-)
-=======
 from holidays.constants import JAN, APR, MAY, JUN, JUL, AUG, SEP, OCT, DEC
-from holidays.constants import FRI, SAT, SUN
->>>>>>> ee5c45ac
 from holidays.holiday_base import HolidayBase
 from holidays.utils import _ChineseLuniSolar
 
@@ -77,13 +58,8 @@
 
         # The first day of January
         first_date = date(year, JAN, 1)
-<<<<<<< HEAD
         if self.observed and self._is_sunday(first_date):
-            self[first_date + rd(days=+1)] = (
-=======
-        if self.observed and first_date.weekday() == SUN:
             self[first_date + td(days=+1)] = (
->>>>>>> ee5c45ac
                 day_following + "the first day of January"
             )
         else:
@@ -97,45 +73,19 @@
         fourth_day_lunar = "The fourth day of Lunar New Year"
         new_year_date = self.cnls.lunar_n_y_date(year)
         if self.observed:
-<<<<<<< HEAD
-            self[new_year_date] = name
-            if new_year_date.weekday() in {MON, TUE, WED, THU}:
-                self[new_year_date] = name
-                self[new_year_date + rd(days=+1)] = second_day_lunar
-                self[new_year_date + rd(days=+2)] = third_day_lunar
-            if self._is_friday(new_year_date):
-                self[new_year_date] = name
-                self[new_year_date + rd(days=+1)] = second_day_lunar
-                self[new_year_date + rd(days=+3)] = fourth_day_lunar
-            if self._is_saturday(new_year_date):
-                self[new_year_date] = name
-                self[new_year_date + rd(days=+2)] = third_day_lunar
-                self[new_year_date + rd(days=+3)] = fourth_day_lunar
             if self._is_sunday(new_year_date):
-=======
-            if new_year_date.weekday() == SUN:
->>>>>>> ee5c45ac
                 if year in {2006, 2007, 2010}:
                     self[new_year_date + td(days=-1)] = preceding_day_lunar
                 else:
                     self[new_year_date + td(days=+3)] = fourth_day_lunar
             else:
                 self[new_year_date] = name
-<<<<<<< HEAD
             if self._is_saturday(new_year_date):
-                self[new_year_date + rd(days=+3)] = fourth_day_lunar
-            else:
-                self[new_year_date + rd(days=+1)] = second_day_lunar
+                self[new_year_date + td(days=+3)] = fourth_day_lunar
+            else:
+                self[new_year_date + td(days=+1)] = second_day_lunar
             if self._is_friday(new_year_date):
-                self[new_year_date + rd(days=+3)] = fourth_day_lunar
-=======
-            if new_year_date.weekday() == SAT:
                 self[new_year_date + td(days=+3)] = fourth_day_lunar
-            else:
-                self[new_year_date + td(days=+1)] = second_day_lunar
-            if new_year_date.weekday() == FRI:
-                self[new_year_date + td(days=+3)] = fourth_day_lunar
->>>>>>> ee5c45ac
             else:
                 self[new_year_date + td(days=+2)] = third_day_lunar
         else:
@@ -178,13 +128,8 @@
         if year >= 1998:
             name = "The Birthday of the Buddha"
             buddha_date = self.cnls.lunar_to_gre(year, 4, 8)
-<<<<<<< HEAD
             if self.observed and self._is_sunday(buddha_date):
-                self[buddha_date + rd(days=+1)] = day_following + name
-=======
-            if self.observed and buddha_date.weekday() == SUN:
                 self[buddha_date + td(days=+1)] = day_following + name
->>>>>>> ee5c45ac
             else:
                 self[buddha_date] = name
 
@@ -192,26 +137,16 @@
         if year >= 1998:
             name = "Labour Day"
             labour_date = date(year, MAY, 1)
-<<<<<<< HEAD
             if self.observed and self._is_sunday(labour_date):
-                self[labour_date + rd(days=+1)] = day_following + name
-=======
-            if self.observed and labour_date.weekday() == SUN:
                 self[labour_date + td(days=+1)] = day_following + name
->>>>>>> ee5c45ac
             else:
                 self[labour_date] = name
 
         # Tuen Ng Festival
         name = "Tuen Ng Festival"
         tuen_ng_date = self.cnls.lunar_to_gre(year, 5, 5)
-<<<<<<< HEAD
         if self.observed and self._is_sunday(tuen_ng_date):
-            self[tuen_ng_date + rd(days=+1)] = day_following + name
-=======
-        if self.observed and tuen_ng_date.weekday() == SUN:
             self[tuen_ng_date + td(days=+1)] = day_following + name
->>>>>>> ee5c45ac
         else:
             self[tuen_ng_date] = name
 
@@ -219,13 +154,8 @@
         if year >= 1997:
             name = "Hong Kong Special Administrative Region Establishment Day"
             hksar_date = date(year, JUL, 1)
-<<<<<<< HEAD
             if self.observed and self._is_sunday(hksar_date):
-                self[hksar_date + rd(days=+1)] = day_following + name
-=======
-            if self.observed and hksar_date.weekday() == SUN:
                 self[hksar_date + td(days=+1)] = day_following + name
->>>>>>> ee5c45ac
             else:
                 self[hksar_date] = name
 
@@ -265,13 +195,8 @@
         # Chung Yeung Festival
         name = "Chung Yeung Festival"
         chung_yeung_date = self.cnls.lunar_to_gre(year, 9, 9)
-<<<<<<< HEAD
         if self.observed and self._is_sunday(chung_yeung_date):
-            self[chung_yeung_date + rd(days=+1)] = day_following + name
-=======
-        if self.observed and chung_yeung_date.weekday() == SUN:
             self[chung_yeung_date + td(days=+1)] = day_following + name
->>>>>>> ee5c45ac
         else:
             self[chung_yeung_date] = name
 
@@ -281,17 +206,10 @@
         second_after_christmas = "The second weekday after " + name
         christmas_date = date(year, DEC, 25)
         if self.observed:
-<<<<<<< HEAD
             if self._is_sunday(christmas_date):
-                self[christmas_date + rd(days=+1)] = first_after_christmas
-                self[christmas_date + rd(days=+2)] = second_after_christmas
-            elif self._is_saturday(christmas_date):
-=======
-            if christmas_date.weekday() == SUN:
                 self[christmas_date + td(days=+1)] = first_after_christmas
                 self[christmas_date + td(days=+2)] = second_after_christmas
-            elif christmas_date.weekday() == SAT:
->>>>>>> ee5c45ac
+            elif self._is_saturday(christmas_date):
                 self[christmas_date] = name
                 self[christmas_date + td(days=+2)] = first_after_christmas
             else:
