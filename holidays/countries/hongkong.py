--- conflicted
+++ resolved
@@ -13,32 +13,9 @@
 
 from dateutil.easter import easter
 from dateutil.relativedelta import relativedelta as rd
-<<<<<<< HEAD
 from dateutil.relativedelta import MO, TU, WE, TH, FR, SA, SU
 
-from holidays.constants import JAN, APR, MAY, JUL, SEP, OCT, DEC
-=======
-from dateutil.relativedelta import MO
-
-from holidays.constants import (
-    MON,
-    TUE,
-    WED,
-    THU,
-    FRI,
-    SAT,
-    SUN,
-    JAN,
-    APR,
-    MAY,
-    JUN,
-    JUL,
-    AUG,
-    SEP,
-    OCT,
-    DEC,
-)
->>>>>>> 2cc31518
+from holidays.constants import JAN, APR, MAY, JUN, JUL, AUG, SEP, OCT, DEC
 from holidays.holiday_base import HolidayBase
 from holidays.utils import _ChineseLuniSolar
 
@@ -79,21 +56,10 @@
 
         # The first day of January
         first_date = date(year, JAN, 1)
-<<<<<<< HEAD
-        if self.observed:
-            if first_date.weekday() == SU.weekday:
-                self[
-                    first_date + rd(days=+1)
-                ] = day_following + self.first_lower(name)
-                first_date = first_date + rd(days=+1)
-            else:
-                self[first_date] = name
-=======
-        if self.observed and first_date.weekday() == SUN:
+        if self.observed and first_date.weekday() == SU.weekday:
             self[first_date + rd(days=+1)] = (
                 day_following + "the first day of January"
             )
->>>>>>> 2cc31518
         else:
             self[first_date] = "The first day of January"
 
@@ -106,16 +72,12 @@
         new_year_date = self.cnls.lunar_n_y_date(year)
         if self.observed:
             self[new_year_date] = name
-<<<<<<< HEAD
-            if new_year_date.weekday() in (
+            if new_year_date.weekday() in {
                 MO.weekday,
                 TU.weekday,
                 WE.weekday,
                 TH.weekday,
-            ):
-=======
-            if new_year_date.weekday() in {MON, TUE, WED, THU}:
->>>>>>> 2cc31518
+            }:
                 self[new_year_date] = name
                 self[new_year_date + rd(days=+1)] = second_day_lunar
                 self[new_year_date + rd(days=+2)] = third_day_lunar
@@ -127,23 +89,18 @@
                 self[new_year_date] = name
                 self[new_year_date + rd(days=+2)] = third_day_lunar
                 self[new_year_date + rd(days=+3)] = fourth_day_lunar
-<<<<<<< HEAD
             if new_year_date.weekday() == SU.weekday:
-                if year in [2006, 2007, 2010]:
-=======
-            if new_year_date.weekday() == SUN:
                 if year in {2006, 2007, 2010}:
->>>>>>> 2cc31518
                     self[new_year_date + rd(days=-1)] = preceding_day_lunar
                 else:
                     self[new_year_date + rd(days=+3)] = fourth_day_lunar
             else:
                 self[new_year_date] = name
-            if new_year_date.weekday() == SAT:
+            if new_year_date.weekday() == SA.weekday:
                 self[new_year_date + rd(days=+3)] = fourth_day_lunar
             else:
                 self[new_year_date + rd(days=+1)] = second_day_lunar
-            if new_year_date.weekday() == FRI:
+            if new_year_date.weekday() == FR.weekday:
                 self[new_year_date + rd(days=+3)] = fourth_day_lunar
             else:
                 self[new_year_date + rd(days=+2)] = third_day_lunar
@@ -162,20 +119,11 @@
             ching_ming_date = date(year, APR, 4)
         else:
             ching_ming_date = date(year, APR, 5)
-<<<<<<< HEAD
-        if self.observed:
-            if ching_ming_date.weekday() == SU.weekday:
-                self[ching_ming_date + rd(days=+1)] = day_following + name
-                ching_ming_date = ching_ming_date + rd(days=+1)
-            else:
-                self[ching_ming_date] = name
-=======
         if self.observed and (
-            ching_ming_date.weekday() == SUN
+            ching_ming_date.weekday() == SU.weekday
             or ching_ming_date == easter_monday_date
         ):
             self[ching_ming_date + rd(days=+1)] = day_following + name
->>>>>>> 2cc31518
         else:
             self[ching_ming_date] = name
 
@@ -191,70 +139,37 @@
         else:
             self[easter_monday_date] = easter_monday
 
-<<<<<<< HEAD
-        # Birthday of the Buddha
-        name = "Birthday of the Buddha"
-        dt = self.cnls.lunar_to_gre(year, 4, 8)
-        buddha_date = date(dt.year, dt.month, dt.day)
-        if self.observed:
-            if buddha_date.weekday() == SU.weekday:
-=======
         # The Birthday of the Buddha
         if year >= 1998:
             name = "The Birthday of the Buddha"
             buddha_date = self.cnls.lunar_to_gre(year, 4, 8)
-            if self.observed and buddha_date.weekday() == SUN:
->>>>>>> 2cc31518
+            if self.observed and buddha_date.weekday() == SU.weekday:
                 self[buddha_date + rd(days=+1)] = day_following + name
             else:
                 self[buddha_date] = name
 
         # Labour Day
-<<<<<<< HEAD
-        name = "Labour Day"
-        labour_date = date(year, MAY, 1)
-        if self.observed:
-            if labour_date.weekday() == SU.weekday:
-=======
         if year >= 1998:
             name = "Labour Day"
             labour_date = date(year, MAY, 1)
-            if self.observed and labour_date.weekday() == SUN:
->>>>>>> 2cc31518
+            if self.observed and labour_date.weekday() == SU.weekday:
                 self[labour_date + rd(days=+1)] = day_following + name
             else:
                 self[labour_date] = name
 
         # Tuen Ng Festival
         name = "Tuen Ng Festival"
-<<<<<<< HEAD
-        dt = self.cnls.lunar_to_gre(year, 5, 5)
-        tuen_ng_date = date(dt.year, dt.month, dt.day)
-        if self.observed:
-            if tuen_ng_date.weekday() == SU.weekday:
-                self[tuen_ng_date + rd(days=+1)] = day_following + name
-            else:
-                self[tuen_ng_date] = name
-=======
         tuen_ng_date = self.cnls.lunar_to_gre(year, 5, 5)
-        if self.observed and tuen_ng_date.weekday() == SUN:
+        if self.observed and tuen_ng_date.weekday() == SU.weekday:
             self[tuen_ng_date + rd(days=+1)] = day_following + name
->>>>>>> 2cc31518
         else:
             self[tuen_ng_date] = name
 
         # Hong Kong Special Administrative Region Establishment Day
-<<<<<<< HEAD
-        name = "Hong Kong Special Administrative Region Establishment Day"
-        hksar_date = date(year, JUL, 1)
-        if self.observed:
-            if hksar_date.weekday() == SU.weekday:
-=======
         if year >= 1997:
             name = "Hong Kong Special Administrative Region Establishment Day"
             hksar_date = date(year, JUL, 1)
-            if self.observed and hksar_date.weekday() == SUN:
->>>>>>> 2cc31518
+            if self.observed and hksar_date.weekday() == SU.weekday:
                 self[hksar_date + rd(days=+1)] = day_following + name
             else:
                 self[hksar_date] = name
@@ -282,20 +197,12 @@
             self[mid_autumn_date] = name
 
         # National Day
-<<<<<<< HEAD
-        name = "National Day"
-        national_date = date(year, OCT, 1)
-        if self.observed:
-            if (
-                national_date.weekday() == SU.weekday
-                or national_date == mid_autumn_date
-=======
         if year >= 1997:
             name = "National Day"
             national_date = date(year, OCT, 1)
             if self.observed and (
-                national_date.weekday() == SUN or self.get(national_date)
->>>>>>> 2cc31518
+                national_date.weekday() == SU.weekday
+                or self.get(national_date)
             ):
                 self[national_date + rd(days=+1)] = day_following + name
             else:
@@ -303,19 +210,9 @@
 
         # Chung Yeung Festival
         name = "Chung Yeung Festival"
-<<<<<<< HEAD
-        dt = self.cnls.lunar_to_gre(year, 9, 9)
-        chung_yeung_date = date(dt.year, dt.month, dt.day)
-        if self.observed:
-            if chung_yeung_date.weekday() == SU.weekday:
-                self[chung_yeung_date + rd(days=+1)] = day_following + name
-            else:
-                self[chung_yeung_date] = name
-=======
         chung_yeung_date = self.cnls.lunar_to_gre(year, 9, 9)
-        if self.observed and chung_yeung_date.weekday() == SUN:
+        if self.observed and chung_yeung_date.weekday() == SU.weekday:
             self[chung_yeung_date + rd(days=+1)] = day_following + name
->>>>>>> 2cc31518
         else:
             self[chung_yeung_date] = name
 
@@ -325,12 +222,7 @@
         second_after_christmas = "The second weekday after " + name
         christmas_date = date(year, DEC, 25)
         if self.observed:
-<<<<<<< HEAD
             if christmas_date.weekday() == SU.weekday:
-                self[christmas_date] = name
-=======
-            if christmas_date.weekday() == SUN:
->>>>>>> 2cc31518
                 self[christmas_date + rd(days=+1)] = first_after_christmas
                 self[christmas_date + rd(days=+2)] = second_after_christmas
             elif christmas_date.weekday() == SA.weekday:
