#  python-holidays
#  ---------------
#  A fast, efficient Python library for generating country, province and state
#  specific sets of holidays on the fly. It aims to make determining whether a
#  specific date is a holiday as fast and flexible as possible.
#
#  Authors: dr-prodigy <maurizio.montel@gmail.com> (c) 2017-2022
#           ryanss <ryanssdev@icloud.com> (c) 2014-2017
#  Website: https://github.com/dr-prodigy/python-holidays
#  License: MIT (see LICENSE file)
#  Copyright: Kateryna Golovanova <kate@kgthreads.com>, 2022

from datetime import date

from dateutil.easter import easter
<<<<<<< HEAD
from dateutil.relativedelta import FR, SU
=======
>>>>>>> 75540117
from dateutil.relativedelta import relativedelta as rd

from holidays.constants import JAN, APR, MAY, JUN, JUL, AUG, SEP, OCT, NOV, DEC
from holidays.holiday_base import HolidayBase


class Bolivia(HolidayBase):
    """
    Bolivia holidays.
    See https://en.wikipedia.org/wiki/Public_holidays_in_Bolivia for details.
    """

    country = "BO"
    subdivisions = [
        "B",
        "C",
        "H",
        "L",
        "N",
        "O",
        "P",
        "S",
        "T",
    ]

    def _populate(self, year):
        super()._populate(year)

        # New Year's Day.
        name = "Año Nuevo"
        if year >= 1825:
            self[date(year, JAN, 1)] = name

        if self.observed and date(year, JAN, 1).weekday() == SU.weekday:
            self[date(year, JAN, 1) + rd(days=+1)] = f"{name} (Observed)"

        # Plurinational State Foundation Day.
        if year >= 2010:
            self[
                date(year, JAN, 22)
            ] = "Nacimiento del Estado Plurinacional de Bolivia"

        # Good Friday.
        easter_date = easter(year)
        self[easter_date + rd(days=-2)] = "Viernes Santo"

        # La Tablada.
        if self.subdiv == "T":
            self[date(year, APR, 15)] = "La Tablada"

        # Carnival in Oruro.
        if self.subdiv == "O":
            self[easter_date + rd(days=-51)] = "Carnaval de Oruro"

        # Carnival Monday (Observed on Tuesday).
        name = "Feriado por Carnaval"
        self[easter_date + rd(days=-48)] = name
        self[easter_date + rd(days=-47)] = f"{name} (Observed)"

        # Labor Day.
        name = "Dia del trabajo"
        self[date(year, MAY, 1)] = name

        if self.observed and date(year, MAY, 1).weekday() == SU.weekday:
            self[date(year, MAY, 1) + rd(days=+1)] = f"{name} (Observed)"

        # Chuquisaca Day.
        if self.subdiv == "H":
            self[date(year, MAY, 25)] = "Día del departamento de Chuquisaca"

        # Corpus Christi.
        self[easter_date + rd(days=+60)] = "Corpus Christi"

        # Andean New Year.
        name = "Año Nuevo Andino"
        if year >= 2010:
            self[date(year, JUN, 21)] = name

        if self.observed and date(year, JUN, 21).weekday() == SU.weekday:
            self[date(year, JUN, 21) + rd(days=+1)] = f"{name} (Observed)"

        # La Paz Day.
        if self.subdiv == "L":
            self[date(year, JUL, 16)] = "Día del departamento de La Paz"

        # Agrarian Reform Day.
        if year >= 1937:
            self[date(year, AUG, 2)] = "Día de la Revolución Agraria"

        # Independence Day.
        name = "Dia de la Patria"
        if year >= 1825:
            self[date(year, AUG, 6)] = name

        if self.observed and date(year, AUG, 6).weekday() > FR.weekday:
            self[date(year, AUG, 6) + rd(days=+1)] = f"{name} (Observed)"

        # Cochabamba Day.
        if self.subdiv == "C":
            self[date(year, SEP, 14)] = "Día del departamento de Cochabamba"

        # Santa Cruz Day.
        if self.subdiv == "S":
            self[date(year, SEP, 24)] = "Día del departamento de Santa Cruz"

        # Pando Day.
        if self.subdiv == "N":
            self[date(year, OCT, 11)] = "Dia del departamento de Pando"

        # All Soul's Day.
        name = "Todos Santos"
        self[date(year, NOV, 2)] = name

        if self.observed and date(year, NOV, 2).weekday() == SU.weekday:
            self[date(year, NOV, 2) + rd(days=+1)] = f"{name} (Observed)"

        # Potosí Day.
        if self.subdiv == "P":
            self[date(year, NOV, 10)] = "Dia del departamento de Potosí"

        # Beni Day.
        if self.subdiv == "B":
            self[date(year, NOV, 18)] = "Dia del departamento de Beni"

        # Christmas Day.
        name = "Navidad"
        self[date(year, DEC, 25)] = name

        if self.observed and date(year, DEC, 25).weekday() == SU.weekday:
            self[date(year, DEC, 25) + rd(days=+1)] = f"{name} (Observed)"


class BO(Bolivia):
    pass


class BOL(Bolivia):
    pass<|MERGE_RESOLUTION|>--- conflicted
+++ resolved
@@ -13,10 +13,7 @@
 from datetime import date
 
 from dateutil.easter import easter
-<<<<<<< HEAD
 from dateutil.relativedelta import FR, SU
-=======
->>>>>>> 75540117
 from dateutil.relativedelta import relativedelta as rd
 
 from holidays.constants import JAN, APR, MAY, JUN, JUL, AUG, SEP, OCT, NOV, DEC
