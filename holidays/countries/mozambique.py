--- conflicted
+++ resolved
@@ -13,13 +13,9 @@
 
 from dateutil.easter import easter
 from dateutil.relativedelta import relativedelta as rd
-from dateutil.relativedelta import TU, SU
+from dateutil.relativedelta import SU
 
-<<<<<<< HEAD
 from holidays.constants import FEB, APR, MAY, JUN, SEP, OCT, DEC
-=======
-from holidays.constants import SUN, FEB, APR, MAY, JUN, SEP, OCT, DEC
->>>>>>> 6f3242d6
 from holidays.holiday_base import HolidayBase
 
 
@@ -37,13 +33,7 @@
 
             # carnival is the Tuesday before Ash Wednesday
             # which is 40 days before easter excluding sundays
-<<<<<<< HEAD
-            carnival = e - rd(days=46)
-            while carnival.weekday() != TU.weekday:
-                carnival = carnival - rd(days=1)
-=======
             carnival = e + rd(days=-47)
->>>>>>> 6f3242d6
             self[carnival] = "Carnaval"
 
             self[date(year, FEB, 3)] = "Dia dos Heróis Moçambicanos"
