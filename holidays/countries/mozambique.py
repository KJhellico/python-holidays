#  python-holidays
#  ---------------
#  A fast, efficient Python library for generating country, province and state
#  specific sets of holidays on the fly. It aims to make determining whether a
#  specific date is a holiday as fast and flexible as possible.
#
#  Authors: dr-prodigy <maurizio.montel@gmail.com> (c) 2017-2022
#           ryanss <ryanssdev@icloud.com> (c) 2014-2017
#  Website: https://github.com/dr-prodigy/python-holidays
#  License: MIT (see LICENSE file)

from datetime import date

from dateutil.easter import easter
from dateutil.relativedelta import relativedelta as rd

<<<<<<< HEAD
from holidays.constants import FEB, APR, MAY, JUN, SEP, OCT, DEC, SUN
=======
from holidays.constants import SUN, JAN, FEB, APR, MAY, JUN, SEP, OCT, DEC
>>>>>>> d37b6650
from holidays.holiday_base import HolidayBase


class Mozambique(HolidayBase):
    country = "MZ"

    def _populate(self, year):
        if year <= 1974:
            return
        super()._populate(year)

        self[date(year, JAN, 1)] = "Ano novo"
        easter_date = easter(year)
        self[easter_date + rd(days=-2)] = "Sexta-feira Santa"

        # carnival is the Tuesday before Ash Wednesday
        # which is 40 days before easter excluding sundays
        self[easter_date + rd(days=-47)] = "Carnaval"

        self[date(year, FEB, 3)] = "Dia dos Heróis Moçambicanos"
        self[date(year, APR, 7)] = "Dia da Mulher Moçambicana"
        self[date(year, MAY, 1)] = "Dia Mundial do Trabalho"
        self[date(year, JUN, 25)] = "Dia da Independência Nacional"
        self[date(year, SEP, 7)] = "Dia da Vitória"
        self[date(year, SEP, 25)] = "Dia das Forças Armadas"
        self[date(year, OCT, 4)] = "Dia da Paz e Reconciliação"
        self[date(year, DEC, 25)] = "Dia de Natal e da Família"

        #  whenever a public holiday falls on a Sunday,
        # it rolls over to the following Monday
        if self.observed:
            for k, v in list(self.items()):
                if k.weekday() == SUN and k.year == year:
                    self[k + rd(days=+1)] = v + " (PONTE)"


class MZ(Mozambique):
    pass


class MOZ(Mozambique):
    pass<|MERGE_RESOLUTION|>--- conflicted
+++ resolved
@@ -14,11 +14,7 @@
 from dateutil.easter import easter
 from dateutil.relativedelta import relativedelta as rd
 
-<<<<<<< HEAD
-from holidays.constants import FEB, APR, MAY, JUN, SEP, OCT, DEC, SUN
-=======
-from holidays.constants import SUN, JAN, FEB, APR, MAY, JUN, SEP, OCT, DEC
->>>>>>> d37b6650
+from holidays.constants import JAN, FEB, APR, MAY, JUN, SEP, OCT, DEC, SUN
 from holidays.holiday_base import HolidayBase
 
 
