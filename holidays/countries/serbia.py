--- conflicted
+++ resolved
@@ -48,14 +48,9 @@
         name = "Празник рада"
         self[date(year, MAY, 1)] = name
         self[date(year, MAY, 2)] = name
-<<<<<<< HEAD
-        if self.observed and self._is_weekend(year, MAY, 1):
-            if date(year, MAY, 2) == easter(year, method=EASTER_ORTHODOX):
-=======
         easter_date = easter(year, method=EASTER_ORTHODOX)
-        if self.observed and date(year, MAY, 1).weekday() in WEEKEND:
+        if self.observed and self._is_weekend(date(year, MAY, 1)):
             if date(year, MAY, 2) == easter_date:
->>>>>>> 75540117
                 self[date(year, MAY, 4)] = name + " (Observed)"
             else:
                 self[date(year, MAY, 3)] = name + " (Observed)"
