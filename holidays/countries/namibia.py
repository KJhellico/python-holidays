--- conflicted
+++ resolved
@@ -14,11 +14,7 @@
 
 from dateutil.easter import easter
 
-<<<<<<< HEAD
 from holidays.constants import JAN, MAR, MAY, AUG, SEP, DEC
-=======
-from holidays.constants import JAN, MAR, MAY, AUG, SEP, DEC, SUN
->>>>>>> ee5c45ac
 from holidays.holiday_base import HolidayBase
 
 
@@ -73,13 +69,8 @@
         # a public holiday.
         if self.observed:
             for k, v in list(self.items()):
-<<<<<<< HEAD
                 if self._is_sunday(k) and k.year == year:
-                    self[k + rd(days=+1)] = v + " (Observed)"
-=======
-                if k.weekday() == SUN and k.year == year:
                     self[k + td(days=+1)] = v + " (Observed)"
->>>>>>> ee5c45ac
 
 
 class NA(Namibia):
