--- conflicted
+++ resolved
@@ -9,11 +9,8 @@
 #  Website: https://github.com/dr-prodigy/python-holidays
 #  License: MIT (see LICENSE file)
 
-<<<<<<< HEAD
+from .albania import AL, ALB, Albania
 from .andorra import AD, AND, Andorra
-=======
-from .albania import AL, ALB, Albania
->>>>>>> b4296fea
 from .angola import AO, AGO, Angola
 from .argentina import AR, ARG, Argentina
 from .armenia import AM, ARM, Armenia
