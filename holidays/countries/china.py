#  python-holidays
#  ---------------
#  A fast, efficient Python library for generating country, province and state
#  specific sets of holidays on the fly. It aims to make determining whether a
#  specific date is a holiday as fast and flexible as possible.
#
#  Authors: dr-prodigy <maurizio.montel@gmail.com> (c) 2017-2022
#           ryanss <ryanssdev@icloud.com> (c) 2014-2017
#  Website: https://github.com/dr-prodigy/python-holidays
#  License: MIT (see LICENSE file)

from datetime import date

from dateutil.relativedelta import relativedelta as rd

from holidays.constants import JAN, APR, MAY, OCT
from holidays.holiday_base import HolidayBase
from holidays.utils import _ChineseLuniSolar


class China(HolidayBase):
    """
    https://en.wikipedia.org/wiki/Public_holidays_in_China
    """

    country = "CN"

    def __init__(self, **kwargs):
        self.cnls = _ChineseLuniSolar()
        HolidayBase.__init__(self, **kwargs)

    def _populate(self, year):
<<<<<<< HEAD
        super()._populate(year)

        # New Year's Day
        if year > 1949:
            self[date(year, JAN, 1)] = "New Year's Day"
            self[date(year, MAY, 1)] = "Labour Day"
            hol_date = self.cnls.lunar_n_y_date(year)
            self[hol_date] = "Chinese New Year (Spring Festival)"
            self[hol_date + rd(days=+1)] = "Chinese New Year (Spring Festival)"
            self[date(year, OCT, 1)] = "National Day"
            self[date(year, OCT, 2)] = "National Day"
        if year > 2007:
=======
        if year <= 1949:
            return

        self[date(year, JAN, 1)] = "New Year's Day"

        name = "Labour Day"
        dt = date(year, MAY, 1)
        self[dt] = name
        if 2000 <= year <= 2007:
            self[dt + rd(days=+1)] = name
            self[dt + rd(days=+2)] = name

        name = "Chinese New Year (Spring Festival)"
        dt = self.cnls.lunar_n_y_date(year)
        self[dt] = name
        self[dt + rd(days=+1)] = name
        if 2008 <= year <= 2013:
            self[dt + rd(days=-1)] = name
        else:
            self[dt + rd(days=+2)] = name

        name = "National Day"
        dt = date(year, OCT, 1)
        self[dt] = name
        self[dt + rd(days=+1)] = name
        if year >= 2000:
            self[dt + rd(days=+2)] = name

        if year >= 2008:
>>>>>>> 4b838753
            self[date(year, APR, 5)] = "Tomb-Sweeping Day"
            self[self.cnls.lunar_to_gre(year, 5, 5)] = "Dragon Boat Festival"
            self[self.cnls.lunar_to_gre(year, 8, 15)] = "Mid-Autumn Festival"


class CN(China):
    pass


class CHN(China):
    pass<|MERGE_RESOLUTION|>--- conflicted
+++ resolved
@@ -30,20 +30,8 @@
         HolidayBase.__init__(self, **kwargs)
 
     def _populate(self, year):
-<<<<<<< HEAD
         super()._populate(year)
 
-        # New Year's Day
-        if year > 1949:
-            self[date(year, JAN, 1)] = "New Year's Day"
-            self[date(year, MAY, 1)] = "Labour Day"
-            hol_date = self.cnls.lunar_n_y_date(year)
-            self[hol_date] = "Chinese New Year (Spring Festival)"
-            self[hol_date + rd(days=+1)] = "Chinese New Year (Spring Festival)"
-            self[date(year, OCT, 1)] = "National Day"
-            self[date(year, OCT, 2)] = "National Day"
-        if year > 2007:
-=======
         if year <= 1949:
             return
 
@@ -73,7 +61,6 @@
             self[dt + rd(days=+2)] = name
 
         if year >= 2008:
->>>>>>> 4b838753
             self[date(year, APR, 5)] = "Tomb-Sweeping Day"
             self[self.cnls.lunar_to_gre(year, 5, 5)] = "Dragon Boat Festival"
             self[self.cnls.lunar_to_gre(year, 8, 15)] = "Mid-Autumn Festival"
