#  python-holidays
#  ---------------
#  A fast, efficient Python library for generating country, province and state
#  specific sets of holidays on the fly. It aims to make determining whether a
#  specific date is a holiday as fast and flexible as possible.
#
#  Authors: dr-prodigy <maurizio.montel@gmail.com> (c) 2017-2022
#           ryanss <ryanssdev@icloud.com> (c) 2014-2017
#  Website: https://github.com/dr-prodigy/python-holidays
#  License: MIT (see LICENSE file)

from datetime import date

from dateutil.easter import easter
from dateutil.relativedelta import FR, SA, TH, WE
from dateutil.relativedelta import relativedelta as rd

from holidays.constants import APR, DEC, JAN, MAY, OCT, SEP
from holidays.holiday_base import HolidayBase


class Honduras(HolidayBase):
<<<<<<< HEAD
    """
    https://www.timeanddate.com/holidays/honduras/
    """
=======
    # Artículo 339 del Código del Trabajo:
    # https://www.ilo.org/dyn/natlex/docs/WEBTEXT/29076/64849/S59HND01.htm#:~:text=El%20presente%20C%C3%B3digo%20regula%20las,compensaci%C3%B3n%20equitativa%20de%20su%20inversi%C3%B3n.
>>>>>>> ebbfc394

    country = "HN"

    def _populate(self, year):
        # New Year's Day
        self[date(year, JAN, 1)] = "Año Nuevo [New Year's Day]"

        # Maundy Thursday
        self[
            easter(year) + rd(weekday=TH(-1))
        ] = "Jueves Santo [Maundy Thursday]"

        # Good Friday
        self[easter(year) + rd(weekday=FR(-1))] = "Viernes Santo [Good Friday]"

        # Holy Saturday
        self[
            easter(year) + rd(weekday=SA(-1))
        ] = "Sábado de Gloria [Holy Saturday]"

        # Panamerican Day
        self[date(year, APR, 14)] = "Día de las Américas [Panamerican Day]"

        # Labor Day
        self[date(year, MAY, 1)] = "Día del Trabajo [Labor Day]"

        # Independence Day
        self[
            date(year, SEP, 15)
        ] = "Día de la Independencia [Independence Day]"

        # https://www.tsc.gob.hn/web/leyes/Decreto_78-2015_Traslado_de_Feriados_Octubre.pdf
        if year <= 2014:
            # Morazan's Day
            self[date(year, OCT, 3)] = "Día de Morazán [Morazan's Day]"

            # Columbus Day
            self[date(year, OCT, 12)] = "Día de la Raza [Columbus Day]"

            # Army Day
            self[date(year, OCT, 21)] = "Día de las Fuerzas Armadas [Army Day]"
        else:
            # Morazan Weekend
            # (First Wednesday of October from 12 noon to Saturday 12 noon)
            holiday_name = "Semana Morazánica [Morazan Weekend]"
            first_wednesday = date(year, OCT, 1)
            if first_wednesday.weekday() != WE:
                first_wednesday += rd(weekday=WE(+1))
            self[first_wednesday] = holiday_name
            self[first_wednesday + rd(days=1)] = holiday_name
            self[first_wednesday + rd(days=2)] = holiday_name

        # Christmas
        self[date(year, DEC, 25)] = "Navidad [Christmas]"


class HN(Honduras):
    pass


class HND(Honduras):
    pass<|MERGE_RESOLUTION|>--- conflicted
+++ resolved
@@ -20,14 +20,8 @@
 
 
 class Honduras(HolidayBase):
-<<<<<<< HEAD
-    """
-    https://www.timeanddate.com/holidays/honduras/
-    """
-=======
     # Artículo 339 del Código del Trabajo:
     # https://www.ilo.org/dyn/natlex/docs/WEBTEXT/29076/64849/S59HND01.htm#:~:text=El%20presente%20C%C3%B3digo%20regula%20las,compensaci%C3%B3n%20equitativa%20de%20su%20inversi%C3%B3n.
->>>>>>> ebbfc394
 
     country = "HN"
 
