--- conflicted
+++ resolved
@@ -13,28 +13,9 @@
 
 from dateutil.easter import easter
 from dateutil.relativedelta import relativedelta as rd
-<<<<<<< HEAD
-from dateutil.relativedelta import MO, TU, WE, TH, FR, SA, SU
+from dateutil.relativedelta import MO, FR
 
 from holidays.constants import JAN, MAR, APR, MAY, JUN, JUL, AUG, SEP, NOV, DEC
-=======
-from dateutil.relativedelta import MO, FR
-
-from holidays.constants import (
-    MON,
-    WEEKEND,
-    JAN,
-    MAR,
-    APR,
-    MAY,
-    JUN,
-    JUL,
-    AUG,
-    SEP,
-    NOV,
-    DEC,
-)
->>>>>>> 6f3242d6
 from holidays.holiday_base import HolidayBase
 
 
@@ -73,18 +54,10 @@
         # New Year's Day
         if year >= 1974:
             name = "New Year's Day"
-<<<<<<< HEAD
-            self[date(year, JAN, 1)] = name
-            if self.observed and date(year, JAN, 1).weekday() == SU.weekday:
-                self[date(year, JAN, 1) + rd(days=+1)] = name + " (Observed)"
-            elif self.observed and date(year, JAN, 1).weekday() == SA.weekday:
-                self[date(year, JAN, 1) + rd(days=+2)] = name + " (Observed)"
-=======
             dt = date(year, JAN, 1)
             self[dt] = name
-            if self.observed and dt.weekday() in WEEKEND:
+            if self.observed and self._is_weekend(dt):
                 self[dt + rd(weekday=MO)] = name + " (Observed)"
->>>>>>> 6f3242d6
 
         # New Year Holiday
         if self.subdiv in ("UK", "Scotland"):
@@ -92,19 +65,11 @@
             dt = date(year, JAN, 2)
             if self.subdiv == "UK":
                 name += " [Scotland]"
-<<<<<<< HEAD
-            self[date(year, JAN, 2)] = name
-            if self.observed and self._is_weekend(year, JAN, 2):
-                self[date(year, JAN, 2) + rd(days=+2)] = name + " (Observed)"
-            elif self.observed and date(year, JAN, 2).weekday() == MO.weekday:
-                self[date(year, JAN, 2) + rd(days=+1)] = name + " (Observed)"
-=======
             self[dt] = name
-            if self.observed and dt.weekday() in WEEKEND:
+            if self.observed and self._is_weekend(dt):
                 self[dt + rd(days=+2)] = name + " (Observed)"
-            elif self.observed and dt.weekday() == MON:
+            elif self.observed and dt.weekday() == MO.weekday:
                 self[dt + rd(days=+1)] = name + " (Observed)"
->>>>>>> 6f3242d6
 
         # St. Patrick's Day
         if self.subdiv in ("UK", "Northern Ireland"):
@@ -112,17 +77,9 @@
             dt = date(year, MAR, 17)
             if self.subdiv == "UK":
                 name += " [Northern Ireland]"
-<<<<<<< HEAD
-            self[date(year, MAR, 17)] = name
-            if self.observed and self._is_weekend(year, MAR, 17):
-                self[date(year, MAR, 17) + rd(weekday=MO)] = (
-                    name + " (Observed)"
-                )
-=======
             self[dt] = name
-            if self.observed and dt.weekday() in WEEKEND:
+            if self.observed and self._is_weekend(dt):
                 self[dt + rd(weekday=MO)] = name + " (Observed)"
->>>>>>> 6f3242d6
 
         # Battle of the Boyne
         if self.subdiv in ("UK", "Northern Ireland"):
@@ -147,18 +104,10 @@
 
         # Christmas Day
         name = "Christmas Day"
-<<<<<<< HEAD
-        self[date(year, DEC, 25)] = name
-        if self.observed and date(year, DEC, 25).weekday() == SA.weekday:
-            self[date(year, DEC, 27)] = name + " (Observed)"
-        elif self.observed and date(year, DEC, 25).weekday() == SU.weekday:
-            self[date(year, DEC, 27)] = name + " (Observed)"
-=======
         dt = date(year, DEC, 25)
         self[dt] = name
-        if self.observed and dt.weekday() in WEEKEND:
+        if self.observed and self._is_weekend(dt):
             self[dt + rd(days=+2)] = name + " (Observed)"
->>>>>>> 6f3242d6
 
         # Overwrite to modify country specific holidays
         self._country_specific(year)
@@ -185,29 +134,8 @@
                 # In 2020 moved to Friday to mark 75th anniversary of VE Day.
                 dt = date(year, MAY, 8)
             else:
-<<<<<<< HEAD
-                if year == 1995:
-                    dt = date(year, MAY, 8)
-                else:
-                    dt = date(year, MAY, 1)
-                if dt.weekday() == MO.weekday:
-                    self[dt] = name
-                if dt.weekday() == TU.weekday:
-                    self[dt + rd(days=+6)] = name
-                if dt.weekday() == WE.weekday:
-                    self[dt + rd(days=+5)] = name
-                if dt.weekday() == TH.weekday:
-                    self[dt + rd(days=+4)] = name
-                if dt.weekday() == FR.weekday:
-                    self[dt + rd(days=+3)] = name
-                if dt.weekday() == SA.weekday:
-                    self[dt + rd(days=+2)] = name
-                if dt.weekday() == SU.weekday:
-                    self[dt + rd(days=+1)] = name
-=======
                 dt = date(year, MAY, 1) + rd(weekday=MO)
             self[dt] = name
->>>>>>> 6f3242d6
 
         # Spring bank holiday (last Monday in May)
         name = "Spring Bank Holiday"
@@ -227,35 +155,10 @@
 
         # Boxing Day
         name = "Boxing Day"
-<<<<<<< HEAD
-        self[date(year, DEC, 26)] = name
-        if self.observed and date(year, DEC, 26).weekday() == SA.weekday:
-            self[date(year, DEC, 28)] = name + " (Observed)"
-        elif self.observed and date(year, DEC, 26).weekday() == SU.weekday:
-            self[date(year, DEC, 28)] = name + " (Observed)"
-
-        # Special holidays
-        if year == 1977:
-            self[date(year, JUN, 7)] = "Silver Jubilee of Elizabeth II"
-        elif year == 1981:
-            self[date(year, JUL, 29)] = "Wedding of Charles and Diana"
-        elif year == 1999:
-            self[date(year, DEC, 31)] = "Millennium Celebrations"
-        elif year == 2002:
-            self[date(year, JUN, 3)] = "Golden Jubilee of Elizabeth II"
-        elif year == 2011:
-            self[date(year, APR, 29)] = "Wedding of William and Catherine"
-        elif year == 2012:
-            self[date(year, JUN, 5)] = "Diamond Jubilee of Elizabeth II"
-        elif year == 2022:
-            self[date(year, JUN, 3)] = "Platinum Jubilee of Elizabeth II"
-            self[date(year, SEP, 19)] = "State Funeral of Queen Elizabeth II"
-=======
         dt = date(year, DEC, 26)
         self[dt] = name
-        if self.observed and dt.weekday() in WEEKEND:
+        if self.observed and self._is_weekend(dt):
             self[dt + rd(days=+2)] = name + " (Observed)"
->>>>>>> 6f3242d6
 
 
 class UK(UnitedKingdom):
