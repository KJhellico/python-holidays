#  python-holidays
#  ---------------
#  A fast, efficient Python library for generating country, province and state
#  specific sets of holidays on the fly. It aims to make determining whether a
#  specific date is a holiday as fast and flexible as possible.
#
#  Authors: dr-prodigy <dr.prodigy.github@gmail.com> (c) 2017-2023
#           ryanss <ryanssdev@icloud.com> (c) 2014-2017
#  Website: https://github.com/dr-prodigy/python-holidays
#  License: MIT (see LICENSE file)

from datetime import date
<<<<<<< HEAD
from gettext import gettext as tr
=======
from datetime import timedelta as td
>>>>>>> d427307b

from dateutil.easter import easter

from holidays.constants import JAN, MAY, AUG, NOV, DEC
from holidays.holiday_base import HolidayBase


class Poland(HolidayBase):
    """
    https://pl.wikipedia.org/wiki/Dni_wolne_od_pracy_w_Polsce
    """

    country = "PL"
    default_language = "pl"
    special_holidays = {
        2018: ((NOV, 12, tr("Narodowe Święto Niepodległości - 100-lecie")),)
    }

    def _populate(self, year):
        super()._populate(year)

        self[date(year, JAN, 1)] = self.tr("Nowy Rok")
        if year >= 2011:
            self[date(year, JAN, 6)] = self.tr("Święto Trzech Króli")

        easter_date = easter(year)
<<<<<<< HEAD
        self[easter_date] = self.tr("Niedziela Wielkanocna")
        self[easter_date + rd(days=+1)] = self.tr("Poniedziałek Wielkanocny")
=======
        self[easter_date] = "Niedziela Wielkanocna"
        self[easter_date + td(days=+1)] = "Poniedziałek Wielkanocny"
>>>>>>> d427307b

        if year >= 1950:
            self[date(year, MAY, 1)] = self.tr("Święto Państwowe")
        if year >= 1919:
            self[date(year, MAY, 3)] = self.tr(
                "Święto Narodowe Trzeciego Maja"
            )

<<<<<<< HEAD
        self[easter_date + rd(days=+49)] = self.tr("Zielone Świątki")
        self[easter_date + rd(days=+60)] = self.tr("Dzień Bożego Ciała")
=======
        self[easter_date + td(days=+49)] = "Zielone Świątki"
        self[easter_date + td(days=+60)] = "Dzień Bożego Ciała"
>>>>>>> d427307b

        self[date(year, AUG, 15)] = self.tr(
            "Wniebowzięcie Najświętszej Marii Panny"
        )

        self[date(year, NOV, 1)] = self.tr("Uroczystość Wszystkich Świętych")
        if (1937 <= year <= 1945) or year >= 1989:
            self[date(year, NOV, 11)] = self.tr(
                "Narodowe Święto Niepodległości"
            )

        self[date(year, DEC, 25)] = self.tr("Boże Narodzenie (pierwszy dzień)")
        self[date(year, DEC, 26)] = self.tr("Boże Narodzenie (drugi dzień)")


class PL(Poland):
    pass


class POL(Poland):
    pass<|MERGE_RESOLUTION|>--- conflicted
+++ resolved
@@ -10,11 +10,8 @@
 #  License: MIT (see LICENSE file)
 
 from datetime import date
-<<<<<<< HEAD
+from datetime import timedelta as td
 from gettext import gettext as tr
-=======
-from datetime import timedelta as td
->>>>>>> d427307b
 
 from dateutil.easter import easter
 
@@ -41,13 +38,8 @@
             self[date(year, JAN, 6)] = self.tr("Święto Trzech Króli")
 
         easter_date = easter(year)
-<<<<<<< HEAD
         self[easter_date] = self.tr("Niedziela Wielkanocna")
-        self[easter_date + rd(days=+1)] = self.tr("Poniedziałek Wielkanocny")
-=======
-        self[easter_date] = "Niedziela Wielkanocna"
-        self[easter_date + td(days=+1)] = "Poniedziałek Wielkanocny"
->>>>>>> d427307b
+        self[easter_date + td(days=+1)] = self.tr("Poniedziałek Wielkanocny")
 
         if year >= 1950:
             self[date(year, MAY, 1)] = self.tr("Święto Państwowe")
@@ -56,13 +48,8 @@
                 "Święto Narodowe Trzeciego Maja"
             )
 
-<<<<<<< HEAD
-        self[easter_date + rd(days=+49)] = self.tr("Zielone Świątki")
-        self[easter_date + rd(days=+60)] = self.tr("Dzień Bożego Ciała")
-=======
-        self[easter_date + td(days=+49)] = "Zielone Świątki"
-        self[easter_date + td(days=+60)] = "Dzień Bożego Ciała"
->>>>>>> d427307b
+        self[easter_date + td(days=+49)] = self.tr("Zielone Świątki")
+        self[easter_date + td(days=+60)] = self.tr("Dzień Bożego Ciała")
 
         self[date(year, AUG, 15)] = self.tr(
             "Wniebowzięcie Najświętszej Marii Panny"
