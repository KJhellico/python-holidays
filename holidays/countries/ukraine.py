#  python-holidays
#  ---------------
#  A fast, efficient Python library for generating country, province and state
#  specific sets of holidays on the fly. It aims to make determining whether a
#  specific date is a holiday as fast and flexible as possible.
#
#  Authors: dr-prodigy <maurizio.montel@gmail.com> (c) 2017-2022
#           ryanss <ryanssdev@icloud.com> (c) 2014-2017
#  Website: https://github.com/dr-prodigy/python-holidays
#  License: MIT (see LICENSE file)

from datetime import date

from dateutil.easter import EASTER_ORTHODOX, easter
from dateutil.relativedelta import MO
from dateutil.relativedelta import relativedelta as rd

<<<<<<< HEAD
from holidays.constants import JAN, MAR, MAY, JUN, JUL, AUG, SEP, OCT, NOV, DEC
=======
from holidays.constants import (
    APR,
    AUG,
    DEC,
    FRI,
    JAN,
    JUL,
    JUN,
    MAR,
    MAY,
    NOV,
    OCT,
    SAT,
    SEP,
    SUN,
    WEEKEND,
)
>>>>>>> 6d0d635b
from holidays.holiday_base import HolidayBase


class Ukraine(HolidayBase):
    """
    Current holidays list:
    https://zakon1.rada.gov.ua/laws/show/322-08/paran454#n454

    27.01.1995: holiday on weekend move to next workday
    https://zakon.rada.gov.ua/laws/show/35/95-вр

    10.01.1998: cancelled
    https://zakon.rada.gov.ua/laws/show/785/97-вр

    23.04.1999: holiday on weekend move to next workday
    https://zakon.rada.gov.ua/laws/show/576-14
    """

    country = "UA"

    def __init__(self, **kwargs):
        HolidayBase.__init__(self, **kwargs)

    def _populate(self, year):
        # The current set of holidays came into force in 1991
        # But most holiday days were implemented in 1918
        if year <= 1917:
            return

        # New Year's Day
        if year <= 1929 or year >= 1948:
            dt = date(year, JAN, 1)
            self[dt] = "Новий рік"
            if (
                self.observed
                and (1996 <= year <= 1998 or year >= 2000)
                and dt.weekday() in WEEKEND
            ):
                self[dt + rd(weekday=MO(+1))] = "Вихідний за 1 січня"

        # Christmas Day (Julian calendar)
        if year >= 1991:
            dt = date(year, JAN, 7)
            self[dt] = "Різдво Христове (за юліанським календарем)"
            if (
                self.observed
                and (1996 <= year <= 1998 or year >= 2000)
                and dt.weekday() in WEEKEND
            ):
                self[dt + rd(weekday=MO(+1))] = "Вихідний за 7 січня"

        # Women's Day
        if year >= 1966:
            dt = date(year, MAR, 8)
            self[dt] = "Міжнародний жіночий день"
            if (
                self.observed
                and (1995 <= year <= 1997 or year >= 2000)
                and dt.weekday() in WEEKEND
            ):
                self[dt + rd(weekday=MO(+1))] = "Вихідний за 8 березня"

        # Easter
        if year >= 1991:
            dt = easter(year, method=EASTER_ORTHODOX)
            self[dt] = "Великдень (Пасха)"
            if (
                self.observed
                and (1995 <= year <= 1997 or year >= 2000)
                and dt != date(year, MAY, 1)
            ):
                name = "Вихідний за Великдень"
                if dt == date(year, APR, 30):
                    if year <= 2017:
                        self[dt + rd(days=+3)] = name
                    else:
                        self[dt + rd(days=+2)] = name
                elif dt == date(year, MAY, 2):
                    self[dt + rd(days=+2)] = name
                else:
                    self[dt + rd(days=+1)] = name

        # Holy trinity
        if year >= 1991:
            dt = easter(year, method=EASTER_ORTHODOX) + rd(days=49)
            self[dt] = "Трійця"
            if self.observed and (1995 <= year <= 1997 or year >= 1999):
                self[dt + rd(days=+1)] = "Вихідний за Трійцю"

        # Labour Day
        name = "День міжнародної солідарності трудящих"
        dt = date(year, MAY, 1)
        if year >= 2018:
            name = "День праці"
        self[dt] = name
        if (
            self.observed
            and (1995 <= year <= 1997 or year >= 1999)
            and dt.weekday() in WEEKEND
        ):
            name = "Вихідний за 1 травня"
            if year <= 2017:
                self[dt + rd(days=+2)] = name
            else:
                self[dt + rd(weekday=MO(+1))] = name

        # Labour Day in past
        if 1929 <= year <= 2017:
            dt = date(year, MAY, 2)
            self[dt] = "День міжнародної солідарності трудящих"
            if (
                self.observed
                and (1995 <= year <= 1997 or year >= 1999)
                and dt.weekday() in WEEKEND
            ):
                self[dt + rd(days=+2)] = "Вихідний за 2 травня"

        # Victory Day
        name = "День перемоги"
        dt = date(year, MAY, 9)
        if year >= 2016:
            self[dt] = (
                "День перемоги над нацизмом у Другій світовій війні "
                "(День перемоги)"
            )
        elif 1965 <= year <= 2015:
            self[dt] = name
        elif 1945 <= year <= 1946:
            self[dt] = name
            self[date(year, SEP, 3)] = "День перемоги над Японією"
        if (
            self.observed
            and (1995 <= year <= 1997 or year >= 1999)
            and dt.weekday() in WEEKEND
        ):
            self[dt + rd(weekday=MO(+1))] = "Вихідний за 9 травня"

        # Constitution Day
        if year >= 1997:
            dt = date(year, JUN, 28)
            self[dt] = "День Конституції України"
            if (
                self.observed
                and (year == 1997 or year >= 1999)
                and dt.weekday() in WEEKEND
            ):
                self[dt + rd(weekday=MO(+1))] = "Вихідний за 28 червня"

        # Day of Ukrainian Statehood
        if year >= 2022:
            dt = date(year, JUL, 28)
            self[dt] = "День Української Державності"
            if self.observed and dt.weekday() in WEEKEND:
                self[dt + rd(weekday=MO(+1))] = "Вихідний за 28 липня"

        # Independence Day
        name = "День незалежності України"
        if year >= 1992:
            dt = date(year, AUG, 24)
            self[dt] = name
            if (
                self.observed
                and (1995 <= year <= 1997 or year >= 1999)
                and dt.weekday() in WEEKEND
            ):
                self[dt + rd(weekday=MO(+1))] = "Вихідний за 24 серпня"
        elif year == 1991:
            self[date(year, JUL, 16)] = name

        # Day of the defender of Ukraine
        if year >= 2015:
            name = "День захисника України"
            dt = date(year, OCT, 14)
            if year >= 2021:
                name = "День захисників і захисниць України"
            self[dt] = name
            if self.observed and dt.weekday() in WEEKEND:
                self[dt + rd(weekday=MO(+1))] = "Вихідний за 14 жовтня"

        # October Revolution
        if year <= 1999:
            name = "Річниця Великої Жовтневої соціалістичної революції"
            dt = date(year, NOV, 7)
            self[dt] = name
            self[dt + rd(days=+1)] = name
            if self.observed and (1995 <= year <= 1997 or year >= 1999):
                if dt.weekday() in (SAT, SUN):
                    self[dt + rd(days=+2)] = "Вихідний за 7 листопада"
                if dt.weekday() in (FRI, SAT):
                    self[dt + rd(days=+3)] = "Вихідний за 8 листопада"

        # Christmas Day (Gregorian calendar)
        if year >= 2017:
            dt = date(year, DEC, 25)
            self[dt] = "Різдво Христове (за григоріанським календарем)"
            if self.observed and dt.weekday() in WEEKEND:
                self[dt + rd(weekday=MO(+1))] = "Вихідний за 25 грудня"

        # USSR holidays
        # Bloody_Sunday_(1905)
        if year <= 1950:
            self[date(year, JAN, 22)] = "День пам’яті 9 січня 1905 року"

        # Paris_Commune
        if year <= 1928:
            self[date(year, MAR, 18)] = "День Паризької Комуни"

        # USSR Constitution day
        name = "День Конституції СРСР"
        if 1981 <= year <= 1990:
            self[date(year, OCT, 7)] = name
        elif 1937 <= year <= 1980:
            self[date(year, DEC, 5)] = name


class UA(Ukraine):
    pass


class UKR(Ukraine):
    pass<|MERGE_RESOLUTION|>--- conflicted
+++ resolved
@@ -15,27 +15,8 @@
 from dateutil.relativedelta import MO
 from dateutil.relativedelta import relativedelta as rd
 
-<<<<<<< HEAD
-from holidays.constants import JAN, MAR, MAY, JUN, JUL, AUG, SEP, OCT, NOV, DEC
-=======
-from holidays.constants import (
-    APR,
-    AUG,
-    DEC,
-    FRI,
-    JAN,
-    JUL,
-    JUN,
-    MAR,
-    MAY,
-    NOV,
-    OCT,
-    SAT,
-    SEP,
-    SUN,
-    WEEKEND,
-)
->>>>>>> 6d0d635b
+from holidays.constants import JAN, APR, MAR, MAY, JUN, JUL, AUG, SEP, OCT, NOV, DEC
+from holidays.constants import FRI, SAT, SUN, WEEKEND
 from holidays.holiday_base import HolidayBase
 
 
