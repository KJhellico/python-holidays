#  python-holidays
#  ---------------
#  A fast, efficient Python library for generating country, province and state
#  specific sets of holidays on the fly. It aims to make determining whether a
#  specific date is a holiday as fast and flexible as possible.
#
#  Authors: dr-prodigy <dr.prodigy.github@gmail.com> (c) 2017-2023
#           ryanss <ryanssdev@icloud.com> (c) 2014-2017
#  Website: https://github.com/dr-prodigy/python-holidays
#  License: MIT (see LICENSE file)

from datetime import date
from datetime import timedelta as td

<<<<<<< HEAD
from holidays.calendars import _get_nth_weekday_from, _get_nth_weekday_of_month
from holidays.constants import FEB, MAR, MAY, JUN, AUG, OCT, MON
=======
from dateutil.easter import easter

from holidays.constants import JAN, FEB, MAR, MAY, JUN, AUG, OCT, DEC, MON
>>>>>>> 5af641ef
from holidays.holiday_base import HolidayBase
from holidays.holiday_groups import ChristianHolidays, InternationalHolidays


class Ireland(HolidayBase, ChristianHolidays, InternationalHolidays):
    """
    Official holidays in Ireland, as declared in the Citizen's Information
    bulletin:
    https://www.citizensinformation.ie/en/employment/employment_rights_and_conditions/leave_and_holidays/public_holidays_in_ireland.html
    """

    country = "IE"
    special_holidays = {
        2022: (MAR, 18, "Day of Remembrance and Recognition"),
    }

    def __init__(self, *args, **kwargs):
        ChristianHolidays.__init__(self)
        InternationalHolidays.__init__(self)
        super().__init__(*args, **kwargs)

    def _add_observed(self, dt: date, days: int = +1) -> None:
        if self.observed and self._is_weekend(dt):
            self._add_holiday(
                "%s (Observed)" % self[dt], dt + td(days=+2 if self._is_saturday(dt) else days)
            )

    def _populate(self, year):
        super()._populate(year)

        # New Year's Day.
        self._add_new_years_day("New Year's Day")

        # St. Brigid's Day.
        if year >= 2023:
            dt = date(year, FEB, 1)
<<<<<<< HEAD
            self._add_holiday(
                "St. Brigid's Day",
                dt if self._is_friday(dt) else _get_nth_weekday_from(1, MON, dt),
            )

        # St. Patrick's Day.
        self._add_observed(self._add_holiday("St. Patrick's Day", MAR, 17))
=======
            self[
                dt if self._is_friday(dt) else self._get_nth_weekday_from(1, MON, dt)
            ] = "St. Brigid's Day"

        # St. Patrick's Day
        name = "St. Patrick's Day"
        dt = date(year, MAR, 17)
        self[dt] = name
        if self.observed and self._is_weekend(dt):
            self[self._get_nth_weekday_from(1, MON, dt)] = name + " (Observed)"
>>>>>>> 5af641ef

        # Easter Monday.
        self._add_easter_monday("Easter Monday")

        # May Day.
        if year >= 1978:
<<<<<<< HEAD
            self._add_holiday(
                "May Day",
                date(year, MAY, 8)
                if year == 1995
                else _get_nth_weekday_of_month(1, MON, MAY, year),
            )
=======
            name = "May Day"
            if year == 1995:
                dt = date(year, MAY, 8)
            else:
                dt = self._get_nth_weekday_of_month(1, MON, MAY)
            self[dt] = name

        # June bank holiday (first Monday in June)
        self[self._get_nth_weekday_of_month(1, MON, JUN)] = "June Bank Holiday"

        # Summer bank holiday (first Monday in August)
        self[self._get_nth_weekday_of_month(1, MON, AUG)] = "August Bank Holiday"

        # October Bank Holiday (last Monday in October)
        self[self._get_nth_weekday_of_month(-1, MON, OCT)] = "October Bank Holiday"

        # Christmas Day
        name = "Christmas Day"
        dt = date(year, DEC, 25)
        self[dt] = name
        if self.observed and self._is_weekend(dt):
            self[self._get_nth_weekday_from(1, MON, dt)] = name + " (Observed)"
>>>>>>> 5af641ef

        # June Bank holiday.
        self._add_holiday("June Bank Holiday", _get_nth_weekday_of_month(1, MON, JUN, year))

        # Summer Bank holiday.
        self._add_holiday("August Bank Holiday", _get_nth_weekday_of_month(1, MON, AUG, year))

        # October Bank Holiday.
        self._add_holiday("October Bank Holiday", _get_nth_weekday_of_month(-1, MON, OCT, year))

        # Christmas Day.
        self._add_observed(self._add_christmas_day("Christmas Day"))

        # St. Stephen's Day.
        self._add_observed(self._add_christmas_day_two("St. Stephen's Day"), days=+2)


class IE(Ireland):
    pass


class IRL(Ireland):
    pass<|MERGE_RESOLUTION|>--- conflicted
+++ resolved
@@ -12,14 +12,7 @@
 from datetime import date
 from datetime import timedelta as td
 
-<<<<<<< HEAD
-from holidays.calendars import _get_nth_weekday_from, _get_nth_weekday_of_month
-from holidays.constants import FEB, MAR, MAY, JUN, AUG, OCT, MON
-=======
-from dateutil.easter import easter
-
-from holidays.constants import JAN, FEB, MAR, MAY, JUN, AUG, OCT, DEC, MON
->>>>>>> 5af641ef
+from holidays.constants import FEB, MAR, MAY, JUN, AUG, OCT, DEC, MON
 from holidays.holiday_base import HolidayBase
 from holidays.holiday_groups import ChristianHolidays, InternationalHolidays
 
@@ -56,15 +49,6 @@
         # St. Brigid's Day.
         if year >= 2023:
             dt = date(year, FEB, 1)
-<<<<<<< HEAD
-            self._add_holiday(
-                "St. Brigid's Day",
-                dt if self._is_friday(dt) else _get_nth_weekday_from(1, MON, dt),
-            )
-
-        # St. Patrick's Day.
-        self._add_observed(self._add_holiday("St. Patrick's Day", MAR, 17))
-=======
             self[
                 dt if self._is_friday(dt) else self._get_nth_weekday_from(1, MON, dt)
             ] = "St. Brigid's Day"
@@ -75,21 +59,12 @@
         self[dt] = name
         if self.observed and self._is_weekend(dt):
             self[self._get_nth_weekday_from(1, MON, dt)] = name + " (Observed)"
->>>>>>> 5af641ef
 
         # Easter Monday.
         self._add_easter_monday("Easter Monday")
 
         # May Day.
         if year >= 1978:
-<<<<<<< HEAD
-            self._add_holiday(
-                "May Day",
-                date(year, MAY, 8)
-                if year == 1995
-                else _get_nth_weekday_of_month(1, MON, MAY, year),
-            )
-=======
             name = "May Day"
             if year == 1995:
                 dt = date(year, MAY, 8)
@@ -112,19 +87,6 @@
         self[dt] = name
         if self.observed and self._is_weekend(dt):
             self[self._get_nth_weekday_from(1, MON, dt)] = name + " (Observed)"
->>>>>>> 5af641ef
-
-        # June Bank holiday.
-        self._add_holiday("June Bank Holiday", _get_nth_weekday_of_month(1, MON, JUN, year))
-
-        # Summer Bank holiday.
-        self._add_holiday("August Bank Holiday", _get_nth_weekday_of_month(1, MON, AUG, year))
-
-        # October Bank Holiday.
-        self._add_holiday("October Bank Holiday", _get_nth_weekday_of_month(-1, MON, OCT, year))
-
-        # Christmas Day.
-        self._add_observed(self._add_christmas_day("Christmas Day"))
 
         # St. Stephen's Day.
         self._add_observed(self._add_christmas_day_two("St. Stephen's Day"), days=+2)
