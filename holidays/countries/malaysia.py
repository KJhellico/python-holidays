#  python-holidays
#  ---------------
#  A fast, efficient Python library for generating country, province and state
#  specific sets of holidays on the fly. It aims to make determining whether a
#  specific date is a holiday as fast and flexible as possible.
#
#  Authors: dr-prodigy <dr.prodigy.github@gmail.com> (c) 2017-2023
#           ryanss <ryanssdev@icloud.com> (c) 2014-2017
#  Website: https://github.com/dr-prodigy/python-holidays
#  License: MIT (see LICENSE file)

from datetime import date
from datetime import timedelta as td
from typing import Iterable, Optional, Union

from dateutil.easter import easter
from dateutil.relativedelta import FR, MO, SA, SU
from dateutil.relativedelta import relativedelta as rd
<<<<<<< HEAD
from dateutil.relativedelta import MO, FR, SA, SU

from holidays.constants import (
    JAN,
    FEB,
    MAR,
    APR,
    MAY,
    JUN,
    JUL,
    AUG,
    SEP,
    OCT,
    NOV,
    DEC,
)
=======

from holidays.constants import JAN, FEB, MAR, APR, MAY, JUN, JUL, AUG, SEP
from holidays.constants import OCT, NOV, DEC, FRI, SAT, SUN
>>>>>>> ee5c45ac
from holidays.holiday_base import HolidayBase
from holidays.utils import _ChineseLuniSolar, _islamic_to_gre


class Malaysia(HolidayBase):
    country = "MY"
    special_holidays = {
        # The years 1955 1959 1995 seems to have the elections
        # one weekday but I am not sure if they were marked as
        # holidays.
        1999: ((NOV, 29, "Malaysia General Election Holiday"),),
        2018: ((MAY, 9, "Malaysia General Election Holiday"),),
        2019: ((JUL, 30, "Installation of New King"),),
    }
    subdivisions = [
        "JHR",
        "KDH",
        "KTN",
        "KUL",
        "LBN",
        "MLK",
        "NSN",
        "PHG",
        "PJY",
        "PLS",
        "PNG",
        "PRK",
        "SBH",
        "SGR",
        "SWK",
        "TRG",
    ]

    def __init__(
        self,
        years: Optional[Union[int, Iterable[int]]] = None,
        expand: bool = True,
        observed: bool = True,
        subdiv: Optional[str] = None,
        prov: Optional[str] = None,
        state: Optional[str] = None,
        language: Optional[str] = None,
    ) -> None:
        """
        An subclass of :py:class:`HolidayBase` representing public holidays in
        Malaysia.

        If ``subdiv`` for a state is not supplied, only nationwide holidays are
        returned. The following ``subdiv`` state codes are used (ISO 3166-2
        subdivision codes are not yet supported):

        - JHR: Johor
        - KDH: Kedah
        - KTN: Kelantan
        - MLK: Melaka
        - NSN: Negeri Sembilan
        - PHG: Pahang
        - PRK: Perak
        - PLS: Perlis
        - PNG: Pulau Pinang
        - SBH: Sabah
        - SWK: Sarawak
        - SGR: Selangor
        - TRG: Terengganu
        - KUL: FT Kuala Lumpur
        - LBN: FT Labuan
        - PJY: FT Putrajaya

        Limitations:

        - Prior to 2021: holidays are not accurate.
        - 2027 and later: Thaipusam dates are are estimated, and so denoted.

        Reference: `Wikipedia
        <https://en.wikipedia.org/wiki/Public_holidays_in_Malaysia>`__

        Country created by: `Eden <https://github.com/jusce17>`__

        Country maintained by: `Mike Borsetti <https://github.com/mborsetti>`__

        See parameters and usage in :py:class:`HolidayBase`.
        """
        self.cnls = _ChineseLuniSolar()
        super().__init__(
            years, expand, observed, subdiv, prov, state, language
        )

    def _populate(self, year):
        def _add_holiday(dt: date, hol: str) -> None:
            if dt.year == year:
                self[dt] = hol

        super()._populate(year)

        estimated_suffix = "* (*estimated)"

        # Chinese New Year (one day in the States of Kelantan and Terengganu,
        # two days in the other States).
        hol_date = self.cnls.lunar_n_y_date(year)
        self[hol_date] = "Chinese New Year"
        # The second day of Chinese New Year is not a federal holiday in
        # Kelantan and Terengganu. However, it is gazetted as a state holiday
        # in both states, effectively making it a nationwide holiday.
        self[hol_date + td(days=+1)] = "Chinese New Year Holiday"

        # Wesak Day.
        # Date of observance is announced yearly
        # https://en.wikipedia.org/wiki/Vesak#Dates_of_observance
        dates_obs = {
            2001: (MAY, 7),
            2002: (MAY, 27),
            2003: (MAY, 15),
            2004: (MAY, 3),
            2005: (MAY, 23),
            2006: (MAY, 12),
            2007: (MAY, 1),
            2008: (MAY, 19),
            2009: (MAY, 9),
            2010: (MAY, 28),
            2011: (MAY, 17),
            2012: (MAY, 5),
            2013: (MAY, 24),
            2014: (MAY, 13),
            2015: (MAY, 3),
            2016: (MAY, 21),
            2017: (MAY, 10),
            2018: (MAY, 29),
            2019: (MAY, 19),
            2020: (MAY, 7),
            2021: (MAY, 26),
            2022: (MAY, 15),
        }
        name = "Vesak Day"
        if year in dates_obs:
            hol_date = date(year, *dates_obs[year])
        else:
            hol_date = self.cnls.vesak_may_date(year)
            name += estimated_suffix
        self[hol_date] = name

        # Labour Day.
        self[date(year, MAY, 1)] = "Labour Day"

        # Birthday of [His Majesty] the Yang di-Pertuan Agong.
        if year <= 2017:
            hol_date = date(year, JUN, 1) + rd(weekday=SA)
        elif year == 2018:
            hol_date = date(2018, SEP, 9)
        elif year == 2020:
            # https://www.nst.com.my/news/nation/2020/03/571660/agongs-birthday-moved-june-6-june-8
            hol_date = date(2020, JUN, 8)
        else:
            hol_date = date(year, JUN, 1) + rd(weekday=MO)
        self[hol_date] = "Birthday of SPB Yang di-Pertuan Agong"

        # Hari Kebangsaan or National Day.
        self[date(year, AUG, 31)] = "National Day"

        # Malaysia Day.
        if year >= 2010:
            self[date(year, SEP, 16)] = "Malaysia Day"

        # Deepavali.
        # aka Diwali;
        # date of observance is announced yearly
        if self.subdiv != "SWK":
            dates_obs = {
                2001: (NOV, 14),
                2002: (NOV, 3),
                2003: (OCT, 23),
                2004: (NOV, 11),
                2005: (NOV, 1),
                2006: (OCT, 21),
                2007: (NOV, 8),
                2008: (OCT, 27),
                2009: (OCT, 17),
                2010: (NOV, 5),
                2011: (OCT, 26),
                2012: (NOV, 13),
                2013: (NOV, 2),
                2014: (OCT, 22),
                2015: (NOV, 10),
                2016: (OCT, 29),
                2017: (OCT, 18),
                2018: (NOV, 6),
                2019: (OCT, 27),
                2020: (NOV, 14),
                2021: (NOV, 4),
                2022: (OCT, 24),
            }
            name = "Deepavali"
            if year in dates_obs:
                hol_date = date(year, *dates_obs[year])
            else:
                hol_date = self.cnls.s_diwali_date(year)
                name += estimated_suffix
            self[hol_date] = name

        # Christmas day.
        self[date(year, DEC, 25)] = "Christmas Day"

        # Birthday of the Prophet Muhammad (s.a.w.).
        # a.k.a. Hari Keputeraan Nabi Muhammad (Sabah Act)
        dates_obs = {
            2001: ((JUN, 4),),
            2002: ((MAY, 24),),
            2003: ((MAY, 14),),
            2004: ((MAY, 2),),
            2005: ((APR, 21),),
            2006: ((APR, 11),),
            2007: ((MAR, 31),),
            2008: ((MAR, 20),),
            2009: ((MAR, 9),),
            2010: ((FEB, 26),),
            2011: ((FEB, 16),),
            2012: ((FEB, 5),),
            2013: ((JAN, 24),),
            2014: ((JAN, 14),),
            2015: (
                (JAN, 3),
                (DEC, 24),
            ),
            2016: ((DEC, 12),),
            2017: ((DEC, 1),),
            2018: ((NOV, 20),),
            2019: ((NOV, 9),),
            2020: ((OCT, 29),),
            2021: ((OCT, 19),),
            2022: ((OCT, 10),),
        }
        name = "Maulidur Rasul (Birthday of the Prophet Muhammad)"
        if year in dates_obs:
            hol_dates = [
                (date(year, *date_obs), "") for date_obs in dates_obs[year]
            ]
        else:
            hol_dates = [
                (date_obs, estimated_suffix)
                for date_obs in _islamic_to_gre(year, 3, 12)
            ]
        for hol_date, hol_suffix in hol_dates:
            self[hol_date] = name + hol_suffix

        # Hari Raya Puasa (2 days).
        # aka Eid al-Fitr;
        # exact date of observance is announced yearly
        dates_obs = {
            2001: ((DEC, 17),),
            2002: ((DEC, 6),),
            2003: ((NOV, 26),),
            2004: ((NOV, 14),),
            2005: ((NOV, 3),),
            2006: ((OCT, 24),),
            2007: ((OCT, 13),),
            2008: ((OCT, 1),),
            2009: ((SEP, 20),),
            2010: ((SEP, 10),),
            2011: ((AUG, 31),),
            2012: ((AUG, 19),),
            2013: ((AUG, 8),),
            2014: ((JUL, 28),),
            2015: ((JUL, 17),),
            2016: ((JUL, 6),),
            2017: ((JUN, 25),),
            2018: ((JUN, 15),),
            2019: ((JUN, 5),),
            2020: ((MAY, 24),),
            2021: ((MAY, 13),),
            2022: ((MAY, 2),),
        }
        name = "Hari Raya Puasa"
        hol_dates = []
        for yr in (year - 1, year):
            if yr in dates_obs:
                for date_obs in dates_obs[yr]:
                    hol_dates.append((date(yr, *date_obs), ""))
            else:
                for date_obs in _islamic_to_gre(year, 10, 1):
                    hol_dates.append((date_obs, estimated_suffix))
        for hol_date, hol_suffix in hol_dates:
            _add_holiday(hol_date, f"{name}{hol_suffix}")
            _add_holiday(
                hol_date + td(days=+1),
                f"Second day of {name}{hol_suffix}",
            )

        # Hari Raya Haji and Arafat Day.
        # Date of observance is announced yearly.
        dates_obs = {
            2001: ((MAR, 6),),
            2002: ((FEB, 23),),
            2003: ((FEB, 12),),
            2004: ((FEB, 2),),
            2005: ((JAN, 21),),
            2006: (
                (JAN, 10),
                (DEC, 31),
            ),
            2007: ((DEC, 20),),
            2008: ((DEC, 9),),
            2009: ((NOV, 28),),
            2010: ((NOV, 17),),
            2011: ((NOV, 7),),
            2012: ((OCT, 26),),
            2013: ((OCT, 15),),
            2014: ((OCT, 5),),
            2015: ((SEP, 24),),
            2016: ((SEP, 12),),
            2017: ((SEP, 1),),
            2018: ((AUG, 22),),
            2019: ((AUG, 11),),
            2020: ((JUL, 31),),
            2021: ((JUL, 20),),
            2022: ((JUL, 10),),
        }
        name = "Hari Raya Haji"
        hol_dates = []
        for yr in (year - 1, year):
            if yr in dates_obs:
                for date_obs in dates_obs[yr]:
                    hol_dates.append((date(yr, *date_obs), ""))
            else:
                for date_obs in _islamic_to_gre(year, 12, 10):
                    hol_dates.append((date_obs, estimated_suffix))
        for hol_date, hol_suffix in hol_dates:
            _add_holiday(hol_date, f"{name}{hol_suffix}")
            if self.subdiv == "TRG":
                # Arafat Day is one day before Eid al-Adha
                _add_holiday(hol_date + td(days=-1), f"Arafat Day{hol_suffix}")
            if self.subdiv in {"KDH", "KTN", "PLS", "TRG"}:
                # Second day
                _add_holiday(
                    hol_date + td(days=+1),
                    f"{name} Holiday{hol_suffix}",
                )

        # ---------------------------------------------------------#
        # Holidays from the Sarawak Ordinance (not included above) #
        # ---------------------------------------------------------#
        if self.subdiv == "SWK":
            # Dayak Festival Day (the first day of June) and the following day.
            self[date(year, JUN, 1)] = "Gawai Dayak"
            self[date(year, JUN, 2)] = "Gawai Dayak (Second day)"

            # The first day of May—Worker’s Celebration Day.

            # Birthday of Tuan Yang Terutama Yang di-Pertua Negeri Sarawak (the
            # second Saturday of September).
            second_sat_oct = date(year, OCT, 1) + rd(weekday=SA(+2))
            self[second_sat_oct] = "Birthday of the Governor of Sarawak"

            # Sarawak Independence Day
            if year >= 2017:
                self[date(year, JUL, 22)] = "Sarawak Day"

        # New Year's Day
        if self.subdiv in {
            "KUL",
            "LBN",
            "MLK",
            "NSN",
            "PHG",
            "PJY",
            "PNG",
            "PRK",
            "SBH",
            "SGR",
            "SWK",
        }:
            self[date(year, JAN, 1)] = "New Year's Day"

        # Isra and Mi'raj.
        if self.subdiv in {"KDH", "NSN", "PLS"} or (
            self.subdiv == "TRG" and year >= 2020
        ):
            dates_obs = {
                2001: ((OCT, 15),),
                2002: ((OCT, 4),),
                2003: ((SEP, 24),),
                2004: ((SEP, 12),),
                2005: ((SEP, 1),),
                2006: ((AUG, 22),),
                2007: ((AUG, 11),),
                2008: ((JUL, 31),),
                2009: ((JUL, 20),),
                2010: ((JUL, 9),),
                2011: ((JUN, 29),),
                2012: ((JUN, 17),),
                2013: ((JUN, 6),),
                2014: ((MAY, 27),),
                2015: ((MAY, 16),),
                2016: ((MAY, 5),),
                2017: ((APR, 24),),
                2018: ((APR, 14),),
                2019: ((APR, 3),),
                2020: ((MAR, 22),),
                2021: ((MAR, 11),),
                2022: ((MAR, 1),),
            }
            name = "Isra and Mi'raj"
            if year in dates_obs:
                hol_dates = [
                    (date(year, *date_obs), "") for date_obs in dates_obs[year]
                ]
            else:
                hol_dates = [
                    (date_obs, estimated_suffix)
                    for date_obs in _islamic_to_gre(year, 7, 27)
                ]
            for hol_date, hol_suffix in hol_dates:
                self[hol_date] = name + hol_suffix

        # Beginning of Ramadan.
        if self.subdiv in {"JHR", "KDH", "MLK"}:
            dates_obs = {
                2001: ((NOV, 17),),
                2002: ((NOV, 6),),
                2003: ((OCT, 27),),
                2004: ((OCT, 16),),
                2005: ((OCT, 5),),
                2006: ((SEP, 24),),
                2007: ((SEP, 13),),
                2008: ((SEP, 2),),
                2009: ((AUG, 22),),
                2010: ((AUG, 11),),
                2011: ((AUG, 1),),
                2012: ((JUL, 20),),
                2013: ((JUL, 9),),
                2014: ((JUN, 29),),
                2015: ((JUN, 18),),
                2016: ((JUN, 7),),
                2017: ((MAY, 27),),
                2018: ((MAY, 17),),
                2019: ((MAY, 6),),
                2020: ((APR, 24),),
                2021: ((APR, 13),),
                2022: ((APR, 3),),
            }
            name = "Beginning of Ramadan"
            if year in dates_obs:
                hol_dates = [
                    (date(year, *date_obs), "") for date_obs in dates_obs[year]
                ]
            else:
                hol_dates = [
                    (date_obs, estimated_suffix)
                    for date_obs in _islamic_to_gre(year, 9, 1)
                ]
            for hol_date, hol_suffix in hol_dates:
                self[hol_date] = name + hol_suffix

        # Nuzul Al-Quran Day.
        if self.subdiv in {
            "KTN",
            "KUL",
            "LBN",
            "PHG",
            "PNG",
            "PRK",
            "PLS",
            "PJY",
            "SGR",
            "TRG",
        }:
            dates_obs = {
                2001: ((DEC, 3),),
                2002: ((NOV, 22),),
                2003: ((NOV, 12),),
                2004: ((NOV, 1),),
                2005: ((OCT, 21),),
                2006: ((OCT, 10),),
                2007: ((SEP, 29),),
                2008: ((SEP, 18),),
                2009: ((SEP, 7),),
                2010: ((AUG, 27),),
                2011: ((AUG, 17),),
                2012: ((AUG, 5),),
                2013: ((JUL, 25),),
                2014: ((JUL, 15),),
                2015: ((JUL, 4),),
                2016: ((JUN, 22),),
                2017: ((JUN, 12),),
                2018: ((JUN, 2),),
                2019: ((MAY, 22),),
                2020: ((MAY, 10),),
                2021: ((APR, 29),),
                2022: ((APR, 19),),
            }
            name = "Nuzul Al-Quran Day"
            if year in dates_obs:
                hol_dates = [
                    (date(year, *date_obs), "") for date_obs in dates_obs[year]
                ]
            else:
                hol_dates = [
                    (date_obs, estimated_suffix)
                    for date_obs in _islamic_to_gre(year, 9, 17)
                ]
            for hol_date, hol_suffix in hol_dates:
                self[hol_date] = name + hol_suffix

        # Thaipusam.
        # An annual Hindu festival observed on the day of the first full moon
        # during the Tamil month of Thai
        if self.subdiv in {"JHR", "KUL", "NSN", "PJY", "PNG", "PRK", "SGR"}:
            dates_obs = {
                2018: (JAN, 31),
                2019: (JAN, 21),
                2020: (FEB, 8),
                2021: (JAN, 28),
                2022: (JAN, 18),
                2023: (FEB, 5),
                2024: (JAN, 25),
                2025: (FEB, 11),
                2026: (FEB, 1),
                2027: (JAN, 22),
            }
            name = "Thaipusam"
            if year in dates_obs:
                hol_date = date(year, *dates_obs[year])
            else:
                hol_date = self.cnls.thaipusam_date(year)
                name += estimated_suffix
            self[hol_date] = name

        # Federal Territory Day.
        if self.subdiv in {"KUL", "LBN", "PJY"} and year >= 1974:
            self[date(year, FEB, 1)] = "Federal Territory Day"

        # State holidays (single state)

        if self.subdiv == "MLK":
            if year >= 1989:
                self[
                    date(year, APR, 15)
                ] = "Declaration of Malacca as a Historical City"
            if year >= 2020:
                hol_date = date(year, AUG, 24)
            else:
                hol_date = date(year, OCT, 1) + rd(weekday=FR(+2))
            self[hol_date] = "Birthday of the Governor of Malacca"

        elif self.subdiv == "NSN":
            if year >= 2009:
                self[
                    date(year, JAN, 14)
                ] = "Birthday of the Sultan of Negeri Sembilan"

        elif self.subdiv == "PHG":
            if year >= 2020:
                hol_date = date(year, MAY, 22)
            else:
                hol_date = date(year, MAY, 7)
            self[hol_date] = "Hari Hol of Pahang"

            if year >= 2019:
                hol_date = date(year, JUL, 30)
            elif 1975 <= year <= 2018:
                hol_date = date(year, OCT, 24)
            self[hol_date] = "Birthday of the Sultan of Pahang"

        elif self.subdiv == "PNG":
            if year >= 2009:
                self[date(year, JUL, 7)] = "George Town Heritage Day"
            second_sat_jul = date(year, JUL, 1) + rd(weekday=SA(+2))
            self[second_sat_jul] = "Birthday of the Governor of Penang"

        elif self.subdiv == "PLS":
            if year >= 2018:
                hol_date = date(year, JUL, 17)
            elif year >= 2000:
                hol_date = date(year, MAY, 17)
            self[hol_date] = "Birthday of The Raja of Perlis"

        elif self.subdiv == "SGR":
            self[date(year, DEC, 11)] = "Birthday of The Sultan of Selangor"

        elif self.subdiv == "TRG":
            if year >= 2000:
                self[date(year, MAR, 4)] = (
                    "Anniversary of the Installation "
                    "of the Sultan of Terengganu"
                )
                self[
                    date(year, APR, 26)
                ] = "Birthday of the Sultan of Terengganu"

        # Check for holidays that fall on a Sunday and
        # implement Section 3 of Malaysian Holidays Act:
        # "if any day specified in the Schedule falls on
        # Sunday then the day following shall be a public
        # holiday and if such day is already a public holiday,
        # then the day following shall be a public holiday"
        # In Johor and Kedah it's Friday -> Sunday,
        # in Kelantan and Terengganu it's Saturday -> Sunday
        for hol_date, hol_name in list(self.items()):
            if hol_date.year != year:
                continue
            in_lieu_date = None
<<<<<<< HEAD
            if self._is_friday(hol_date) and self.subdiv in {"JHR", "KDH"}:
                in_lieu_date = hol_date + rd(days=+2)
            elif self._is_saturday(hol_date) and self.subdiv in {
                "KTN",
                "TRG",
            }:
                in_lieu_date = hol_date + rd(days=+1)
            elif self._is_sunday(hol_date) and self.subdiv not in {
=======
            if hol_date.weekday() == FRI and self.subdiv in {"JHR", "KDH"}:
                in_lieu_date = hol_date + td(days=+2)
            elif hol_date.weekday() == SAT and self.subdiv in {
                "KTN",
                "TRG",
            }:
                in_lieu_date = hol_date + td(days=+1)
            elif hol_date.weekday() == SUN and self.subdiv not in {
>>>>>>> ee5c45ac
                "JHR",
                "KDH",
                "KTN",
                "TRG",
            }:
                in_lieu_date = hol_date + td(days=+1)
            if not in_lieu_date:
                continue
            while in_lieu_date.year == year and in_lieu_date in self:
                in_lieu_date += td(days=+1)
            _add_holiday(in_lieu_date, f"{hol_name} [In lieu]")

        # The last two days in May (Pesta Kaamatan).
        # (Sarawak Act)
        # Day following a Sunday is not a holiday
        if self.subdiv in {"LBN", "SBH"}:
            self[date(year, MAY, 30)] = "Pesta Kaamatan"
            self[date(year, MAY, 31)] = "Pesta Kaamatan (Second day)"

        # ------------------------------#
        # Other holidays (decrees etc.) #
        # ------------------------------#

        # Awal Muharram.
        dates_obs = {
            2001: ((MAR, 26),),
            2002: ((MAR, 15),),
            2003: ((MAR, 5),),
            2004: ((FEB, 22),),
            2005: ((FEB, 10),),
            2006: ((JAN, 31),),
            2007: ((JAN, 20),),
            2008: (
                (JAN, 10),
                (DEC, 29),
            ),
            2009: ((DEC, 18),),
            2010: ((DEC, 8),),
            2011: ((NOV, 27),),
            2012: ((NOV, 15),),
            2013: ((NOV, 5),),
            2014: ((OCT, 25),),
            2015: ((OCT, 14),),
            2016: ((OCT, 2),),
            2017: ((SEP, 22),),
            2018: ((SEP, 11),),
            2019: ((SEP, 1),),
            2020: ((AUG, 20),),
            2021: ((AUG, 10),),
            2022: ((JUL, 30),),
        }
        name = "Awal Muharram (Hijri New Year)"
        if year in dates_obs:
            hol_dates = [
                (date(year, *date_obs), "") for date_obs in dates_obs[year]
            ]
        else:
            hol_dates = [
                (date_obs, estimated_suffix)
                for date_obs in _islamic_to_gre(year, 1, 1)
            ]
        for hol_date, hol_suffix in hol_dates:
            self[hol_date] = name + hol_suffix

        # Special holidays (states)
        if year == 2021 and self.subdiv in {"KUL", "LBN", "PJY"}:
            self[date(2021, DEC, 3)] = "Malaysia Cup Holiday"

        if year == 2022 and self.subdiv == "KDH":
            self[date(2022, JAN, 18)] = "Thaipusam"

        if year == 2022 and self.subdiv in {
            "JHR",
            "KDH",
            "KTN",
            "TRG",
        }:
            self[date(2022, MAY, 4)] = "Labour Day Holiday"

        # ---------------------------------#
        # State holidays (multiple states) #
        # ---------------------------------#

        # Good Friday.
        if self.subdiv in {"SBH", "SWK"}:
            self[easter(year) + td(days=-2)] = "Good Friday"

        # -----------------------------
        # State holidays (single state)
        # -----------------------------

        if self.subdiv == "JHR":
            if year >= 2015:
                self[date(year, MAR, 23)] = "Birthday of the Sultan of Johor"
            if year >= 2011:
                dates_obs = {
                    2011: ((JAN, 12),),
                    2012: ((JAN, 1), (DEC, 20)),
                    2013: ((DEC, 10),),
                    2014: ((NOV, 29),),
                    2015: ((NOV, 19),),
                    2016: ((NOV, 7),),
                    2017: ((OCT, 27),),
                    2018: ((OCT, 15),),
                    2019: ((OCT, 5),),
                    2020: ((SEP, 24),),
                    2021: ((SEP, 13),),
                    2022: ((SEP, 3),),
                }
                name = "Hari Hol of Sultan Iskandar of Johor"
                if year in dates_obs:
                    hol_dates = [
                        (date(year, *date_obs), "")
                        for date_obs in dates_obs[year]
                    ]
                else:
                    hol_dates = [
                        (date_obs, estimated_suffix)
                        for date_obs in _islamic_to_gre(year, 2, 6)
                    ]
                for hol_date, hol_suffix in hol_dates:
                    self[hol_date] = name + hol_suffix

        elif self.subdiv == "KDH":
            if year >= 2020:
                third_sun_jun = date(year, JUN, 1) + rd(weekday=SU(+3))
                self[third_sun_jun] = "Birthday of The Sultan of Kedah"

        elif self.subdiv == "KTN":
            if year >= 2010:
                name = "Birthday of the Sultan of Kelantan"
                self[date(year, NOV, 11)] = name
                self[date(year, NOV, 12)] = name

        elif self.subdiv == "PRK":
            # This Holiday used to be on 27th until 2017
            # https://www.officeholidays.com/holidays/malaysia/birthday-of-the-sultan-of-perak  # noqa: E501
            if year >= 2018:
                first_fri_nov = date(year, NOV, 1) + rd(weekday=FR)
                self[first_fri_nov] = "Birthday of the Sultan of Perak"
            else:
                self[date(year, NOV, 27)] = "Birthday of the Sultan of Perak"

        elif self.subdiv == "SBH":
            first_sat_oct = date(year, OCT, 1) + rd(weekday=SA)
            self[first_sat_oct] = "Birthday of the Governor of Sabah"
            if year >= 2019:
                self[date(year, DEC, 24)] = "Christmas Eve"


class MY(Malaysia):
    # __init__ required for IDE typing and inheritance of docstring.
    def __init__(
        self,
        years: Optional[Union[int, Iterable[int]]] = None,
        expand: bool = True,
        observed: bool = True,
        subdiv: Optional[str] = None,
        prov: Optional[str] = None,
        state: Optional[str] = None,
        language: Optional[str] = None,
    ) -> None:
        super().__init__(
            years, expand, observed, subdiv, prov, state, language
        )


class MYS(Malaysia):
    # __init__ required for IDE typing and inheritance of docstring.
    def __init__(
        self,
        years: Optional[Union[int, Iterable[int]]] = None,
        expand: bool = True,
        observed: bool = True,
        subdiv: Optional[str] = None,
        prov: Optional[str] = None,
        state: Optional[str] = None,
        language: Optional[str] = None,
    ) -> None:
        super().__init__(
            years, expand, observed, subdiv, prov, state, language
        )<|MERGE_RESOLUTION|>--- conflicted
+++ resolved
@@ -16,28 +16,9 @@
 from dateutil.easter import easter
 from dateutil.relativedelta import FR, MO, SA, SU
 from dateutil.relativedelta import relativedelta as rd
-<<<<<<< HEAD
-from dateutil.relativedelta import MO, FR, SA, SU
-
-from holidays.constants import (
-    JAN,
-    FEB,
-    MAR,
-    APR,
-    MAY,
-    JUN,
-    JUL,
-    AUG,
-    SEP,
-    OCT,
-    NOV,
-    DEC,
-)
-=======
 
 from holidays.constants import JAN, FEB, MAR, APR, MAY, JUN, JUL, AUG, SEP
-from holidays.constants import OCT, NOV, DEC, FRI, SAT, SUN
->>>>>>> ee5c45ac
+from holidays.constants import OCT, NOV, DEC
 from holidays.holiday_base import HolidayBase
 from holidays.utils import _ChineseLuniSolar, _islamic_to_gre
 
@@ -637,25 +618,14 @@
             if hol_date.year != year:
                 continue
             in_lieu_date = None
-<<<<<<< HEAD
             if self._is_friday(hol_date) and self.subdiv in {"JHR", "KDH"}:
-                in_lieu_date = hol_date + rd(days=+2)
+                in_lieu_date = hol_date + td(days=+2)
             elif self._is_saturday(hol_date) and self.subdiv in {
                 "KTN",
                 "TRG",
             }:
-                in_lieu_date = hol_date + rd(days=+1)
+                in_lieu_date = hol_date + td(days=+1)
             elif self._is_sunday(hol_date) and self.subdiv not in {
-=======
-            if hol_date.weekday() == FRI and self.subdiv in {"JHR", "KDH"}:
-                in_lieu_date = hol_date + td(days=+2)
-            elif hol_date.weekday() == SAT and self.subdiv in {
-                "KTN",
-                "TRG",
-            }:
-                in_lieu_date = hol_date + td(days=+1)
-            elif hol_date.weekday() == SUN and self.subdiv not in {
->>>>>>> ee5c45ac
                 "JHR",
                 "KDH",
                 "KTN",
