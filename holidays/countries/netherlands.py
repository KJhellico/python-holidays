#  python-holidays
#  ---------------
#  A fast, efficient Python library for generating country, province and state
#  specific sets of holidays on the fly. It aims to make determining whether a
#  specific date is a holiday as fast and flexible as possible.
#
#  Authors: dr-prodigy <dr.prodigy.github@gmail.com> (c) 2017-2023
#           ryanss <ryanssdev@icloud.com> (c) 2014-2017
#  Website: https://github.com/dr-prodigy/python-holidays
#  License: MIT (see LICENSE file)

from datetime import date
from datetime import timedelta as td

from dateutil.easter import easter

<<<<<<< HEAD
from holidays.constants import JAN, APR, MAY, AUG, DEC
=======
from holidays.constants import JAN, APR, MAY, AUG, DEC, SUN
>>>>>>> ee5c45ac
from holidays.holiday_base import HolidayBase


class Netherlands(HolidayBase):
    """
    http://www.iamsterdam.com/en/plan-your-trip/practical-info/public-holidays
    """

    country = "NL"

    def _populate(self, year):
        super()._populate(year)

        # New years
        self[date(year, JAN, 1)] = "Nieuwjaarsdag"

        easter_date = easter(year)

        # Easter
        self[easter_date] = "Eerste paasdag"

        # Good friday
        self[easter_date + td(days=-2)] = "Goede Vrijdag"

        # Second easter day
        self[easter_date + td(days=+1)] = "Tweede paasdag"

        # Ascension day
        self[easter_date + td(days=+39)] = "Hemelvaart"

        # Pentecost
        self[easter_date + td(days=+49)] = "Eerste Pinksterdag"

        # Pentecost monday
        self[easter_date + td(days=+50)] = "Tweede Pinksterdag"

        # First christmas
        self[date(year, DEC, 25)] = "Eerste Kerstdag"

        # Second christmas
        self[date(year, DEC, 26)] = "Tweede Kerstdag"

        # Liberation day
        if year >= 1945 and year % 5 == 0:
            self[date(year, MAY, 5)] = "Bevrijdingsdag"

        # Kingsday
        if year >= 2014:
            kings_day = date(year, APR, 27)
<<<<<<< HEAD
            if self._is_sunday(kings_day):
                kings_day = kings_day - rd(days=1)
=======
            if kings_day.weekday() == SUN:
                kings_day += td(days=-1)
>>>>>>> ee5c45ac

            self[kings_day] = "Koningsdag"

        # Queen's day
        if 1891 <= year <= 2013:
            queens_day = date(year, APR, 30)
            if year <= 1948:
                queens_day = date(year, AUG, 31)

<<<<<<< HEAD
            if self._is_sunday(queens_day):
                if year < 1980:
                    queens_day = queens_day + rd(days=1)
                else:
                    queens_day = queens_day - rd(days=1)
=======
            if queens_day.weekday() == SUN:
                queens_day += td(days=1) if year < 1980 else td(days=-1)
>>>>>>> ee5c45ac

            self[queens_day] = "Koninginnedag"


class NL(Netherlands):
    pass


class NLD(Netherlands):
    pass<|MERGE_RESOLUTION|>--- conflicted
+++ resolved
@@ -14,11 +14,7 @@
 
 from dateutil.easter import easter
 
-<<<<<<< HEAD
 from holidays.constants import JAN, APR, MAY, AUG, DEC
-=======
-from holidays.constants import JAN, APR, MAY, AUG, DEC, SUN
->>>>>>> ee5c45ac
 from holidays.holiday_base import HolidayBase
 
 
@@ -68,13 +64,8 @@
         # Kingsday
         if year >= 2014:
             kings_day = date(year, APR, 27)
-<<<<<<< HEAD
             if self._is_sunday(kings_day):
-                kings_day = kings_day - rd(days=1)
-=======
-            if kings_day.weekday() == SUN:
                 kings_day += td(days=-1)
->>>>>>> ee5c45ac
 
             self[kings_day] = "Koningsdag"
 
@@ -84,16 +75,8 @@
             if year <= 1948:
                 queens_day = date(year, AUG, 31)
 
-<<<<<<< HEAD
             if self._is_sunday(queens_day):
-                if year < 1980:
-                    queens_day = queens_day + rd(days=1)
-                else:
-                    queens_day = queens_day - rd(days=1)
-=======
-            if queens_day.weekday() == SUN:
                 queens_day += td(days=1) if year < 1980 else td(days=-1)
->>>>>>> ee5c45ac
 
             self[queens_day] = "Koninginnedag"
 
