#  python-holidays
#  ---------------
#  A fast, efficient Python library for generating country, province and state
#  specific sets of holidays on the fly. It aims to make determining whether a
#  specific date is a holiday as fast and flexible as possible.
#
#  Authors: dr-prodigy <maurizio.montel@gmail.com> (c) 2017-2022
#           ryanss <ryanssdev@icloud.com> (c) 2014-2017
#  Website: https://github.com/dr-prodigy/python-holidays
#  License: MIT (see LICENSE file)

from datetime import date

from dateutil.easter import easter
from dateutil.relativedelta import SU, TU
from dateutil.relativedelta import relativedelta as rd

<<<<<<< HEAD
from holidays.constants import JAN, MAR, APR, MAY, JUN, JUL, AUG, SEP, OCT
from holidays.constants import NOV, DEC
=======
from holidays.constants import (
    APR,
    AUG,
    DEC,
    JAN,
    JUL,
    JUN,
    MAR,
    MAY,
    NOV,
    OCT,
    SEP,
    WEEKEND,
)
>>>>>>> 6f3242d6
from holidays.holiday_base import HolidayBase


class Brazil(HolidayBase):
    """
    https://pt.wikipedia.org/wiki/Feriados_no_Brasil
    """

    country = "BR"
    subdivisions = [
        "AC",
        "AL",
        "AP",
        "AM",
        "BA",
        "CE",
        "DF",
        "ES",
        "GO",
        "MA",
        "MT",
        "MS",
        "MG",
        "PA",
        "PB",
        "PE",
        "PI",
        "PR",
        "RJ",
        "RN",
        "RS",
        "RO",
        "RR",
        "SC",
        "SP",
        "SE",
        "TO",
    ]

    def _populate(self, year):
        super()._populate(year)

        # New Year's Day
        self[date(year, JAN, 1)] = "Ano novo"

        self[date(year, APR, 21)] = "Tiradentes"

        self[date(year, MAY, 1)] = "Dia Mundial do Trabalho"

        self[date(year, SEP, 7)] = "Independência do Brasil"

        self[date(year, OCT, 12)] = "Nossa Senhora Aparecida"

        self[date(year, NOV, 2)] = "Finados"

        self[date(year, NOV, 15)] = "Proclamação da República"

        # Christmas Day
        self[date(year, DEC, 25)] = "Natal"

        self[easter(year) - rd(days=2)] = "Sexta-feira Santa"

        self[easter(year)] = "Páscoa"

        self[easter(year) + rd(days=60)] = "Corpus Christi"

        quaresma = easter(year) - rd(days=46)
        self[quaresma] = "Quarta-feira de cinzas (Início da Quaresma)"

        self[quaresma - rd(weekday=TU(-1))] = "Carnaval"

        if self.subdiv == "AC":
            self[date(year, JAN, 23)] = "Dia do evangélico"
            self[date(year, JUN, 15)] = "Aniversário do Acre"
            self[date(year, SEP, 5)] = "Dia da Amazônia"
            self[date(year, NOV, 17)] = (
                "Assinatura do Tratado de" " Petrópolis"
            )

        if self.subdiv == "AL":
            self[date(year, JUN, 24)] = "São João"
            self[date(year, JUN, 29)] = "São Pedro"
            self[date(year, SEP, 16)] = "Emancipação política de Alagoas"
            self[date(year, NOV, 20)] = "Consciência Negra"

        if self.subdiv == "AP":
            self[date(year, MAR, 19)] = "Dia de São José"
            self[date(year, JUL, 25)] = "São Tiago"
            self[date(year, OCT, 5)] = "Criação do estado"
            self[date(year, NOV, 20)] = "Consciência Negra"

        if self.subdiv == "AM":
            self[date(year, SEP, 5)] = (
                "Elevação do Amazonas" " à categoria de província"
            )
            self[date(year, NOV, 20)] = "Consciência Negra"
            self[date(year, DEC, 8)] = "Dia de Nossa Senhora da Conceição"

        if self.subdiv == "BA":
            self[date(year, JUL, 2)] = "Independência da Bahia"

        if self.subdiv == "CE":
            self[date(year, MAR, 19)] = "São José"
            self[date(year, MAR, 25)] = "Data Magna do Ceará"

        if self.subdiv == "DF":
            self[date(year, APR, 21)] = "Fundação de Brasília"
            self[date(year, NOV, 30)] = "Dia do Evangélico"

        if self.subdiv == "ES":
            self[date(year, OCT, 28)] = "Dia do Servidor Público"

        if self.subdiv == "GO":
            self[date(year, OCT, 28)] = "Dia do Servidor Público"

        if self.subdiv == "MA":
            self[date(year, JUL, 28)] = (
                "Adesão do Maranhão" " à independência do Brasil"
            )
            self[date(year, DEC, 8)] = "Dia de Nossa Senhora da Conceição"

        if self.subdiv == "MT":
            self[date(year, NOV, 20)] = "Consciência Negra"

        if self.subdiv == "MS":
            self[date(year, OCT, 11)] = "Criação do estado"

        if self.subdiv == "MG":
            self[date(year, APR, 21)] = "Data Magna de MG"

        if self.subdiv == "PA":
            self[date(year, AUG, 15)] = (
                "Adesão do Grão-Pará" " à independência do Brasil"
            )

        if self.subdiv == "PB":
            self[date(year, AUG, 5)] = "Fundação do Estado"

        if self.subdiv == "PE":
            self[date(year, MAR, 6)] = "Revolução Pernambucana (Data Magna)"
            self[date(year, JUN, 24)] = "São João"

        if self.subdiv == "PI":
            self[date(year, MAR, 13)] = "Dia da Batalha do Jenipapo"
            self[date(year, OCT, 19)] = "Dia do Piauí"

        if self.subdiv == "PR":
            self[date(year, DEC, 19)] = "Emancipação do Paraná"

        if self.subdiv == "RJ":
            self[date(year, APR, 23)] = "Dia de São Jorge"
            self[date(year, OCT, 28)] = "Dia do Funcionário Público"
            self[date(year, NOV, 20)] = "Zumbi dos Palmares"

        if self.subdiv == "RN":
            self[date(year, JUN, 29)] = "Dia de São Pedro"
            self[date(year, OCT, 3)] = "Mártires de Cunhaú e Uruaçuu"

        if self.subdiv == "RS":
            self[date(year, SEP, 20)] = "Revolução Farroupilha"

        if self.subdiv == "RO":
            self[date(year, JAN, 4)] = "Criação do estado"
            self[date(year, JUN, 18)] = "Dia do Evangélico"

        if self.subdiv == "RR":
            self[date(year, OCT, 5)] = "Criação de Roraima"

        if self.subdiv == "SC":
            dt = date(year, AUG, 11)
            if year >= 2018 and dt.weekday() not in WEEKEND:
                dt += rd(weekday=SU)
            self[dt] = "Criação da capitania, separando-se de SP"

        if self.subdiv == "SP":
            self[date(year, JUL, 9)] = "Revolução Constitucionalista de 1932"

        if self.subdiv == "SE":
            self[date(year, JUL, 8)] = "Autonomia política de Sergipe"

        if self.subdiv == "TO":
            self[date(year, JAN, 1)] = "Instalação de Tocantins"
            self[date(year, SEP, 8)] = "Nossa Senhora da Natividade"
            self[date(year, OCT, 5)] = "Criação de Tocantins"


class BR(Brazil):
    pass


class BRA(Brazil):
    pass<|MERGE_RESOLUTION|>--- conflicted
+++ resolved
@@ -15,25 +15,8 @@
 from dateutil.relativedelta import SU, TU
 from dateutil.relativedelta import relativedelta as rd
 
-<<<<<<< HEAD
 from holidays.constants import JAN, MAR, APR, MAY, JUN, JUL, AUG, SEP, OCT
 from holidays.constants import NOV, DEC
-=======
-from holidays.constants import (
-    APR,
-    AUG,
-    DEC,
-    JAN,
-    JUL,
-    JUN,
-    MAR,
-    MAY,
-    NOV,
-    OCT,
-    SEP,
-    WEEKEND,
-)
->>>>>>> 6f3242d6
 from holidays.holiday_base import HolidayBase
 
 
@@ -204,7 +187,7 @@
 
         if self.subdiv == "SC":
             dt = date(year, AUG, 11)
-            if year >= 2018 and dt.weekday() not in WEEKEND:
+            if year >= 2018 and not self._is_weekend(dt):
                 dt += rd(weekday=SU)
             self[dt] = "Criação da capitania, separando-se de SP"
 
