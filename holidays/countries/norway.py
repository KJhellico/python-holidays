--- conflicted
+++ resolved
@@ -14,11 +14,7 @@
 from dateutil import rrule
 from dateutil.easter import easter
 from dateutil.relativedelta import relativedelta as rd
-<<<<<<< HEAD
-from dateutil.relativedelta import MO, TH, FR, SU
-=======
 from dateutil.relativedelta import SU
->>>>>>> 6f3242d6
 
 from holidays.constants import JAN, MAY, DEC
 from holidays.holiday_base import HolidayBase
@@ -53,24 +49,11 @@
         HolidayBase.__init__(self, **kwargs)
 
     def _populate(self, year):
-<<<<<<< HEAD
-        # Add all the sundays of the year before adding the "real" holidays
-        if self.include_sundays:
-            first_day_of_year = date(year, JAN, 1)
-            first_sunday_of_year = first_day_of_year + rd(
-                days=SU.weekday - first_day_of_year.weekday()
-            )
-            cur_date = first_sunday_of_year
-
-            while cur_date < date(year + 1, 1, 1):
-                assert cur_date.weekday() == SU.weekday
-=======
         super()._populate(year)
 
         if self.include_sundays:  # Optionally add all Sundays of the year.
             year_first_day = datetime(year, JAN, 1)
             year_last_day = datetime(year, DEC, 31)
->>>>>>> 6f3242d6
 
             # Get all Sundays including first/last day of the year cases.
             sundays = rrule.rrule(
@@ -100,32 +83,6 @@
         # https://www.hf.uio.no/ikos/tjenester/kunnskap/samlinger/norsk-folkeminnesamling/livs-og-arshoytider/paske.html
         # which says
         # "(...) has been celebrated for over 1000 years (...)" (in Norway)
-<<<<<<< HEAD
-        e = easter(year)
-        maundy_thursday = e - rd(days=3)
-        good_friday = e - rd(days=2)
-        resurrection_sunday = e
-        easter_monday = e + rd(days=1)
-        ascension_thursday = e + rd(days=39)
-        pentecost = e + rd(days=49)
-        pentecost_day_two = e + rd(days=50)
-
-        assert maundy_thursday.weekday() == TH.weekday
-        assert good_friday.weekday() == FR.weekday
-        assert resurrection_sunday.weekday() == SU.weekday
-        assert easter_monday.weekday() == MO.weekday
-        assert ascension_thursday.weekday() == TH.weekday
-        assert pentecost.weekday() == SU.weekday
-        assert pentecost_day_two.weekday() == MO.weekday
-
-        self[maundy_thursday] = "Skjærtorsdag"
-        self[good_friday] = "Langfredag"
-        self[resurrection_sunday] = "Første påskedag"
-        self[easter_monday] = "Andre påskedag"
-        self[ascension_thursday] = "Kristi himmelfartsdag"
-        self[pentecost] = "Første pinsedag"
-        self[pentecost_day_two] = "Andre pinsedag"
-=======
 
         easter_day = easter(year)
         self[easter_day + rd(days=-3)] = "Skjærtorsdag"
@@ -135,7 +92,6 @@
         self[easter_day + rd(days=+39)] = "Kristi himmelfartsdag"
         self[easter_day + rd(days=+49)] = "Første pinsedag"
         self[easter_day + rd(days=+50)] = "Andre pinsedag"
->>>>>>> 6f3242d6
 
 
 class NO(Norway):
