--- conflicted
+++ resolved
@@ -16,11 +16,7 @@
 from dateutil.relativedelta import MO
 from dateutil.relativedelta import relativedelta as rd
 
-<<<<<<< HEAD
 from holidays.constants import JAN, MAR, APR, MAY, JUL, AUG, SEP, OCT, DEC
-=======
-from holidays.constants import JAN, MAR, APR, MAY, JUL, AUG, SEP, OCT, DEC, SUN
->>>>>>> ee5c45ac
 from holidays.holiday_base import HolidayBase
 
 
@@ -101,13 +97,8 @@
         # it rolls over to the following Monday
         if self.observed:
             for k, v in list(self.items()):
-<<<<<<< HEAD
                 if k.year == year and self._is_sunday(k):
-                    self[k + rd(days=1)] = v + " (Observed)"
-=======
-                if k.year == year and k.weekday() == SUN:
                     self[k + td(days=+1)] = v + " (Observed)"
->>>>>>> ee5c45ac
 
 
 class ZM(Zambia):
