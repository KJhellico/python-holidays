--- conflicted
+++ resolved
@@ -13,15 +13,9 @@
 
 from dateutil.easter import easter
 from dateutil.relativedelta import relativedelta as rd
-<<<<<<< HEAD
-from dateutil.relativedelta import SA, SU
+from dateutil.relativedelta import MO, SA, SU
 
-from holidays.constants import MAY, JUL, SEP, OCT, DEC
-=======
-from dateutil.relativedelta import MO
-
-from holidays.constants import SAT, SUN, JAN, MAY, JUL, SEP, OCT, DEC
->>>>>>> 6f3242d6
+from holidays.constants import JAN, MAY, JUL, SEP, OCT, DEC
 from holidays.holiday_base import HolidayBase
 
 
