# -*- coding: utf-8 -*-

#  python-holidays
#  ---------------
#  A fast, efficient Python library for generating country, province and state
#  specific sets of holidays on the fly. It aims to make determining whether a
#  specific date is a holiday as fast and flexible as possible.
#
#  Author:  ryanss <ryanssdev@icloud.com> (c) 2014-2017
#           dr-prodigy <maurizio.montel@gmail.com> (c) 2017-2021
#  Website: https://github.com/dr-prodigy/python-holidays
#  License: MIT (see LICENSE file)

from datetime import date
<<<<<<< HEAD
from calendar import isleap
=======
#from calendar import isleap
>>>>>>> 400cf89f
from dateutil.easter import easter
from dateutil.relativedelta import relativedelta as rd
from holidays.constants import SAT, SUN
from holidays.constants import JAN, MAR, MAY, SEP
from holidays.holiday_base import HolidayBase
from holidays.utils import islamic_to_gre

WEEKEND = (SAT, SUN)


class Ethiopia(HolidayBase):
<<<<<<< HEAD
    # Holidays here are estimates, it is common for the day to be pushed
    # if falls in a weekend, although not a rule that can be implemented.
    # Holidays after 2020: the following four moving date holidays whose exact
    # date is announced yearly are estimated (and so denoted):
    # - Eid El Fetr*
    # - Eid El Adha*
    # - Arafat Day*
    # - Moulad El Naby*
    # *only if hijri-converter library is installed, otherwise a warning is
    #  raised that this holiday is missing. hijri-converter requires
    #  Python >= 3.6
    # is_weekend function is there, however not activated for accuracy.

    def __init__(self, **kwargs):
        self.country = "ET"
        HolidayBase.__init__(self, **kwargs)

    def _populate(self, year):
        # New Year's Day
        name = "አዲስ ዓመት እንቁጣጣሽ/Ethiopian New Year"
        if isleap(year):
            self[date(year, SEP, 12)] = name
        else:
            self[date(year, SEP, 11)] = name

        # Finding of true cross
        name = "መስቀል/Finding of True Cross"
        if isleap(year):
            self[date(year, SEP, 28)] = name
        else:
            self[date(year, SEP, 27)] = name

        # Ethiopian Christmas
        self[date(year, JAN, 7)] = "ገና/Ethiopian X-Mas"

        # Ethiopian Ephiphany
        self[date(year, JAN, 19)] = "ጥምቀት/Ephiphany"

        # Ethiopian Good Friday
        self[easter(year, 2) - rd(days=2)] = "ስቅለት/Ethiopian Good Friday"

        # Ethiopian  Easter - Orthodox Easter
        self[easter(year, 2)] = "ፋሲካ/Ethiopian Easter"

        # Adwa Victory Day
        if year > 1896:
            self[date(year, MAR, 2)] = "አድዋ/Victory of Adwa"

        # Labour Day
        self[date(year, MAY, 1)] = "የሰራተኞች ቀን/Labor Day"

        # Patriots Day
        if year > 1941:
            self[date(year, MAY, 5)] = "የአርበኞች ቀን/Patriots Day"

        # Derg Downfall Day
        if year > 1991:
            self[
                date(year, MAY, 28)
            ] = "ደርግ የወደቀበት ቀን/Downfall of Dergue regime"

        # Downfall of King. Hailesilassie
        if 1974 < year < 1991:
            name = "ደርግ የመጣበት ቀን/Formation of Dergue"
            if isleap(year):
                self[date(year, SEP, 13)] = name
            else:
                self[date(year, SEP, 12)] = name
        # Eid al-Fitr - Feast Festive
        # date of observance is announced yearly, This is an estimate since
        # having the Holiday on Weekend does change the number of days,
        # deceided to leave it since marking a Weekend as a holiday
        # wouldn't do much harm.
        for date_obs in islamic_to_gre(year, 10, 1):
            hol_date = date_obs
            self[hol_date] = "ኢድ አልፈጥር/Eid-Al-Fitr"

        # Eid al-Adha - Scarfice Festive
        # date of observance is announced yearly
        for date_obs in islamic_to_gre(year, 12, 9):
            hol_date = date_obs
            self[hol_date + rd(days=1)] = "አረፋ/Eid-Al-Adha"

        # Prophet Muhammad's Birthday - (hijari_year, 3, 12)
        for date_obs in islamic_to_gre(year, 3, 12):
            hol_date = date_obs
            self[hol_date + rd(days=1)] = "መውሊድ/Prophet Muhammad's Birthday"

=======
  # Holidays here are estimates, it is common for the day to be pushed
  # if falls in a weekend, although not a rule that can be implemented.
  # Holidays after 2020: the following four moving date holidays whose exact
  # date is announced yearly are estimated (and so denoted):
  # - Eid El Fetr*
  # - Eid El Adha*
  # - Arafat Day*
  # - Moulad El Naby*
  # *only if hijri-converter library is installed, otherwise a warning is
  #  raised that this holiday is missing. hijri-converter requires
  #  Python >= 3.6
  # is_weekend function is there, however not activated for accuracy.

  def __init__(self, **kwargs):
    self.country = "ET"
    HolidayBase.__init__(self, **kwargs)

  def _populate(self, year):
    # New Year's Day
    #The Ethiopian New Year is called Kudus Yohannes in Ge'ez and Tigrinya, while in Amharic, 
    # the official language of Ethiopia it is called Enkutatash. 
    # It occurs on September 11 in the Gregorian Calendar; 
    # except for the year preceding a leap year, when it occurs on September 12.
    if self.ethiopian_isleap(year):
      self[date(year, SEP, 12)] = "አዲስ ዓመት እንቁጣጣሽ/Ethiopian New Year"
    else:
      self[date(year, SEP, 11)] = "አዲስ ዓመት እንቁጣጣሽ/Ethiopian New Year"

    # Finding of true cross
    if self.ethiopian_isleap(year):
      self[date(year, SEP, 28)] = "መስቀል/Finding of True Cross"
    else:
      self[date(year, SEP, 27)] = "መስቀል/Finding of True Cross"

    # Ethiopian Christmas
    self[date(year, JAN, 7)] = "ገና/Ethiopian X-Mas"

    # Ethiopian Ephiphany
    self[date(year, JAN, 19)] = "ጥምቀት/Ephiphany"

    # Ethiopian Good Friday
    self[easter(year, 2) - rd(days=2)] = "ስቅለት/Ethiopian Good Friday"

    # Ethiopian  Easter - Orthodox Easter
    self[easter(year, 2)] = "ፋሲካ/Ethiopian Easter"

    # Adwa Victory Day
    if year > 1896:
      self[date(year, MAR, 2)] = "አድዋ/Victory of Adwa"

    # Labour Day
    self[date(year, MAY, 1)] = "የሰራተኞች ቀን/Labor Day"

    # Patriots Day
    if year > 1941:
      self[date(year, MAY, 5)] = "የአርበኞች ቀን/Patriots Day"

    # Derg Downfall Day
    if year > 1991:
      self[date(year, MAY, 28)] = "ደርግ የወደቀበት ቀን/Downfall of Dergue regime"

    # Downfall of King. Hailesilassie
    if year < 1991 and year > 1974 :
      if self.ethiopian_isleap(year):
        self[date(year, SEP, 13)] = "ደርግ የመጣበት ቀን/Formation of Dergue"
      else:
        self[date(year, SEP, 12)] = "ደርግ የመጣበት ቀን/Formation of Dergue"
    # Eid al-Fitr - Feast Festive
    # date of observance is announced yearly, This is an estimate since
    # having the Holiday on Weekend does change the number of days,
    # deceided to leave it since marking a Weekend as a holiday
    # wouldn't do much harm.
    for date_obs in islamic_to_gre(year, 10, 1):
      hol_date = date_obs
      self[hol_date ] = "ኢድ አልፈጥር/Eid-Al-Fitr"

    # Eid al-Adha - Scarfice Festive
    # date of observance is announced yearly
    for date_obs in islamic_to_gre(year, 12, 9):
      hol_date = date_obs
      self[hol_date + rd(days=1)] = "አረፋ/Eid-Al-Adha"

    # Prophet Muhammad's Birthday - (hijari_year, 3, 12)
    for date_obs in islamic_to_gre(year, 3, 12):
      hol_date = date_obs
      self[hol_date+ rd(days=1)] = "መውሊድ/Prophet Muhammad's Birthday"

# the Ethiopian leap years have coincided with leap years in the Gregorian calendar 
# until the end of February 2100. It starts earlier from new year of western calander
# Ethiopian leap year start on Sep 11, therefore it has an effect on holidays b/n
# Sep 11 and Jan 1. Therfore, here on the following function we intentionally add 1 to the leap year to offset the difference

  def ethiopian_isleap(self, year):
    year = year+1 
    if year % 4 != 0:
        return False
    elif year % 100 != 0:
        return True
    elif year % 400 != 0:
        return False
    else:
        return True
>>>>>>> 400cf89f

class ET(Ethiopia):
    pass


class ETH(Ethiopia):
    pass<|MERGE_RESOLUTION|>--- conflicted
+++ resolved
@@ -12,11 +12,7 @@
 #  License: MIT (see LICENSE file)
 
 from datetime import date
-<<<<<<< HEAD
 from calendar import isleap
-=======
-#from calendar import isleap
->>>>>>> 400cf89f
 from dateutil.easter import easter
 from dateutil.relativedelta import relativedelta as rd
 from holidays.constants import SAT, SUN
@@ -26,40 +22,43 @@
 
 WEEKEND = (SAT, SUN)
 
+# Ethiopian holidays are estimated: it is common for the day to be pushed
+# if falls in a weekend, although not a rule that can be implemented.
+# Holidays after 2020: the following four moving date holidays whose exact
+# date is announced yearly are estimated (and so denoted):
+# - Eid El Fetr*
+# - Eid El Adha*
+# - Arafat Day*
+# - Moulad El Naby*
+# *only if hijri-converter library is installed, otherwise a warning is
+#  raised that this holiday is missing. hijri-converter requires
+#  Python >= 3.6
+# is_weekend function is there, however not activated for accuracy.
+
 
 class Ethiopia(HolidayBase):
-<<<<<<< HEAD
-    # Holidays here are estimates, it is common for the day to be pushed
-    # if falls in a weekend, although not a rule that can be implemented.
-    # Holidays after 2020: the following four moving date holidays whose exact
-    # date is announced yearly are estimated (and so denoted):
-    # - Eid El Fetr*
-    # - Eid El Adha*
-    # - Arafat Day*
-    # - Moulad El Naby*
-    # *only if hijri-converter library is installed, otherwise a warning is
-    #  raised that this holiday is missing. hijri-converter requires
-    #  Python >= 3.6
-    # is_weekend function is there, however not activated for accuracy.
-
     def __init__(self, **kwargs):
         self.country = "ET"
         HolidayBase.__init__(self, **kwargs)
 
     def _populate(self, year):
         # New Year's Day
-        name = "አዲስ ዓመት እንቁጣጣሽ/Ethiopian New Year"
-        if isleap(year):
-            self[date(year, SEP, 12)] = name
+        # The Ethiopian New Year is called Kudus Yohannes in Ge'ez and
+        # Tigrinya, while in Amharic,
+        # the official language of Ethiopia it is called Enkutatash.
+        # It occurs on September 11 in the Gregorian Calendar;
+        # except for the year preceding a leap year, when it occurs on
+        # September 12.
+        if self.ethiopian_isleap(year):
+            self[date(year, SEP, 12)] = "አዲስ ዓመት እንቁጣጣሽ/Ethiopian New Year"
         else:
-            self[date(year, SEP, 11)] = name
+            self[date(year, SEP, 11)] = "አዲስ ዓመት እንቁጣጣሽ/Ethiopian New Year"
 
         # Finding of true cross
-        name = "መስቀል/Finding of True Cross"
-        if isleap(year):
-            self[date(year, SEP, 28)] = name
+        if self.ethiopian_isleap(year):
+            self[date(year, SEP, 28)] = "መስቀል/Finding of True Cross"
         else:
-            self[date(year, SEP, 27)] = name
+            self[date(year, SEP, 27)] = "መስቀል/Finding of True Cross"
 
         # Ethiopian Christmas
         self[date(year, JAN, 7)] = "ገና/Ethiopian X-Mas"
@@ -91,12 +90,12 @@
             ] = "ደርግ የወደቀበት ቀን/Downfall of Dergue regime"
 
         # Downfall of King. Hailesilassie
-        if 1974 < year < 1991:
-            name = "ደርግ የመጣበት ቀን/Formation of Dergue"
-            if isleap(year):
-                self[date(year, SEP, 13)] = name
+        if year < 1991 and year > 1974:
+            if self.ethiopian_isleap(year):
+                self[date(year, SEP, 13)] = "ደርግ የመጣበት ቀን/Formation of Dergue"
             else:
-                self[date(year, SEP, 12)] = name
+                self[date(year, SEP, 12)] = "ደርግ የመጣበት ቀን/Formation of Dergue"
+
         # Eid al-Fitr - Feast Festive
         # date of observance is announced yearly, This is an estimate since
         # having the Holiday on Weekend does change the number of days,
@@ -117,110 +116,15 @@
             hol_date = date_obs
             self[hol_date + rd(days=1)] = "መውሊድ/Prophet Muhammad's Birthday"
 
-=======
-  # Holidays here are estimates, it is common for the day to be pushed
-  # if falls in a weekend, although not a rule that can be implemented.
-  # Holidays after 2020: the following four moving date holidays whose exact
-  # date is announced yearly are estimated (and so denoted):
-  # - Eid El Fetr*
-  # - Eid El Adha*
-  # - Arafat Day*
-  # - Moulad El Naby*
-  # *only if hijri-converter library is installed, otherwise a warning is
-  #  raised that this holiday is missing. hijri-converter requires
-  #  Python >= 3.6
-  # is_weekend function is there, however not activated for accuracy.
+    # Ethiopian leap years are coincident with leap years in the Gregorian
+    # calendar until the end of February 2100. It starts earlier from new year
+    # of western calendar.
+    # Ethiopian leap year starts on Sep 11, so it has an effect on
+    # holidays between Sep 11 and Jan 1. Therefore, here on the following
+    # function we intentionally add 1 to the leap year to offset the difference
+    def ethiopian_isleap(self, year):
+        return isleap(year + 1)
 
-  def __init__(self, **kwargs):
-    self.country = "ET"
-    HolidayBase.__init__(self, **kwargs)
-
-  def _populate(self, year):
-    # New Year's Day
-    #The Ethiopian New Year is called Kudus Yohannes in Ge'ez and Tigrinya, while in Amharic, 
-    # the official language of Ethiopia it is called Enkutatash. 
-    # It occurs on September 11 in the Gregorian Calendar; 
-    # except for the year preceding a leap year, when it occurs on September 12.
-    if self.ethiopian_isleap(year):
-      self[date(year, SEP, 12)] = "አዲስ ዓመት እንቁጣጣሽ/Ethiopian New Year"
-    else:
-      self[date(year, SEP, 11)] = "አዲስ ዓመት እንቁጣጣሽ/Ethiopian New Year"
-
-    # Finding of true cross
-    if self.ethiopian_isleap(year):
-      self[date(year, SEP, 28)] = "መስቀል/Finding of True Cross"
-    else:
-      self[date(year, SEP, 27)] = "መስቀል/Finding of True Cross"
-
-    # Ethiopian Christmas
-    self[date(year, JAN, 7)] = "ገና/Ethiopian X-Mas"
-
-    # Ethiopian Ephiphany
-    self[date(year, JAN, 19)] = "ጥምቀት/Ephiphany"
-
-    # Ethiopian Good Friday
-    self[easter(year, 2) - rd(days=2)] = "ስቅለት/Ethiopian Good Friday"
-
-    # Ethiopian  Easter - Orthodox Easter
-    self[easter(year, 2)] = "ፋሲካ/Ethiopian Easter"
-
-    # Adwa Victory Day
-    if year > 1896:
-      self[date(year, MAR, 2)] = "አድዋ/Victory of Adwa"
-
-    # Labour Day
-    self[date(year, MAY, 1)] = "የሰራተኞች ቀን/Labor Day"
-
-    # Patriots Day
-    if year > 1941:
-      self[date(year, MAY, 5)] = "የአርበኞች ቀን/Patriots Day"
-
-    # Derg Downfall Day
-    if year > 1991:
-      self[date(year, MAY, 28)] = "ደርግ የወደቀበት ቀን/Downfall of Dergue regime"
-
-    # Downfall of King. Hailesilassie
-    if year < 1991 and year > 1974 :
-      if self.ethiopian_isleap(year):
-        self[date(year, SEP, 13)] = "ደርግ የመጣበት ቀን/Formation of Dergue"
-      else:
-        self[date(year, SEP, 12)] = "ደርግ የመጣበት ቀን/Formation of Dergue"
-    # Eid al-Fitr - Feast Festive
-    # date of observance is announced yearly, This is an estimate since
-    # having the Holiday on Weekend does change the number of days,
-    # deceided to leave it since marking a Weekend as a holiday
-    # wouldn't do much harm.
-    for date_obs in islamic_to_gre(year, 10, 1):
-      hol_date = date_obs
-      self[hol_date ] = "ኢድ አልፈጥር/Eid-Al-Fitr"
-
-    # Eid al-Adha - Scarfice Festive
-    # date of observance is announced yearly
-    for date_obs in islamic_to_gre(year, 12, 9):
-      hol_date = date_obs
-      self[hol_date + rd(days=1)] = "አረፋ/Eid-Al-Adha"
-
-    # Prophet Muhammad's Birthday - (hijari_year, 3, 12)
-    for date_obs in islamic_to_gre(year, 3, 12):
-      hol_date = date_obs
-      self[hol_date+ rd(days=1)] = "መውሊድ/Prophet Muhammad's Birthday"
-
-# the Ethiopian leap years have coincided with leap years in the Gregorian calendar 
-# until the end of February 2100. It starts earlier from new year of western calander
-# Ethiopian leap year start on Sep 11, therefore it has an effect on holidays b/n
-# Sep 11 and Jan 1. Therfore, here on the following function we intentionally add 1 to the leap year to offset the difference
-
-  def ethiopian_isleap(self, year):
-    year = year+1 
-    if year % 4 != 0:
-        return False
-    elif year % 100 != 0:
-        return True
-    elif year % 400 != 0:
-        return False
-    else:
-        return True
->>>>>>> 400cf89f
 
 class ET(Ethiopia):
     pass
