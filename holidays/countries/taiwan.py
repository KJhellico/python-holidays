--- conflicted
+++ resolved
@@ -28,13 +28,8 @@
     country = "TW"
 
     def __init__(self, **kwargs):
-<<<<<<< HEAD
-        self.cnls = ChineseLuniSolar()
-        HolidayBase.__init__(self, **kwargs)
-=======
         HolidayBase.__init__(self, **kwargs)
         self.cnls = _ChineseLuniSolar()
->>>>>>> c050516b
 
     def _populate(self, year):
         # New Year's Day
