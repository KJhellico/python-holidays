--- conflicted
+++ resolved
@@ -12,29 +12,10 @@
 from datetime import date
 
 from dateutil.easter import easter
-<<<<<<< HEAD
-from dateutil.relativedelta import MO
 from dateutil.relativedelta import relativedelta as rd
 
-from holidays.constants import JAN, MAR, MAY, JUN, AUG, SEP, DEC, WED
-=======
-from dateutil.relativedelta import relativedelta as rd
-
-from holidays.constants import (
-    WEEKEND,
-    JAN,
-    FEB,
-    MAR,
-    APR,
-    MAY,
-    JUN,
-    JUL,
-    AUG,
-    SEP,
-    OCT,
-    DEC,
-)
->>>>>>> d37b6650
+from holidays.constants import JAN, FEB, MAR, APR, MAY, JUN, JUL, AUG, SEP
+from holidays.constants import OCT, DEC
 from holidays.holiday_base import HolidayBase
 
 
@@ -157,29 +138,13 @@
     }
 
     def _add_holiday(self, dt: date, name: str) -> None:
-        if self.observed or dt.weekday() not in WEEKEND:
+        if self.observed or not self._is_weekend(dt):
             self[dt] = name
 
     def _populate(self, year):
         super()._populate(year)
 
         # New Year's Day
-<<<<<<< HEAD
-        if not self.observed and self._is_weekend(year, JAN, 1):
-            pass
-        else:
-            self[date(year, JAN, 1)] = "Año Nuevo [New Year's Day]"
-
-        # Patriots day
-        name = "Día de los Héroes de la Patria [Patriots Day]"
-
-        if not self.observed and self._is_weekend(year, MAR, 1):
-            pass
-        elif date(year, MAR, 1).weekday() >= WED:
-            self[date(year, MAR, 1) + rd(weekday=MO(+1))] = name
-        else:
-            self[date(year, MAR, 1)] = name
-=======
         self._add_holiday(date(year, JAN, 1), "Año Nuevo [New Year's Day]")
 
         # Patriots day
@@ -192,32 +157,9 @@
         self[
             date(year, *dates_obs.get(year, (MAR, 1)))
         ] = "Día de los Héroes de la Patria [Patriots Day]"
->>>>>>> d37b6650
 
         # Holy Week
         easter_date = easter(year)
-<<<<<<< HEAD
-        self[easter_date + rd(days=-3)] = name_thu
-        self[easter_date + rd(days=-2)] = name_fri
-
-        if not self.observed and self._is_weekend(easter_date):
-            pass
-        else:
-            self[easter_date] = name_easter
-
-        # Labor Day
-        name = "Día de los Trabajadores [Labour Day]"
-        if not self.observed and self._is_weekend(year, MAY, 1):
-            pass
-        else:
-            self[date(year, MAY, 1)] = name
-
-        # Independence Day
-        name = "Día de la Independencia Nacional [Independence Day]"
-        if not self.observed and self._is_weekend(year, MAY, 15):
-            pass
-        else:
-=======
         self[easter_date + rd(days=-3)] = "Jueves Santo [Maundy Thursday]"
         self[easter_date + rd(days=-2)] = "Viernes Santo [Good Friday]"
         self._add_holiday(easter_date, "Día de Pascuas [Easter Day]")
@@ -231,7 +173,6 @@
         name = "Día de la Independencia Nacional [Independence Day]"
         if year == 2021:
             self[date(year, MAY, 14)] = name
->>>>>>> d37b6650
             self[date(year, MAY, 15)] = name
         elif year >= 2012:
             self._add_holiday(date(year, MAY, 14), name)
@@ -240,36 +181,6 @@
             self._add_holiday(date(year, MAY, 15), name)
 
         # Peace in Chaco Day.
-<<<<<<< HEAD
-        name = "Día de la Paz del Chaco [Peace in Chaco Day]"
-        if not self.observed and self._is_weekend(year, JUN, 12):
-            pass
-        elif date(year, JUN, 12).weekday() >= WED:
-            self[date(year, JUN, 12) + rd(weekday=MO(+1))] = name
-        else:
-            self[date(year, JUN, 12)] = name
-
-        # Asuncion Fundation's Day
-        name = "Día de la Fundación de Asunción [Asuncion Fundation's Day]"
-        if not self.observed and self._is_weekend(year, AUG, 15):
-            pass
-        else:
-            self[date(year, AUG, 15)] = name
-
-        # Boqueron's Battle
-        name = "Batalla de Boquerón [Boqueron's Battle]"
-        if not self.observed and self._is_weekend(year, SEP, 29):
-            pass
-        else:
-            self[date(year, SEP, 29)] = name
-
-        # Caacupe Virgin Day
-        name = "Día de la Virgen de Caacupé [Caacupe Virgin Day]"
-        if not self.observed and self._is_weekend(year, DEC, 8):
-            pass
-        else:
-            self[date(year, DEC, 8)] = name
-=======
         dates_obs = {
             2014: (JUN, 16),
             2018: (JUN, 11),
@@ -304,7 +215,6 @@
             date(year, DEC, 8),
             "Día de la Virgen de Caacupé [Caacupe Virgin Day]",
         )
->>>>>>> d37b6650
 
         # Christmas
         self[date(year, DEC, 25)] = "Navidad [Christmas]"
