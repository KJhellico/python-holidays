--- conflicted
+++ resolved
@@ -13,12 +13,8 @@
 
 from dateutil.relativedelta import relativedelta as rd
 
-<<<<<<< HEAD
-from holidays.constants import JAN, MAR, MAY, JUN, NOV, DEC, SAT, SUN
-=======
 from holidays.constants import JAN, MAR, APR, MAY, JUN, JUL, AUG, SEP, OCT
 from holidays.constants import NOV, DEC
->>>>>>> 1a2e5ee8
 from holidays.holiday_base import HolidayBase
 from holidays.utils import _islamic_to_gre
 
@@ -102,39 +98,6 @@
             self[date(year, NOV, 9)] = "Flag Day"
 
         # International Solidarity Day of Azerbaijanis
-<<<<<<< HEAD
-        self[
-            date(year, DEC, 31)
-        ] = "International Solidarity Day of Azerbaijanis"
-        self._add_observed(date(year, DEC, 31))
-        # If the prior year's International Solidarity Day of Azerbaijanis
-        # falls on a Saturday or Monday, the 1st Monday of the current year is
-        # also a holiday.
-        if self.observed and date(year - 1, DEC, 31).weekday() == SUN:
-            self[date(year, JAN, 1)] = (
-                "International Solidarity Day of Azerbaijanis"
-                + OBSERVED_SUFFIX
-            )
-        elif self.observed and date(year - 1, DEC, 31).weekday() == SAT:
-            self[date(year, JAN, 2)] = (
-                "International Solidarity Day of Azerbaijanis"
-                + OBSERVED_SUFFIX
-            )
-
-        # Ramadan
-        # Date of observance is announced yearly, This is an estimate.
-        for hol_date in _islamic_to_gre(year, 10, 1):
-            self[hol_date] = "Ramadan"
-            self[hol_date + rd(days=1)] = "Ramadan"
-            self._add_observed(hol_date + rd(days=1))
-
-        # Festival of the Sacrifice
-        # Date of observance is announced yearly, This is an estimate.
-        for hol_date in _islamic_to_gre(year, 12, 10):
-            self[hol_date] = "Festival of the Sacrifice"
-            self[hol_date + rd(days=1)] = "Festival of the Sacrifice"
-            self._add_observed(hol_date + rd(days=1))
-=======
         if year >= 1993:
             name = "International Solidarity Day of Azerbaijanis"
             self[date(year, DEC, 31)] = name
@@ -222,7 +185,6 @@
                     for name in hol_names:
                         if name in {hol[0] for hol in religious_holidays}:
                             _add_observed(k, name)
->>>>>>> 1a2e5ee8
 
 
 class AZ(Azerbaijan):
