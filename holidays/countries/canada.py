--- conflicted
+++ resolved
@@ -129,15 +129,9 @@
 
         easter_date = easter(year)
         # Good Friday
-<<<<<<< HEAD
-        self[easter_date + rd(days=-2)] = self.tr("Good Friday")
+        self[easter_date + td(days=-2)] = self.tr("Good Friday")
         # Easter Monday
-        self[easter_date + rd(days=+1)] = self.tr("Easter Monday")
-=======
-        self[easter_date + td(days=-2)] = "Good Friday"
-        # Easter Monday
-        self[easter_date + td(days=+1)] = "Easter Monday"
->>>>>>> d427307b
+        self[easter_date + td(days=+1)] = self.tr("Easter Monday")
 
         # St. George's Day
         if self.subdiv == "NL" and year >= 1990:
@@ -168,11 +162,7 @@
             dt = date(year, JUN, 24)
             self[dt] = name
             if self.observed and dt.weekday() == SUN:
-<<<<<<< HEAD
-                self[dt + rd(days=+1)] = f"{name} {self.tr('(Observed)')}"
-=======
-                self[dt + td(days=+1)] = name + " (Observed)"
->>>>>>> d427307b
+                self[dt + td(days=+1)] = f"{name} {self.tr('(Observed)')}"
 
         # Discovery Day
         if self.subdiv == "NL" and year >= 1997:
@@ -205,11 +195,7 @@
                 dt = date(year, JUL, 9)
                 self[dt] = name
                 if self.observed and dt.weekday() == SUN:
-<<<<<<< HEAD
-                    self[dt + rd(days=+1)] = f"{name} {self.tr('(Observed)')}"
-=======
-                    self[dt + td(days=+1)] = name + " (Observed)"
->>>>>>> d427307b
+                    self[dt + td(days=+1)] = f"{name} {self.tr('(Observed)')}"
             elif year == 2000:
                 self[date(2000, APR, 1)] = name
 
@@ -291,22 +277,14 @@
         dt = date(year, DEC, 25)
         self[dt] = name
         if self.observed and self._is_weekend(dt):
-<<<<<<< HEAD
-            self[dt + rd(days=+2)] = f"{name} {self.tr('(Observed)')}"
-=======
-            self[dt + td(days=+2)] = name + " (Observed)"
->>>>>>> d427307b
+            self[dt + td(days=+2)] = f"{name} {self.tr('(Observed)')}"
 
         # Boxing Day
         name = self.tr("Boxing Day")
         dt = date(year, DEC, 26)
         self[dt] = name
         if self.observed and self._is_weekend(dt):
-<<<<<<< HEAD
-            self[dt + rd(days=+2)] = f"{name} {self.tr('(Observed)')}"
-=======
-            self[dt + td(days=+2)] = name + " (Observed)"
->>>>>>> d427307b
+            self[dt + td(days=+2)] = f"{name} {self.tr('(Observed)')}"
 
 
 class CA(Canada):
