--- conflicted
+++ resolved
@@ -161,11 +161,7 @@
             dt = date(year, JUN, 24)
             self[dt] = name
             if self.observed and dt.weekday() == SUN:
-<<<<<<< HEAD
-                self[dt + rd(days=1)] = f"{name} {self.tr('(Observed)')}"
-=======
-                self[dt + rd(days=+1)] = name + " (Observed)"
->>>>>>> f16437f2
+                self[dt + rd(days=+1)] = f"{name} {self.tr('(Observed)')}"
 
         # Discovery Day
         if self.subdiv == "NL" and year >= 1997:
@@ -198,11 +194,7 @@
                 dt = date(year, JUL, 9)
                 self[dt] = name
                 if self.observed and dt.weekday() == SUN:
-<<<<<<< HEAD
-                    self[dt + rd(days=1)] = f"{name} {self.tr('(Observed)')}"
-=======
-                    self[dt + rd(days=+1)] = name + " (Observed)"
->>>>>>> f16437f2
+                    self[dt + rd(days=+1)] = f"{name} {self.tr('(Observed)')}"
             elif year == 2000:
                 self[date(2000, APR, 1)] = name
 
@@ -284,22 +276,14 @@
         dt = date(year, DEC, 25)
         self[dt] = name
         if self.observed and self._is_weekend(dt):
-<<<<<<< HEAD
-            self[dt + rd(days=2)] = f"{name} {self.tr('(Observed)')}"
-=======
-            self[dt + rd(days=+2)] = name + " (Observed)"
->>>>>>> f16437f2
+            self[dt + rd(days=+2)] = f"{name} {self.tr('(Observed)')}"
 
         # Boxing Day
         name = self.tr("Boxing Day")
         dt = date(year, DEC, 26)
         self[dt] = name
         if self.observed and self._is_weekend(dt):
-<<<<<<< HEAD
-            self[dt + rd(days=2)] = f"{name} {self.tr('(Observed)')}"
-=======
-            self[dt + rd(days=+2)] = name + " (Observed)"
->>>>>>> f16437f2
+            self[dt + rd(days=+2)] = f"{name} {self.tr('(Observed)')}"
 
 
 class CA(Canada):
