--- conflicted
+++ resolved
@@ -269,11 +269,7 @@
             cur in self and name != self[cur]
         )  # Exclude if already a holiday
         while check_1 or check_2:
-<<<<<<< HEAD
-            cur = cur + rd(days=+1)
-=======
             cur += rd(days=+1)
->>>>>>> 608a685a
             check_1 = cur.weekday() in target_weekday
             check_2 = cur in self and name != self[cur]
 
