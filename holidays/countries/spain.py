--- conflicted
+++ resolved
@@ -21,7 +21,11 @@
 
 
 class Spain(HolidayBase):
-    # https://administracion.gob.es/pag_Home/atencionCiudadana/calendarios.html
+    """
+    References:
+     - https://administracion.gob.es/pag_Home/atencionCiudadana/calendarios.html  # noqa: E501
+    """
+
     country = "ES"
     subdivisions = [
         "AN",
@@ -117,29 +121,14 @@
             self._is_observed(date(year, MAR, 19), "San José")
         elif year == 2023 and self.subdiv and self.subdiv == "MD":
             self._is_observed(date(year, MAR, 19), "San José")
-<<<<<<< HEAD
-        if year != 2022 and self.subdiv not in {"CT", "VC"}:
+        if year <= 2022 and self.subdiv not in {"CT", "VC"}:
             self[easter_date + td(days=-3)] = "Jueves Santo"
         elif year == 2022 and self.subdiv and self.subdiv not in {"CT"}:
             self[easter_date + td(days=-3)] = "Jueves Santo"
+        elif year >= 2023:
+            self[easter_date + td(days=-3)] = "Jueves Santo"
         self[easter_date + td(days=-2)] = "Viernes Santo"
-        if (
-            2022 == year
-            and self.subdiv
-            and self.subdiv in {"CT", "IB", "NC", "PV", "RI", "VC"}
-        ):
-            self[easter_date + td(days=+1)] = "Lunes de Pascua"
-        elif 2022 > year and self.subdiv in {
-=======
-        if year <= 2022 and self.subdiv not in {"CT", "VC"}:
-            self[easter_date + rd(days=-3)] = "Jueves Santo"
-        elif year == 2022 and self.subdiv and self.subdiv not in {"CT"}:
-            self[easter_date + rd(days=-3)] = "Jueves Santo"
-        elif year >= 2023:
-            self[easter_date + rd(days=-3)] = "Jueves Santo"
-        self[easter_date + rd(days=-2)] = "Viernes Santo"
         if year < 2022 and self.subdiv in {
->>>>>>> c8798aa2
             "CM",
             "CT",
             "IB",
@@ -147,25 +136,17 @@
             "PV",
             "VC",
         }:
-<<<<<<< HEAD
             self[easter(year) + td(days=+1)] = "Lunes de Pascua"
-
-        if 2022 != year:
-            self._is_observed(date(year, MAY, 1), "Día del Trabajador")
-        elif 2022 == year and self.subdiv in {
-=======
-            self[easter(year) + rd(days=+1)] = "Lunes de Pascua"
         elif year >= 2022 and self.subdiv in {
-            "RI",
             "CT",
             "IB",
             "NC",
             "PV",
-            "VC",
-        }:
-            self[easter(year) + rd(days=+1)] = "Lunes de Pascua"
+            "RI",
+            "VC",
+        }:
+            self[easter(year) + td(days=+1)] = "Lunes de Pascua"
         if year == 2022 and self.subdiv in {
->>>>>>> c8798aa2
             "AN",
             "AR",
             "AS",
@@ -210,24 +191,15 @@
             self._is_observed(
                 date(year, SEP, 2), "Día de la Ciudad Autónoma de Ceuta"
             )
-<<<<<<< HEAD
-            if year >= 2022:
-                for dt in _islamic_to_gre(year, 12, 10):
-                    self._is_observed(dt, "Eid Adha")
-=======
-            if year == 2022:
-                self._is_observed(
-                    _islamic_to_gre(year, 12, 10)[0], "Eid al-Adha"
-                )
+            if year == 2022:
+                for dt in _islamic_to_gre(year, 12, 10):
+                    self._is_observed(dt, "Eid al-Adha")
             elif year == 2023:
-                self._is_observed(
-                    _islamic_to_gre(year, 12, 10)[0] + rd(days=+1),
-                    "Eid al-Adha",
-                )
->>>>>>> c8798aa2
+                for dt in _islamic_to_gre(year, 12, 10):
+                    self._is_observed(dt + td(days=+1), "Eid al-Adha")
         elif self.subdiv == "CM":
             if year >= 2022:
-                self._is_observed(easter_date + rd(days=+60), "Corpus Christi")
+                self._is_observed(easter_date + td(days=+60), "Corpus Christi")
             self._is_observed(date(year, MAY, 31), "Día de Castilla La Mancha")
         elif self.subdiv == "CN":
             self._is_observed(date(year, MAY, 30), "Día de Canarias")
@@ -270,34 +242,15 @@
             self._is_observed(date(year, SEP, 8), "Vírgen de la victoria")
             self._is_observed(date(year, SEP, 17), "Día de Melilla")
             if year == 2022:
-<<<<<<< HEAD
                 for dt in _islamic_to_gre(year, 10, 1):
-                    self._is_observed(dt + td(days=+1), "Aid Al-Fitr")
-                for dt in _islamic_to_gre(year, 12, 10):
-                    self._is_observed(dt + td(days=+2), "Aid Al-Adha")
-            else:
+                    self._is_observed(dt + td(days=+1), "Eid al-Fitr")
+                for dt in _islamic_to_gre(year, 12, 10):
+                    self._is_observed(dt + td(days=+2), "Eid al-Adha")
+            elif year == 2023:
                 for dt in _islamic_to_gre(year, 10, 1):
-                    self._is_observed(dt, "Aid Al-Fitr")
-                for dt in _islamic_to_gre(year, 12, 10):
-                    self._is_observed(dt, "Aid Al-Adha")
-=======
-                self._is_observed(
-                    _islamic_to_gre(year, 10, 1)[0] + rd(days=+1),
-                    "Eid al-Fitr",
-                )
-                self._is_observed(
-                    _islamic_to_gre(year, 12, 10)[0] + rd(days=+2),
-                    "Eid al-Adha",
-                )
-            elif year == 2023:
-                self._is_observed(
-                    _islamic_to_gre(year, 10, 1)[0], "Eid al-Fitr"
-                )
-                self._is_observed(
-                    _islamic_to_gre(year, 12, 10)[0] + rd(days=+1),
-                    "Eid al-Adha",
-                )
->>>>>>> c8798aa2
+                    self._is_observed(dt, "Eid al-Fitr")
+                for dt in _islamic_to_gre(year, 12, 10):
+                    self._is_observed(dt + td(days=+1), "Eid al-Adha")
         elif self.subdiv == "NC":
             if year >= 2022:
                 self._is_observed(
