--- conflicted
+++ resolved
@@ -145,7 +145,7 @@
             and self.prov in ["AN", "AS", "CL", "EX", "MC"]
         ):
             self._is_observed(
-                date(year, MAY, 2), "Día del Trabajador" " (Trasladado)"
+                date(year, MAY, 2), "Día del Trabajador (Trasladado)"
             )
         if self.prov and self.prov in ["CT", "GA", "VC"]:
             self._is_observed(date(year, JUN, 24), "San Juan")
@@ -153,7 +153,7 @@
         self._is_observed(date(year, OCT, 12), "Día de la Hispanidad")
         self._is_observed(date(year, NOV, 1), "Todos los Santos")
         self._is_observed(
-            date(year, DEC, 6), "Día de la Constitución " "Española"
+            date(year, DEC, 6), "Día de la Constitución Española"
         )
         self._is_observed(date(year, DEC, 8), "La Inmaculada Concepción")
         if year != 2022:
@@ -163,31 +163,31 @@
             and self.prov
             and self.prov not in ["CE", "GA", "PV", "VC"]
         ):
-            self._is_observed(date(year, DEC, 26), "Navidad" " (Trasladado)")
+            self._is_observed(date(year, DEC, 26), "Navidad (Trasladado)")
         if self.prov and self.prov in ["CT", "IB"]:
             self._is_observed(date(year, DEC, 26), "San Esteban")
         # Provinces festive day
         if self.prov:
             if self.prov == "AN":
-                self._is_observed(date(year, FEB, 28), "Día de " "Andalucia")
+                self._is_observed(date(year, FEB, 28), "Día de Andalucia")
             elif self.prov == "AR":
-                self._is_observed(date(year, APR, 23), "Día de " "San Jorge")
+                self._is_observed(date(year, APR, 23), "Día de San Jorge")
             elif self.prov == "AS":
-                self._is_observed(date(year, SEP, 8), "Día de " "Asturias")
+                self._is_observed(date(year, SEP, 8), "Día de Asturias")
             elif self.prov == "CB":
                 self._is_observed(
                     date(year, JUL, 28),
-                    "Día de las " "Instituciones de " "Cantabria",
-                )
-                self._is_observed(
-                    date(year, SEP, 15), "Día de la " "Bien Aparecida"
+                    "Día de las Instituciones de Cantabria",
+                )
+                self._is_observed(
+                    date(year, SEP, 15), "Día de la Bien Aparecida"
                 )
             elif self.prov == "CE":
                 self._is_observed(
-                    date(year, AUG, 5), "Nuestra Señora de " "África"
-                )
-                self._is_observed(
-                    date(year, SEP, 2), "Día de la " "Ciudad Autónoma de Ceuta"
+                    date(year, AUG, 5), "Nuestra Señora de África"
+                )
+                self._is_observed(
+                    date(year, SEP, 2), "Día de la Ciudad Autónoma de Ceuta"
                 )
                 if year >= 2022:
                     self._is_observed(
@@ -197,51 +197,51 @@
                 if year >= 2022:
                     self._is_observed(date(year, JUN, 16), "Corpus Christi")
                 self._is_observed(
-                    date(year, MAY, 31), "Día de Castilla " "La Mancha"
+                    date(year, MAY, 31), "Día de Castilla La Mancha"
                 )
             elif self.prov == "CN":
-                self._is_observed(date(year, MAY, 30), "Día de " "Canarias")
+                self._is_observed(date(year, MAY, 30), "Día de Canarias")
             elif self.prov == "CL":
                 self._is_observed(
-                    date(year, APR, 23), "Día de Castilla y " "Leon"
+                    date(year, APR, 23), "Día de Castilla y Leon"
                 )
             elif self.prov == "CT":
                 if year >= 2022:
                     self._is_observed(
-                        date(year, JUN, 6), "Día de la " "Pascua Granada"
-                    )
-                self._is_observed(
-                    date(year, SEP, 11), "Día Nacional de " "Catalunya"
+                        date(year, JUN, 6), "Día de la Pascua Granada"
+                    )
+                self._is_observed(
+                    date(year, SEP, 11), "Día Nacional de Catalunya"
                 )
             elif self.prov == "EX":
-                self._is_observed(date(year, SEP, 8), "Día de " "Extremadura")
+                self._is_observed(date(year, SEP, 8), "Día de Extremadura")
             elif self.prov == "GA":
                 if year >= 2022:
                     self._is_observed(
-                        date(year, MAY, 17), "Día de " "las letras " "Gallegas"
-                    )
-                self._is_observed(
-                    date(year, JUL, 25), "Día Nacional de " "Galicia"
+                        date(year, MAY, 17), "Día de las letras Gallegas"
+                    )
+                self._is_observed(
+                    date(year, JUL, 25), "Día Nacional de Galicia"
                 )
             elif self.prov == "IB":
                 self._is_observed(
-                    date(year, MAR, 1), "Día de las Islas " "Baleares"
+                    date(year, MAR, 1), "Día de las Islas Baleares"
                 )
             elif self.prov == "MD":
                 self._is_observed(
-                    date(year, MAY, 2), "Día de Comunidad de " "Madrid"
-                )
-                if year >= 2022:
-                    self._is_observed(
-                        date(year, JUL, 25), "Día de " "Santiago Apóstol"
+                    date(year, MAY, 2), "Día de Comunidad de Madrid"
+                )
+                if year >= 2022:
+                    self._is_observed(
+                        date(year, JUL, 25), "Día de Santiago Apóstol"
                     )
             elif self.prov == "MC":
                 self._is_observed(
-                    date(year, JUN, 9), "Día de la Región de " "Murcia"
+                    date(year, JUN, 9), "Día de la Región de Murcia"
                 )
             elif self.prov == "ML":
                 self._is_observed(date(year, SEP, 8), "Vírgen de la victoria")
-                self._is_observed(date(year, SEP, 17), "Día de " "Melilla")
+                self._is_observed(date(year, SEP, 17), "Día de Melilla")
                 if year == 2022:
                     self._is_observed(
                         _islamic_to_gre(year, 10, 1)[0] + rd(days=+1),
@@ -261,30 +261,24 @@
             elif self.prov == "NC":
                 if year >= 2022:
                     self._is_observed(
-                        date(year, JUL, 25), "Día de " "Santiago Apóstol"
-                    )
-                self._is_observed(date(year, SEP, 27), "Día de " "Navarra")
+                        date(year, JUL, 25), "Día de Santiago Apóstol"
+                    )
+                self._is_observed(date(year, SEP, 27), "Día de Navarra")
             elif self.prov == "PV":
-<<<<<<< HEAD
-                if year >= 2022:
-                    self._is_observed(
-                        date(year, JUL, 25), "Día de " "Santiago Apóstol"
-                    )
-                    self._is_observed(date(year, SEP, 6), "Día de " "Elcano")
+                if year >= 2022:
+                    self._is_observed(
+                        date(year, JUL, 25), "Día de Santiago Apóstol"
+                    )
+                    self._is_observed(date(year, SEP, 6), "Día de Elcano")
                 if 2011 <= year <= 2013:
                     self._is_observed(
-                        date(year, OCT, 25), "Día del " "País Vasco"
-=======
-                if 2011 <= year <= 2013:
-                    self._is_observed(
-                        date(year, OCT, 25), "Día del Páis Vasco"
->>>>>>> ee405ca8
+                        date(year, OCT, 25), "Día del País Vasco"
                     )
             elif self.prov == "RI":
-                self._is_observed(date(year, JUN, 9), "Día de " "La Rioja")
+                self._is_observed(date(year, JUN, 9), "Día de La Rioja")
             elif self.prov == "VC":
                 self._is_observed(
-                    date(year, OCT, 9), "Día de la Comunidad " "Valenciana"
+                    date(year, OCT, 9), "Día de la Comunidad Valenciana"
                 )
 
 
