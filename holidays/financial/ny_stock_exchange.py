#  python-holidays
#  ---------------
#  A fast, efficient Python library for generating country, province and state
#  specific sets of holidays on the fly. It aims to make determining whether a
#  specific date is a holiday as fast and flexible as possible.
#
#  Authors: dr-prodigy <maurizio.montel@gmail.com> (c) 2017-2022
#           ryanss <ryanssdev@icloud.com> (c) 2014-2017
#  Website: https://github.com/dr-prodigy/python-holidays
#  License: MIT (see LICENSE file)

from datetime import date, timedelta

from dateutil.easter import easter
<<<<<<< HEAD
from dateutil.relativedelta import MO, TU, WE, TH, FR
=======
from dateutil.relativedelta import MO, TU, TH, FR, SA, SU
>>>>>>> 2cc31518
from dateutil.relativedelta import relativedelta as rd

from holidays.constants import JAN, FEB, MAR, APR, MAY, JUN, JUL, AUG, SEP
from holidays.constants import OCT, NOV, DEC
from holidays.holiday_base import HolidayBase


class NewYorkStockExchange(HolidayBase):
    # Official regulations:
    # https://www.nyse.com/publicdocs/nyse/regulation/nyse/NYSE_Rules.pdf
    # https://www.nyse.com/markets/hours-calendars
    # Historical data:
    # s3.amazonaws.com/armstrongeconomics-wp/2013/07/NYSE-Closings.pdf

    market = "NYSE"

    def __init__(self, **kwargs):
        HolidayBase.__init__(self, **kwargs)

    def _get_observed(self, d):
        wdnum = d.isoweekday()
        if wdnum == 6:
            return d + rd(weekday=FR(-1))
        if wdnum == 7:
            return d + rd(weekday=MO(+1))
        return d

    def _set_observed_date(self, holiday_date, name):
        date_obs = self._get_observed(holiday_date)
        if date_obs == holiday_date:
            self[holiday_date] = name
        else:
            self[date_obs] = name + " (Observed)"

    def _populate(self, year):
        super()._populate(year)

        ##############################################################
        # REGULAR HOLIDAYS
        ##############################################################

        # NYD
        # This year's New Year Day.
        self._set_observed_date(date(year, JAN, 1), "New Year's Day")

        # https://www.nyse.com/publicdocs/nyse/regulation/nyse/NYSE_Rules.pdf
        # As per Rule 7.2.: check if next year's NYD falls on Saturday and
        # needs to be observed on Friday (Dec 31 of previous year).
        dec_31 = date(year, DEC, 31)
        if dec_31.weekday() == FR.weekday:
            self._set_observed_date(dec_31 + rd(days=+1), "New Year's Day")

        # MLK - observed 1998 - 3rd Monday of Jan
        if year >= 1998:
            self[
                date(year, JAN, 1) + rd(weekday=MO(3))
            ] = "Martin Luther King Jr. Day"

        # LINCOLN BIRTHDAY: observed 1896 - 1953 and 1968, Feb 12 (observed)
        if (1896 <= year <= 1953) or year == 1968:
            lincoln = date(year, FEB, 12)
            self._set_observed_date(lincoln, "Lincoln's Birthday")

        # WASHINGTON'S BIRTHDAY: Feb 22 (obs) until 1971, then 3rd Mon of Feb
        if year < 1971:
            wash = date(year, FEB, 22)
            self._set_observed_date(wash, "Washington's Birthday")
        else:
            self[
                date(year, FEB, 1) + rd(weekday=MO(3))
            ] = "Washington's Birthday"

        # GOOD FRIDAY - closed every year except 1898, 1906, and 1907
        e = easter(year)
        if year not in {1898, 1906, 1907}:
            self[e - rd(days=2)] = "Good Friday"

        # MEM DAY (May 30) - closed every year since 1873
        # last Mon in May since 1971
        if 1873 <= year < 1971:
            memday = date(year, MAY, 30)
            self._set_observed_date(memday, "Memorial Day")
        else:
            self[date(year, MAY, 31) + rd(weekday=MO(-1))] = "Memorial Day"

        # FLAG DAY: June 14th 1916 - 1953
        if 1916 <= year <= 1953:
            flagday = date(year, JUN, 14)
            self._set_observed_date(flagday, "Flag Day")

        # JUNETEENTH: since 2021
        if year >= 2021:
            juneteenth = date(year, JUN, 19)
            self._set_observed_date(
                juneteenth, "Juneteenth National Independence Day"
            )

        # INDEPENDENCE DAY (July 4) - history suggests closed every year
        j4th = date(year, JUL, 4)
        self._set_observed_date(j4th, "Independence Day")

        # LABOR DAY - first mon in Sept, since 1887
        if year >= 1887:
            self[date(year, SEP, 1) + rd(weekday=MO(1))] = "Labor Day"

        # COLUMBUS DAY/INDIGENOUS PPL DAY: Oct 12 - closed 1909-1953
        if 1909 <= year <= 1953:
            colday = date(year, OCT, 12)
            self._set_observed_date(colday, "Columbus Day")

        # ELECTION DAY: first Tues in NOV
        # closed until 1969, then closed pres years 1972-80
        if year <= 1968:
            self[date(year, NOV, 1) + rd(weekday=TU(1))] = "Election Day"
        elif year in {1972, 1976, 1980}:
            self[date(year, NOV, 1) + rd(weekday=TU(1))] = "Election Day"

        # VETERAN'S DAY: Nov 11 - closed 1918, 1921, 1934-1953
        if year in {1918, 1921} or (1934 <= year <= 1953):
            vetday = date(year, NOV, 11)
            self._set_observed_date(vetday, "Veteran's Day")

        # THXGIVING DAY: 4th Thurs in Nov - closed every year
        self[date(year, NOV, 1) + rd(weekday=TH(4))] = "Thanksgiving Day"

        # XMAS DAY: Dec 25th - every year
        xmas = date(year, DEC, 25)
        self._set_observed_date(xmas, "Christmas Day")

        ##############################################################
        # SPECIAL HOLIDAYS
        ##############################################################
        if year == 1888:
            self[date(year, MAR, 12)] = "Blizzard of 1888"
            self[date(year, MAR, 13)] = "Blizzard of 1888"
            self[date(year, NOV, 30)] = "Thanksgiving Friday 1888"
        elif year == 1889:
            self[date(year, APR, 29)] = "Centennial of Washington Inauguration"
            self[date(year, APR, 30)] = "Centennial of Washington Inauguration"
            self[date(year, MAY, 1)] = "Centennial of Washington Inauguration"
        elif year == 1892:
            self[date(year, OCT, 12)] = "Columbian Celebration"
            self[date(year, OCT, 21)] = "Columbian Celebration"
        elif year == 1893:
            self[date(year, APR, 27)] = "Columbian Celebration"
        elif year == 1897:
            self[date(year, APR, 27)] = "Grant's Birthday"
        elif year == 1898:
            self[date(year, MAY, 4)] = "Charter Day"
        elif year == 1899:
            self[date(year, MAY, 29)] = "Monday before Decoration Day"
            self[date(year, JUL, 3)] = "Monday before Independence Day"
            self[date(year, SEP, 29)] = "Admiral Dewey Celebration"
        elif year == 1900:
            self[date(year, DEC, 24)] = "Christmas Eve"
        elif year == 1901:
            self[date(year, JUL, 5)] = "Friday after Independence Day"
            self[date(year, SEP, 19)] = "Funeral of President McKinley"
        elif year == 1903:
            self[date(year, APR, 22)] = "Opening of new NYSE building"
        elif year == 1914:
            # Beginning of WWI
            begin = date(year, JUL, 31)
            end = date(year, NOV, 27)
            for d in (
                begin + timedelta(days=n)
                for n in range((end - begin).days + 1)
            ):
<<<<<<< HEAD
                if self._is_weekend(d):
=======
                if d.weekday() in {SA.weekday, SU.weekday}:
>>>>>>> 2cc31518
                    continue
                self[d] = "World War I"
        elif year == 1917:
            self[date(year, JUN, 5)] = "Draft Registration Day"
        elif year == 1918:
            self[date(year, JAN, 28)] = "Heatless Day"
            self[date(year, FEB, 4)] = "Heatless Day"
            self[date(year, FEB, 11)] = "Heatless Day"
            self[date(year, JUN, 14)] = "Heatless Day"
            self[date(year, SEP, 12)] = "Draft Registration Day"
            self[date(year, NOV, 11)] = "Armistice Day"
        elif year == 1919:
            self[date(year, MAR, 25)] = "Homecoming Day for 27th Division"
            self[date(year, MAY, 6)] = "Parade Day for 77th Division"
            self[date(year, SEP, 10)] = "Return of General Pershing"
        elif year == 1923:
            self[date(year, AUG, 3)] = "Death of President Warren G. Harding"
            self[
                date(year, AUG, 10)
            ] = "Funeral of President Warren G. Harding"
        elif year == 1927:
            self[date(year, JUN, 13)] = "Parade for Colonel Charles Lindbergh"
        elif year == 1929:
            self[date(year, NOV, 29)] = "Catch Up Day"
        elif year == 1933:
            begin = date(year, MAR, 6)
            end = date(year, MAR, 14)
            for d in (
                begin + timedelta(days=n)
                for n in range((end - begin).days + 1)
            ):
<<<<<<< HEAD
                if self._is_weekend(d):
=======
                if d.weekday() in {SA.weekday, SU.weekday}:
>>>>>>> 2cc31518
                    continue
                self[d] = "Special Bank Holiday"
        elif year == 1945:
            self[date(year, AUG, 15)] = "V-J Day (WWII)"
            self[date(year, AUG, 16)] = "V-J Day (WWII)"
            self[date(year, DEC, 24)] = "Christmas Eve"
        elif year == 1954:
            self[date(year, DEC, 24)] = "Christmas Eve"
        elif year == 1956:
            self[date(year, DEC, 24)] = "Christmas Eve"
        elif year == 1958:
            self[date(year, DEC, 26)] = "Day after Christmas"
        elif year == 1961:
            self[date(year, MAY, 29)] = "Day before Decoration Day"
        elif year == 1963:
            self[date(year, NOV, 25)] = "Funeral of President John F. Kennedy"
        elif year == 1965:
            self[date(year, DEC, 24)] = "Christmas Eve"
        elif year == 1968:
            self[
                date(year, APR, 9)
            ] = "Day of Mourning for Martin Luther King Jr."
            self[date(year, JUL, 5)] = "Day after Independence Day"
            begin = date(year, JUN, 12)
            end = date(year, DEC, 31)
            for d in (
                begin + timedelta(days=n)
                for n in range((end - begin).days + 1)
            ):
                if d.weekday() != WE.weekday:  # Wednesday special holiday
                    continue
                self[d] = "Paper Crisis"
        elif year == 1969:
            self[date(year, FEB, 10)] = "Heavy Snow"
            self[
                date(year, MAR, 31)
            ] = "Funeral of President Dwight D. Eisenhower"
            self[
                date(year, JUL, 21)
            ] = "National Participation in Lunar Exploration"
        elif year == 1972:
            self[date(year, DEC, 28)] = "Funeral for President Harry S. Truman"
        elif year == 1973:
            self[
                date(year, JAN, 25)
            ] = "Funeral for President Lyndon B. Johnson"
        elif year == 1977:
            self[date(year, JUL, 14)] = "Blackout in New Yor City"
        elif year == 1994:
            self[
                date(year, APR, 27)
            ] = "Funeral for President Richard M. Nixon"
        elif year == 2001:
            self[date(year, SEP, 11)] = "Closed for Sept 11, 2001 Attacks"
            self[date(year, SEP, 12)] = "Closed for Sept 11, 2001 Attacks"
            self[date(year, SEP, 13)] = "Closed for Sept 11, 2001 Attacks"
            self[date(year, SEP, 14)] = "Closed for Sept 11, 2001 Attacks"
        elif year == 2004:
            self[
                date(year, JUN, 11)
            ] = "Day of Mourning for President Ronald W. Reagan"
        elif year == 2007:
            self[
                date(year, JAN, 2)
            ] = "Day of Mourning for President Gerald R. Ford"


class XNYS(NewYorkStockExchange):
    pass


class NYSE(NewYorkStockExchange):
    pass<|MERGE_RESOLUTION|>--- conflicted
+++ resolved
@@ -12,11 +12,7 @@
 from datetime import date, timedelta
 
 from dateutil.easter import easter
-<<<<<<< HEAD
-from dateutil.relativedelta import MO, TU, WE, TH, FR
-=======
-from dateutil.relativedelta import MO, TU, TH, FR, SA, SU
->>>>>>> 2cc31518
+from dateutil.relativedelta import MO, TU, WE, TH, FR, SA, SU
 from dateutil.relativedelta import relativedelta as rd
 
 from holidays.constants import JAN, FEB, MAR, APR, MAY, JUN, JUL, AUG, SEP
@@ -185,11 +181,7 @@
                 begin + timedelta(days=n)
                 for n in range((end - begin).days + 1)
             ):
-<<<<<<< HEAD
-                if self._is_weekend(d):
-=======
                 if d.weekday() in {SA.weekday, SU.weekday}:
->>>>>>> 2cc31518
                     continue
                 self[d] = "World War I"
         elif year == 1917:
@@ -221,11 +213,7 @@
                 begin + timedelta(days=n)
                 for n in range((end - begin).days + 1)
             ):
-<<<<<<< HEAD
-                if self._is_weekend(d):
-=======
                 if d.weekday() in {SA.weekday, SU.weekday}:
->>>>>>> 2cc31518
                     continue
                 self[d] = "Special Bank Holiday"
         elif year == 1945:
