#  python-holidays
#  ---------------
#  A fast, efficient Python library for generating country, province and state
#  specific sets of holidays on the fly. It aims to make determining whether a
#  specific date is a holiday as fast and flexible as possible.
#
#  Authors: dr-prodigy <dr.prodigy.github@gmail.com> (c) 2017-2023
#           ryanss <ryanssdev@icloud.com> (c) 2014-2017
#  Website: https://github.com/dr-prodigy/python-holidays
#  License: MIT (see LICENSE file)

from datetime import date
from datetime import timedelta as td

from dateutil.easter import easter
from dateutil.relativedelta import MO, TH, FR
from dateutil.relativedelta import relativedelta as rd

<<<<<<< HEAD
from holidays.constants import (
    JAN,
    FEB,
    MAR,
    APR,
    MAY,
    JUN,
    JUL,
    AUG,
    SEP,
    OCT,
    NOV,
    DEC,
)
=======
from holidays.constants import JAN, FEB, MAR, APR, MAY, JUN, JUL, AUG, SEP
from holidays.constants import OCT, NOV, DEC, WED, FRI
>>>>>>> ee5c45ac
from holidays.holiday_base import HolidayBase


class NewYorkStockExchange(HolidayBase):
    # Official regulations:
    # https://www.nyse.com/publicdocs/nyse/regulation/nyse/NYSE_Rules.pdf
    # https://www.nyse.com/markets/hours-calendars
    # Historical data:
    # s3.amazonaws.com/armstrongeconomics-wp/2013/07/NYSE-Closings.pdf

    market = "NYSE"

    def __init__(self, **kwargs):
        HolidayBase.__init__(self, **kwargs)

    def _get_observed(self, d):
        wdnum = d.isoweekday()
        if wdnum == 6:
            return d + rd(weekday=FR(-1))
        if wdnum == 7:
            return d + rd(weekday=MO(+1))
        return d

    def _set_observed_date(self, holiday_date, name):
        date_obs = self._get_observed(holiday_date)
        if date_obs == holiday_date:
            self[holiday_date] = name
        else:
            self[date_obs] = name + " (Observed)"

    def _populate(self, year):
        super()._populate(year)

        ##############################################################
        # REGULAR HOLIDAYS
        ##############################################################

        # NYD
        # This year's New Year Day.
        self._set_observed_date(date(year, JAN, 1), "New Year's Day")

        # https://www.nyse.com/publicdocs/nyse/regulation/nyse/NYSE_Rules.pdf
        # As per Rule 7.2.: check if next year's NYD falls on Saturday and
        # needs to be observed on Friday (Dec 31 of previous year).
        dec_31 = date(year, DEC, 31)
<<<<<<< HEAD
        if self._is_friday(dec_31):
            self._set_observed_date(dec_31 + rd(days=+1), "New Year's Day")
=======
        if dec_31.weekday() == FRI:
            self._set_observed_date(dec_31 + td(days=+1), "New Year's Day")
>>>>>>> ee5c45ac

        # MLK - observed 1998 - 3rd Monday of Jan
        if year >= 1998:
            self[
                date(year, JAN, 1) + rd(weekday=MO(3))
            ] = "Martin Luther King Jr. Day"

        # LINCOLN BIRTHDAY: observed 1896 - 1953 and 1968, Feb 12 (observed)
        if (1896 <= year <= 1953) or year == 1968:
            lincoln = date(year, FEB, 12)
            self._set_observed_date(lincoln, "Lincoln's Birthday")

        # WASHINGTON'S BIRTHDAY: Feb 22 (obs) until 1971, then 3rd Mon of Feb
        if year < 1971:
            wash = date(year, FEB, 22)
            self._set_observed_date(wash, "Washington's Birthday")
        else:
            self[
                date(year, FEB, 1) + rd(weekday=MO(3))
            ] = "Washington's Birthday"

        # GOOD FRIDAY - closed every year except 1898, 1906, and 1907
        e = easter(year)
        if year not in {1898, 1906, 1907}:
            self[e + td(days=-2)] = "Good Friday"

        # MEM DAY (May 30) - closed every year since 1873
        # last Mon in May since 1971
        if 1873 <= year < 1971:
            memday = date(year, MAY, 30)
            self._set_observed_date(memday, "Memorial Day")
        else:
            self[date(year, MAY, 31) + rd(weekday=MO(-1))] = "Memorial Day"

        # FLAG DAY: June 14th 1916 - 1953
        if 1916 <= year <= 1953:
            flagday = date(year, JUN, 14)
            self._set_observed_date(flagday, "Flag Day")

        # JUNETEENTH: since 2021
        if year >= 2021:
            juneteenth = date(year, JUN, 19)
            self._set_observed_date(
                juneteenth, "Juneteenth National Independence Day"
            )

        # INDEPENDENCE DAY (July 4) - history suggests closed every year
        j4th = date(year, JUL, 4)
        self._set_observed_date(j4th, "Independence Day")

        # LABOR DAY - first mon in Sept, since 1887
        if year >= 1887:
            self[date(year, SEP, 1) + rd(weekday=MO(1))] = "Labor Day"

        # COLUMBUS DAY/INDIGENOUS PPL DAY: Oct 12 - closed 1909-1953
        if 1909 <= year <= 1953:
            colday = date(year, OCT, 12)
            self._set_observed_date(colday, "Columbus Day")

        # ELECTION DAY: Tuesday after first Monday in November (2 U.S. Code §7)
        # closed until 1969, then closed pres years 1972-80
        if year <= 1968 or year in {1972, 1976, 1980}:
            self[
                date(year, NOV, 1) + rd(weekday=MO) + td(days=+1)
            ] = "Election Day"

        # VETERAN'S DAY: Nov 11 - closed 1918, 1921, 1934-1953
        if year in {1918, 1921} or (1934 <= year <= 1953):
            vetday = date(year, NOV, 11)
            self._set_observed_date(vetday, "Veteran's Day")

        # THXGIVING DAY: 4th Thurs in Nov - closed every year
        self[date(year, NOV, 1) + rd(weekday=TH(4))] = "Thanksgiving Day"

        # XMAS DAY: Dec 25th - every year
        xmas = date(year, DEC, 25)
        self._set_observed_date(xmas, "Christmas Day")

        ##############################################################
        # SPECIAL HOLIDAYS
        ##############################################################
        if year == 1888:
            self[date(year, MAR, 12)] = "Blizzard of 1888"
            self[date(year, MAR, 13)] = "Blizzard of 1888"
            self[date(year, NOV, 30)] = "Thanksgiving Friday 1888"
        elif year == 1889:
            self[date(year, APR, 29)] = "Centennial of Washington Inauguration"
            self[date(year, APR, 30)] = "Centennial of Washington Inauguration"
            self[date(year, MAY, 1)] = "Centennial of Washington Inauguration"
        elif year == 1892:
            self[date(year, OCT, 12)] = "Columbian Celebration"
            self[date(year, OCT, 21)] = "Columbian Celebration"
        elif year == 1893:
            self[date(year, APR, 27)] = "Columbian Celebration"
        elif year == 1897:
            self[date(year, APR, 27)] = "Grant's Birthday"
        elif year == 1898:
            self[date(year, MAY, 4)] = "Charter Day"
        elif year == 1899:
            self[date(year, MAY, 29)] = "Monday before Decoration Day"
            self[date(year, JUL, 3)] = "Monday before Independence Day"
            self[date(year, SEP, 29)] = "Admiral Dewey Celebration"
        elif year == 1900:
            self[date(year, DEC, 24)] = "Christmas Eve"
        elif year == 1901:
            self[date(year, JUL, 5)] = "Friday after Independence Day"
            self[date(year, SEP, 19)] = "Funeral of President McKinley"
        elif year == 1903:
            self[date(year, APR, 22)] = "Opening of new NYSE building"
        elif year == 1914:
            # Beginning of WWI
            begin = date(year, JUL, 31)
            end = date(year, NOV, 27)
            for d in (
                begin + td(days=n) for n in range((end - begin).days + 1)
            ):
                if self._is_weekend(d):
                    continue
                self[d] = "World War I"
        elif year == 1917:
            self[date(year, JUN, 5)] = "Draft Registration Day"
        elif year == 1918:
            self[date(year, JAN, 28)] = "Heatless Day"
            self[date(year, FEB, 4)] = "Heatless Day"
            self[date(year, FEB, 11)] = "Heatless Day"
            self[date(year, JUN, 14)] = "Heatless Day"
            self[date(year, SEP, 12)] = "Draft Registration Day"
            self[date(year, NOV, 11)] = "Armistice Day"
        elif year == 1919:
            self[date(year, MAR, 25)] = "Homecoming Day for 27th Division"
            self[date(year, MAY, 6)] = "Parade Day for 77th Division"
            self[date(year, SEP, 10)] = "Return of General Pershing"
        elif year == 1923:
            self[date(year, AUG, 3)] = "Death of President Warren G. Harding"
            self[
                date(year, AUG, 10)
            ] = "Funeral of President Warren G. Harding"
        elif year == 1927:
            self[date(year, JUN, 13)] = "Parade for Colonel Charles Lindbergh"
        elif year == 1929:
            self[date(year, NOV, 29)] = "Catch Up Day"
        elif year == 1933:
            begin = date(year, MAR, 6)
            end = date(year, MAR, 14)
            for d in (
                begin + td(days=n) for n in range((end - begin).days + 1)
            ):
                if self._is_weekend(d):
                    continue
                self[d] = "Special Bank Holiday"
        elif year == 1945:
            self[date(year, AUG, 15)] = "V-J Day (WWII)"
            self[date(year, AUG, 16)] = "V-J Day (WWII)"
            self[date(year, DEC, 24)] = "Christmas Eve"
        elif year == 1954:
            self[date(year, DEC, 24)] = "Christmas Eve"
        elif year == 1956:
            self[date(year, DEC, 24)] = "Christmas Eve"
        elif year == 1958:
            self[date(year, DEC, 26)] = "Day after Christmas"
        elif year == 1961:
            self[date(year, MAY, 29)] = "Day before Decoration Day"
        elif year == 1963:
            self[date(year, NOV, 25)] = "Funeral of President John F. Kennedy"
        elif year == 1965:
            self[date(year, DEC, 24)] = "Christmas Eve"
        elif year == 1968:
            self[
                date(year, APR, 9)
            ] = "Day of Mourning for Martin Luther King Jr."
            self[date(year, JUL, 5)] = "Day after Independence Day"
            begin = date(year, JUN, 12)
            end = date(year, DEC, 31)
            for d in (
                begin + td(days=n) for n in range((end - begin).days + 1)
            ):
                if d.weekday() != WED:  # Wednesday special holiday
                    continue
                self[d] = "Paper Crisis"
        elif year == 1969:
            self[date(year, FEB, 10)] = "Heavy Snow"
            self[
                date(year, MAR, 31)
            ] = "Funeral of President Dwight D. Eisenhower"
            self[
                date(year, JUL, 21)
            ] = "National Participation in Lunar Exploration"
        elif year == 1972:
            self[date(year, DEC, 28)] = "Funeral for President Harry S. Truman"
        elif year == 1973:
            self[
                date(year, JAN, 25)
            ] = "Funeral for President Lyndon B. Johnson"
        elif year == 1977:
            self[date(year, JUL, 14)] = "Blackout in New Yor City"
        elif year == 1985:
            self[date(year, SEP, 27)] = "Hurricane Gloria"
        elif year == 1994:
            self[
                date(year, APR, 27)
            ] = "Funeral for President Richard M. Nixon"
        elif year == 2001:
            self[date(year, SEP, 11)] = "Closed for Sept 11, 2001 Attacks"
            self[date(year, SEP, 12)] = "Closed for Sept 11, 2001 Attacks"
            self[date(year, SEP, 13)] = "Closed for Sept 11, 2001 Attacks"
            self[date(year, SEP, 14)] = "Closed for Sept 11, 2001 Attacks"
        elif year == 2004:
            self[
                date(year, JUN, 11)
            ] = "Day of Mourning for President Ronald W. Reagan"
        elif year == 2007:
            self[
                date(year, JAN, 2)
            ] = "Day of Mourning for President Gerald R. Ford"
        elif year == 2012:
            self[date(year, OCT, 29)] = "Hurricane Sandy"
            self[date(year, OCT, 30)] = "Hurricane Sandy"
        elif year == 2018:
            self[
                date(year, DEC, 5)
            ] = "Day of Mourning for President George H.W. Bush"


class XNYS(NewYorkStockExchange):
    pass


class NYSE(NewYorkStockExchange):
    pass<|MERGE_RESOLUTION|>--- conflicted
+++ resolved
@@ -16,25 +16,8 @@
 from dateutil.relativedelta import MO, TH, FR
 from dateutil.relativedelta import relativedelta as rd
 
-<<<<<<< HEAD
-from holidays.constants import (
-    JAN,
-    FEB,
-    MAR,
-    APR,
-    MAY,
-    JUN,
-    JUL,
-    AUG,
-    SEP,
-    OCT,
-    NOV,
-    DEC,
-)
-=======
 from holidays.constants import JAN, FEB, MAR, APR, MAY, JUN, JUL, AUG, SEP
-from holidays.constants import OCT, NOV, DEC, WED, FRI
->>>>>>> ee5c45ac
+from holidays.constants import OCT, NOV, DEC
 from holidays.holiday_base import HolidayBase
 
 
@@ -80,13 +63,8 @@
         # As per Rule 7.2.: check if next year's NYD falls on Saturday and
         # needs to be observed on Friday (Dec 31 of previous year).
         dec_31 = date(year, DEC, 31)
-<<<<<<< HEAD
         if self._is_friday(dec_31):
-            self._set_observed_date(dec_31 + rd(days=+1), "New Year's Day")
-=======
-        if dec_31.weekday() == FRI:
             self._set_observed_date(dec_31 + td(days=+1), "New Year's Day")
->>>>>>> ee5c45ac
 
         # MLK - observed 1998 - 3rd Monday of Jan
         if year >= 1998:
@@ -263,7 +241,7 @@
             for d in (
                 begin + td(days=n) for n in range((end - begin).days + 1)
             ):
-                if d.weekday() != WED:  # Wednesday special holiday
+                if not self._is_wednesday(d):  # Wednesday special holiday
                     continue
                 self[d] = "Paper Crisis"
         elif year == 1969:
